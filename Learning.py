--- conflicted
+++ resolved
@@ -665,86 +665,42 @@
         model = learners.trainMLP(structure=(25,), learningrate=0.001, solver='adam', epochs=200, alpha=1,
                                   shuffle=True, early_stopping=False)
         # Save the model
-<<<<<<< HEAD
-        dump(model, dir+'\\'+species+'_'+feature+'_MLP.joblib')
-        # learners.performTest(model)
+        dump(model, os.path.join(dir,species+'_'+feature+'_MLP.joblib'))
+        learners.performTest(model)
         print("kNN--------------------------------")
         model = learners.trainKNN(K=3)
         # Save the model
-        dump(model, dir+'\\'+species+'_'+feature+'_kNN.joblib')
-        # learners.performTest(model)
-=======
-        dump(model, os.path.join(dir,species+'_'+feature+'_MLP.joblib'))
-        learners.performTest(model)
-        print("kNN--------------------------------")
-        model = learners.trainKNN(K=3)
-        # Save the model
         dump(model, os.path.join(dir,species+'_'+feature+'_kNN.joblib'))
         learners.performTest(model)
->>>>>>> f8a3602a
         print("SVM--------------------------------")
         # model = learners.trainSVM(kernel="rbf", C=1, gamma=0.0077)
         model = learners.trainSVM(kernel="rbf", C=1, gamma=0.03)
         # Save the model
-<<<<<<< HEAD
-        dump(model, dir+'\\'+species+'_'+feature+'_SVM.joblib')
-        # learners.performTest(model)
+        dump(model, os.path.join(dir,species+'_'+feature+'_SVM.joblib'))
+        learners.performTest(model)
         print("GP--------------------------------")
         model = learners.trainGP()
         # Save the model
-        dump(model, dir+'\\'+species+'_'+feature+'_GP.joblib')
-        # learners.performTest(model)
+        dump(model, os.path.join(dir,species+'_'+feature+'_GP.joblib'))
+        learners.performTest(model)
         print("DT--------------------------------")
         model = learners.trainDecisionTree()
         # Save the model
-        dump(model, dir+'\\'+species+'_'+feature+'_DT.joblib')
-        # learners.performTest(model)
+        dump(model, os.path.join(dir,species+'_'+feature+'_DT.joblib'))
+        learners.performTest(model)
         print("RF--------------------------------")
         model = learners.trainRandomForest()
         # Save the model
-        dump(model, dir+'\\'+species+'_'+feature+'_RF.joblib')
-        # learners.performTest(model)
+        dump(model, os.path.join(dir,species+'_'+feature+'_RF.joblib'))
+        learners.performTest(model)
         print("Boosting--------------------------------")
         model = learners.trainBoosting()
         # Save the model
-        dump(model, dir+'\\'+species+'_'+feature+'_Boost.joblib')
-        # learners.performTest(model)
+        dump(model, os.path.join(dir,species+'_'+feature+'_Boost.joblib'))
+        learners.performTest(model)
         print("XGB--------------------------------")
         model = learners.trainXGBoost()
         # Save the model
-        dump(model, dir+'\\'+species+'_'+feature+'_XGB.joblib')
-        # learners.performTest(model)
-        # print("GMM--------------------------------")
-        # model = learners.trainGMM(covType='full', maxIts=200, nClasses=4)
-        # # Save the model
-        # dump(model, dir+'\\'+species+'_'+feature+'_GMM.joblib')
-        # # learners.performTest(model)
-=======
-        dump(model, os.path.join(dir,species+'_'+feature+'_SVM.joblib'))
-        learners.performTest(model)
-        print("GP--------------------------------")
-        model = learners.trainGP()
-        # Save the model
-        dump(model, os.path.join(dir,species+'_'+feature+'_GP.joblib'))
-        learners.performTest(model)
-        print("DT--------------------------------")
-        model = learners.trainDecisionTree()
-        # Save the model
-        dump(model, os.path.join(dir,species+'_'+feature+'_DT.joblib'))
-        learners.performTest(model)
-        print("RF--------------------------------")
-        model = learners.trainRandomForest()
-        # Save the model
-        dump(model, os.path.join(dir,species+'_'+feature+'_RF.joblib'))
-        learners.performTest(model)
-        print("Boosting--------------------------------")
-        model = learners.trainBoosting()
-        # Save the model
-        dump(model, os.path.join(dir,species+'_'+feature+'_Boost.joblib'))
-        learners.performTest(model)
-        print("XGB--------------------------------")
-        model = learners.trainXGBoost()
-        # Save the model
         dump(model, os.path.join(dir,species+'_'+feature+'_XGB.joblib'))
         learners.performTest(model)
         print("GMM--------------------------------")
@@ -752,7 +708,6 @@
         # Save the model
         dump(model, os.path.join(dir,species+'_'+feature+'_GMM.joblib'))
         learners.performTest(model)
->>>>>>> f8a3602a
         print("######################################################")
     elif clf == 'MLP':
         print("MLP--------------------------------")
@@ -802,13 +757,8 @@
         dump(model, os.path.join(dir,species+'_'+feature+'_GMM.joblib'))
     if not clf:
         # Save the model
-<<<<<<< HEAD
-        dump(model, dir + '\\' + species + '_' + str(clf) + '.joblib')
-        # learners.performTest(model)
-=======
         dump(model, os.path.join(dir,species+'_'+feature+'_'+clf+'.joblib'))
         learners.performTest(model)
->>>>>>> f8a3602a
 
 def testClassifiers(dir_clf, dir_test, species, feature, clf=None, pca=False):
     '''
@@ -844,38 +794,6 @@
     if clf == None:
         print("MLP--------------------------------")
         # Load the model
-<<<<<<< HEAD
-        model = load(os.path.join(dir_clf, species + '_' + feature + '_MLP.joblib'))
-        # model = load(dir_clf+'\\'+species+'_MLP.joblib')
-        learners.performTest(model)
-        print("kNN--------------------------------")
-        model = load(os.path.join(dir_clf, species + '_' + feature + '_kNN.joblib'))
-        learners.performTest(model)
-        print("SVM--------------------------------")
-        model = load(os.path.join(dir_clf, species + '_' + feature + '_SVM.joblib'))
-        learners.performTest(model)
-        print("GP--------------------------------")
-        model = load(os.path.join(dir_clf, species + '_' + feature + '_GP.joblib'))
-        learners.performTest(model)
-        print("DT--------------------------------")
-        model = load(os.path.join(dir_clf, species + '_' + feature + '_DT.joblib'))
-        learners.performTest(model)
-        print("RF--------------------------------")
-        model = load(os.path.join(dir_clf, species + '_' + feature + '_RF.joblib'))
-        learners.performTest(model)
-        print("Boosting--------------------------------")
-        model = load(os.path.join(dir_clf, species + '_' + feature + '_Boost.joblib'))
-        learners.performTest(model)
-        print("XGB--------------------------------")
-        model = load(os.path.join(dir_clf, species + '_' + feature + '_XGB.joblib'))
-        learners.performTest(model)
-        # print("GMM--------------------------------")
-        # model = load(dir_clf+'\\'+species+'_GMM.joblib')
-        # learners.performTest(model)
-        # print("######################################################")
-    else:
-        model = load(os.path.join(dir_clf, species + '_' + feature + '_' + clf + '.joblib'))
-=======
         model = load(os.path.join(dir_clf,species+'_MLP.joblib'))
         learners.performTest(model)
         print("kNN--------------------------------")
@@ -905,7 +823,6 @@
         print("######################################################")
     else:
         model = load(os.path.join(dir_clf,species+'_' + feature + '_' + clf + '.joblib'))
->>>>>>> f8a3602a
         learners.performTest(model)
 
 def generateDataset(dir_src, feature, species, filemode, wpmode, dir_out):
