import os, re, platform, fnmatch

from PyQt5.QtGui import *
from PyQt5.QtWidgets import *
from PyQt5.QtMultimedia import QAudioFormat
from PyQt5.QtCore import Qt, QDir

import wavio
import librosa
import numpy as np

from pyqtgraph.Qt import QtGui
from pyqtgraph.dockarea import *
import pyqtgraph as pg

import SignalProc
import Segment
import WaveletSegment
import SupportClasses
import Dialogs

import json, copy

# sppInfo = {
#             # spp: [min_len, max_len, flow, fhigh, fs, f0_low, f0_high, wavelet_thr, wavelet_M, wavelet_nodes]
#             'Kiwi': [10, 30, 1100, 7000, 16000, 1200, 4200, 0.5, 0.6, [17, 20, 22, 35, 36, 38, 40, 42, 43, 44, 45, 46, 48, 50, 55, 56]],
#             'Gsk': [6, 25, 900, 7000, 16000, 1200, 4200, 0.25, 0.6, [35, 38, 43, 44, 52, 54]],
#             'Lsk': [10, 30, 1200, 7000, 16000, 1200, 4200,  0.25, 0.6, []], # todo: find len, f0, nodes
#             'Ruru': [1, 30, 500, 7000, 16000, 600, 1300,  0.25, 0.5, [33, 37, 38]], # find M
#             'SIPO': [1, 5, 1200, 3800, 8000, 1200, 3800,  0.25, 0.2, [61, 59, 54, 51, 60, 58, 49, 47]],  # find len, f0
#             'Bittern': [1, 5, 100, 200, 1000, 100, 200, 0.75, 0.2, [10,21,22,43,44,45,46]],  # find len, f0, confirm nodes
# }

class AviaNZ_batchProcess(QMainWindow):
    # Main class for batch processing

    def __init__(self,root=None,minSegment=50,DOC=True,sppinfofile=None):
        # Allow the user to browse a folder and push a button to process that folder to find a target species
        # and sets up the window.
        super(AviaNZ_batchProcess, self).__init__()
        self.root = root
        self.dirName=[]
        self.DOC=DOC

        try:
            print("Loading species info from file %s" % sppinfofile)
            self.sppInfo = json.load(open(sppinfofile))
            # self.savesppinfo = True
        except:
            print("Failed to load spp info file, using defaults")
            self.sppInfo = json.load(open('sppInfo.txt'))
            # self.savesppinfo = True # TODO: revise this with user permissions in mind

        # Make the window and associated widgets
        QMainWindow.__init__(self, root)

        self.statusBar().showMessage("Processing file Current/Total")

        self.setWindowTitle('AviaNZ - Batch Processing')
        self.setWindowIcon(QIcon('img/Avianz.ico'))
        self.createMenu()
        self.createFrame()
        self.center()

    def createFrame(self):
        # Make the window and set its size
        self.area = DockArea()
        self.setCentralWidget(self.area)
        self.setFixedSize(800,500)

        # Make the docks
        self.d_detection = Dock("Automatic Detection",size=(500,500))
        # self.d_detection.hideTitleBar()

        self.d_files = Dock("File list", size=(270, 500))

        self.area.addDock(self.d_detection,'right')
        self.area.addDock(self.d_files, 'left')

        self.w_browse = QPushButton("  &Browse Folder")
        self.w_browse.setToolTip("Can select a folder with sub folders to process")
        self.w_browse.setFixedHeight(50)
        self.w_browse.setStyleSheet('QPushButton {background-color: #A3C1DA; font-weight: bold; font-size:14px}')
        self.w_dir = QPlainTextEdit()
        self.w_dir.setFixedHeight(50)
        self.w_dir.setPlainText('')
        self.w_dir.setToolTip("The folder being processed")
        self.d_detection.addWidget(self.w_dir,row=0,col=1,colspan=2)
        self.d_detection.addWidget(self.w_browse,row=0,col=0)

        self.w_speLabel1 = QLabel("  Select Species")
        self.d_detection.addWidget(self.w_speLabel1,row=1,col=0)
        self.w_spe1 = QComboBox()
        # print(self.sppInfo)


        spp = [*self.sppInfo]
        # spp = []
        spp.insert(0, "All species")
        self.w_spe1.addItems(spp)
        # self.w_spe1.addItems(["Kiwi", "Ruru", "Bittern", "all"])
        self.d_detection.addWidget(self.w_spe1,row=1,col=1,colspan=2)

        self.w_resLabel = QLabel("  Output Resolution (secs)")
        self.d_detection.addWidget(self.w_resLabel, row=2, col=0)
        self.w_res = QSpinBox()
        self.w_res.setRange(1,600)
        self.w_res.setSingleStep(5)
        self.w_res.setValue(60)
        self.d_detection.addWidget(self.w_res, row=2, col=1, colspan=2)

        self.w_processButton = QPushButton("&Process Folder")
        self.w_processButton.clicked.connect(self.detect)
        self.d_detection.addWidget(self.w_processButton,row=11,col=2)
        self.w_processButton.setStyleSheet('QPushButton {background-color: #A3C1DA; font-weight: bold; font-size:14px}')

        self.w_browse.clicked.connect(self.browse)

        self.w_files = pg.LayoutWidget()
        self.d_files.addWidget(self.w_files)
        self.w_files.addWidget(QLabel('View Only'), row=0, col=0)
        self.w_files.addWidget(QLabel('use Browse Folder to choose data for processing'), row=1, col=0)
        # self.w_files.addWidget(QLabel(''), row=2, col=0)
        # List to hold the list of files
        self.listFiles = QListWidget()
        self.listFiles.setMinimumWidth(150)
        self.listFiles.itemDoubleClicked.connect(self.listLoadFile)
        self.w_files.addWidget(self.listFiles, row=2, col=0)

        self.show()

    def createMenu(self):
        """ Create the basic menu.
        """

        helpMenu = self.menuBar().addMenu("&Help")
        helpMenu.addAction("Help", self.showHelp,"Ctrl+H")
        aboutMenu = self.menuBar().addMenu("&About")
        aboutMenu.addAction("About", self.showAbout,"Ctrl+A")
        aboutMenu = self.menuBar().addMenu("&Quit")
        aboutMenu.addAction("Quit", self.quitPro,"Ctrl+Q")

    def showAbout(self):
        """ Create the About Message Box"""
        msg = QMessageBox()
        msg.setIconPixmap(QPixmap("img\AviaNZ.png"))
        msg.setWindowIcon(QIcon('img/Avianz.ico'))
        msg.setText("The AviaNZ Program, v1.1 (August 2018)")
        msg.setInformativeText("By Stephen Marsland, Victoria University of Wellington. With code by Nirosha Priyadarshani and Julius Juodakis, and input from Isabel Castro, Moira Pryde, Stuart Cockburn, Rebecca Stirnemann, Sumudu Purage, Virginia Listanti, and Rebecca Huistra. \n stephen.marsland@vuw.ac.nz")
        msg.setWindowTitle("About")
        msg.setStandardButtons(QMessageBox.Ok)
        msg.exec_()
        return

    def showHelp(self):
        """ Show the user manual (a pdf file)"""
        # TODO: manual is not distributed as pdf now
        import webbrowser
        # webbrowser.open_new(r'file://' + os.path.realpath('./Docs/AviaNZManual.pdf'))
        webbrowser.open_new(r'http://avianz.net/docs/AviaNZManual_v1.1.pdf')

    def quitPro(self):
        """ quit program
        """
        QApplication.quit()

    def center(self):
        # geometry of the main window
        qr = self.frameGeometry()
        # center point of screen
        cp = QDesktopWidget().availableGeometry().center()
        # move rectangle's center point to screen's center point
        qr.moveCenter(cp)
        # top left of rectangle becomes top left of window centering it
        self.move(qr.topLeft())

    def cleanStatus(self):
        self.statusBar().showMessage("Processing file Current/Total")

    def browse(self):
        if self.dirName:
            self.dirName = QtGui.QFileDialog.getExistingDirectory(self,'Choose Folder to Process',str(self.dirName))
        else:
            self.dirName = QtGui.QFileDialog.getExistingDirectory(self,'Choose Folder to Process')
        print("Dir:", self.dirName)
        self.w_dir.setPlainText(self.dirName)
        self.w_dir.setReadOnly(True)
        self.fillFileList(self.dirName)

    def detect(self, minLen=5):
        with pg.BusyCursor():
            if self.dirName:
                # self.statusLeft.setText("Processing...")
                self.species=self.w_spe1.currentText()
                if self.species == "All species":
                    self.species="all"
                    self.method = "Default"
                else:
                    self.method = "Wavelets"
        
                # directory found, so start processing
                # 1. find any .wav files
                # 2. delete old results (xlsx)
                # ! WARNING: any Detection...xlsx files will be DELETED,
                # ! ANYWHERE INSIDE the specified dir, recursively
                total=0
                for root, dirs, files in os.walk(str(self.dirName)):
                    for filename in files:
                        if fnmatch.fnmatch(filename, '*DetectionSummary_*.xlsx'):
                            print("Removing excel file %s" % filename)
                            os.remove(os.path.join(root, filename))
                        if filename.endswith('.wav'):
                            total=total+1
                cnt=0   # processed number of files

                for root, dirs, files in os.walk(str(self.dirName)):
                    for filename in files:
                        if filename.endswith('.wav'):
                            cnt=cnt+1
                            # check if file not empty                            
                            print("Opening file %s" % filename)
                            self.statusBar().showMessage("Processing file " + str(cnt) + "/" + str(total))
                            if os.stat(os.path.join(root, filename)).st_size < 100:
                                print("skipping empty file")
                                continue

                            # test day/night if it is a doc recording
                            Night = False

                            DOCRecording = re.search('(\d{6})_(\d{6})', filename)
                            if DOCRecording:
                                startTime = DOCRecording.group(2)
                                if int(startTime[:2]) > 18 or int(startTime[:2]) < 6:  # 6pm to 6am as night
                                    Night = True
                                    sTime = int(startTime[:2]) * 3600 + int(startTime[2:4]) * 60 + int(startTime[4:6])
                                else:
                                    Night = False
                                    sTime = int(startTime[:2]) * 3600 + int(startTime[2:4]) * 60 + int(startTime[4:6])
                            else:
                                sTime=0

                            if DOCRecording and self.species in ['Kiwi', 'Ruru'] and not Night:
                                continue
                            else:
                                if os.path.isfile(root+'/'+filename+'.data'): # if already processed then skip?
                                    print("file already has segments, skipping")
                                    continue
                                self.filename=root+'/'+filename
                                self.loadFile()
                                # self.seg = Segment.Segment(self.audiodata, self.sgRaw, self.sp, self.sampleRate)
                                # print self.algs.itemText(self.algs.currentIndex())
                                # if self.algs.currentText() == "Amplitude":
                                #     newSegments = self.seg.segmentByAmplitude(float(str(self.ampThr.text())))
                                # elif self.algs.currentText() == "Median Clipping":
                                #     newSegments = self.seg.medianClip(float(str(self.medThr.text())))
                                #     #print newSegments
                                # elif self.algs.currentText() == "Harma":
                                #     newSegments = self.seg.Harma(float(str(self.HarmaThr1.text())),float(str(self.HarmaThr2.text())))
                                # elif self.algs.currentText() == "Power":
                                #     newSegments = self.seg.segmentByPower(float(str(self.PowerThr.text())))
                                # elif self.algs.currentText() == "Onsets":
                                #     newSegments = self.seg.onsets()
                                #     #print newSegments
                                # elif self.algs.currentText() == "Fundamental Frequency":
                                #     newSegments, pitch, times = self.seg.yin(int(str(self.Fundminfreq.text())),int(str(self.Fundminperiods.text())),float(str(self.Fundthr.text())),int(str(self.Fundwindow.text())),returnSegs=True)
                                #     print newSegments
                                # elif self.algs.currentText() == "FIR":
                                #     print float(str(self.FIRThr1.text()))
                                #     # newSegments = self.seg.segmentByFIR(0.1)
                                #     newSegments = self.seg.segmentByFIR(float(str(self.FIRThr1.text())))
                                #     # print newSegments
                                # elif self.algs.currentText()=='Wavelets':
                                # print("Species: ", self.species)
                                if self.species!='all':
                                    # self.method = "Wavelets"
                                    ws = WaveletSegment.WaveletSegment(species=self.sppInfo[self.species])
                                    # print ("sppInfo: ", self.sppInfo[self.species])
                                    newSegments = ws.waveletSegment_test(fName=None, data=self.audiodata, sampleRate= self.sampleRate, spInfo=self.sppInfo[self.species], trainTest=False)
                                    # print("in batch", newSegments)
                                else:
                                    # self.method = "Default"
                                    self.seg = Segment.Segment(self.audiodata, self.sgRaw, self.sp, self.sampleRate)
                                    newSegments=self.seg.bestSegments()
                                    # print newSegments

                                # post process to remove short segments, wind, rain, and use F0 check.
                                if self.species == "all":
                                    post = SupportClasses.postProcess(audioData=self.audiodata,
                                                                      sampleRate=self.sampleRate,
                                                                      segments=newSegments, spInfo=[])
                                    post.wind()
                                    post.rainClick()
                                else:
                                    post = SupportClasses.postProcess(audioData=self.audiodata,
                                                                      sampleRate=self.sampleRate,
                                                                      segments=newSegments,
                                                                      spInfo=self.sppInfo[self.species])
                                    # print ("After wavelets: ", post.segments)
                                    post.short()  # species specific
                                    # print ("After short: ", post.segments)
                                    post.wind()
                                    # print ("After wind: ", post.segments)
                                    post.rainClick()
                                    print ("After rain: ", post.segments)
                                    post.fundamentalFrq()  # species specific
                                    print ("After ff: ", post.segments)
                                newSegments = post.segments
                                # Save output
                                print("stime: ", sTime)
                                out = SupportClasses.exportSegments(segments=newSegments, confirmedSegments=[], segmentstoCheck=post.segments, species=self.species, startTime=sTime, dirName=self.dirName, filename=self.filename, datalength=self.datalength, sampleRate=self.sampleRate,method=self.method, resolution=self.w_res.value(), operator="Auto")
                                out.excel()
                                # Save the annotation
                                out.saveAnnotation()
                self.statusBar().showMessage("Processed all %d files" % total)
            else:
                msg = QMessageBox()
                msg.setIconPixmap(QPixmap("img/Owl_warning.png"))
                msg.setWindowIcon(QIcon('img/Avianz.ico'))
                msg.setText("Please select a folder to process!")
                msg.setWindowTitle("Select Folder")
                msg.setStandardButtons(QMessageBox.Ok)
                msg.exec_()

    def fillFileList(self,fileName):
        """ Generates the list of files for the file listbox.
        fileName - currently opened file (marks it in the list).
        Most of the work is to deal with directories in that list.
        It only sees *.wav files. Picks up *.data and *_1.wav files, the first to make the filenames
        red in the list, and the second to know if the files are long."""

        # if not os.path.isdir(self.dirName):
        #     print("Directory doesn't exist: making it")
        #     os.makedirs(self.dirName)

        self.listFiles.clear()
        self.listOfFiles = QDir(self.dirName).entryInfoList(['..','*.wav'],filters=QDir.AllDirs|QDir.NoDot|QDir.Files,sort=QDir.DirsFirst)
        listOfDataFiles = QDir(self.dirName).entryList(['*.data'])
        listOfLongFiles = QDir(self.dirName).entryList(['*_1.wav'])
        for file in self.listOfFiles:
            if file.fileName()[:-4]+'_1.wav' in listOfLongFiles:
                # Ignore this entry
                pass
            else:
                # If there is a .data version, colour the name red to show it has been labelled
                item = QListWidgetItem(self.listFiles)
                self.listitemtype = type(item)
                item.setText(file.fileName())
                if file.fileName()+'.data' in listOfDataFiles:
                    item.setForeground(Qt.red)

    def listLoadFile(self,current):
        """ Listener for when the user clicks on an item in filelist
        """

        # Need name of file
        if type(current) is self.listitemtype:
            current = current.text()

        self.previousFile = current

        # Update the file list to show the right one
        i=0
        while i<len(self.listOfFiles)-1 and self.listOfFiles[i].fileName() != current:
            i+=1
        if self.listOfFiles[i].isDir() or (i == len(self.listOfFiles)-1 and self.listOfFiles[i].fileName() != current):
            dir = QDir(self.dirName)
            dir.cd(self.listOfFiles[i].fileName())
            # Now repopulate the listbox
            self.dirName=str(dir.absolutePath())
            self.listFiles.clearSelection()
            self.listFiles.clearFocus()
            self.listFiles.clear()
            self.previousFile = None
            if (i == len(self.listOfFiles)-1) and (self.listOfFiles[i].fileName() != current):
                self.loadFile(current)
            self.fillFileList(current)
            # Show the selected file
            index = self.listFiles.findItems(os.path.basename(current), Qt.MatchExactly)
            if len(index) > 0:
                self.listFiles.setCurrentItem(index[0])
        return(0)

    def loadFile(self):
        print(self.filename)
        wavobj = wavio.read(self.filename)
        self.sampleRate = wavobj.rate
        self.audiodata = wavobj.data

        # None of the following should be necessary for librosa
        if self.audiodata.dtype is not 'float':
            self.audiodata = self.audiodata.astype('float') #/ 32768.0
        if np.shape(np.shape(self.audiodata))[0]>1:
            self.audiodata = self.audiodata[:,0]
        self.datalength = np.shape(self.audiodata)[0]
        print("Length of file is ",len(self.audiodata),float(self.datalength)/self.sampleRate,self.sampleRate)
        # self.w_dir.setPlainText(self.filename)

        if (self.species=='Kiwi' or self.species=='Ruru') and self.sampleRate!=16000:
            self.audiodata = librosa.core.audio.resample(self.audiodata,self.sampleRate,16000)
            self.sampleRate=16000
            # self.audioFormat.setSampleRate(self.sampleRate)
            self.datalength = np.shape(self.audiodata)[0]
            print("file was downsampled to %d" % self.sampleRate)

        # Create an instance of the Signal Processing class
        if not hasattr(self,'sp'):
            # self.sp = SignalProc.SignalProc(self.audiodata, self.sampleRate)
            self.sp = SignalProc.SignalProc()

        # Get the data for the spectrogram
        self.sgRaw = self.sp.spectrogram(self.audiodata, window_width=256, incr=128, window='Hann', mean_normalise=True, onesided=True,multitaper=False, need_even=False)
        maxsg = np.min(self.sgRaw)
        self.sg = np.abs(np.where(self.sgRaw==0,0.0,10.0 * np.log10(self.sgRaw/maxsg)))

        # Update the data that is seen by the other classes
        # TODO: keep an eye on this to add other classes as required
        if hasattr(self,'seg'):
            self.seg.setNewData(self.audiodata,self.sgRaw,self.sampleRate,256,128)
        else:
            self.seg = Segment.Segment(self.audiodata, self.sgRaw, self.sp, self.sampleRate)
        self.sp.setNewData(self.audiodata,self.sampleRate)


class AviaNZ_reviewAll(QMainWindow):
    # Main class for reviewing batch processing results
    # Should call HumanClassify1 somehow

    def __init__(self,root=None,configfile='',minSegment=50, DOC=True):
        # Allow the user to browse a folder and push a button to process that folder to find a target species
        # and sets up the window.
        super(AviaNZ_reviewAll, self).__init__()
        self.root = root
        self.dirName=[]
        self.DOC=DOC

        # read config file
        try:
            print("Loading configs from file %s" % configfile)
            self.config = json.load(open(configfile))
            self.saveConfig = True
        except:
            print("Failed to load config file, using defaults")
            self.config = json.load(open('AviaNZconfig.txt'))
            self.saveConfig = True # TODO: revise this with user permissions in mind
        self.configfile = configfile

        # audio things
        self.audioFormat = QAudioFormat()
        self.audioFormat.setCodec("audio/pcm")
        self.audioFormat.setByteOrder(QAudioFormat.LittleEndian)
        self.audioFormat.setSampleType(QAudioFormat.SignedInt)

        # Make the window and associated widgets
        QMainWindow.__init__(self, root)

        self.statusBar().showMessage("Reviewing file Current/Total")

        self.setWindowTitle('AviaNZ - Review Batch Results')
        self.createFrame()
        self.createMenu()
        self.center()

    def createFrame(self):
        # Make the window and set its size
        self.area = DockArea()
        self.setCentralWidget(self.area)
        self.setFixedSize(800, 500)
        self.setWindowIcon(QIcon('img/Avianz.ico'))

        # Make the docks
        self.d_detection = Dock("Review",size=(500,500))
        # self.d_detection.hideTitleBar()
        self.d_files = Dock("File list", size=(270, 500))

        self.area.addDock(self.d_detection, 'right')
        self.area.addDock(self.d_files, 'left')

        self.w_revLabel = QLabel("  Reviewer")
        self.w_reviewer = QLineEdit()
        self.d_detection.addWidget(self.w_revLabel, row=0, col=0)
        self.d_detection.addWidget(self.w_reviewer, row=0, col=1, colspan=2)
        self.w_browse = QPushButton("  &Browse Folder")
        self.w_browse.setToolTip("Can select a folder with sub folders to process")
        self.w_browse.setFixedHeight(50)
        self.w_browse.setStyleSheet('QPushButton {background-color: #A3C1DA; font-weight: bold; font-size:14px}')
        self.w_dir = QPlainTextEdit()
        self.w_dir.setFixedHeight(50)
        self.w_dir.setPlainText('')
        self.w_dir.setToolTip("The folder being processed")
        self.d_detection.addWidget(self.w_dir,row=1,col=1,colspan=2)
        self.d_detection.addWidget(self.w_browse,row=1,col=0)

        self.w_speLabel1 = QLabel("  Select Species")
        self.d_detection.addWidget(self.w_speLabel1,row=2,col=0)
        self.w_spe1 = QComboBox()
        self.spList = ['All species']
        self.w_spe1.addItems(self.spList)
        self.d_detection.addWidget(self.w_spe1,row=2,col=1,colspan=2)

        self.w_resLabel = QLabel("  Output Resolution (secs)")
        self.d_detection.addWidget(self.w_resLabel, row=3, col=0)
        self.w_res = QSpinBox()
        self.w_res.setRange(1,600)
        self.w_res.setSingleStep(5)
        self.w_res.setValue(60)
        self.d_detection.addWidget(self.w_res, row=3, col=1, colspan=2)

        self.w_processButton = QPushButton("&Review Folder")
        self.w_processButton.clicked.connect(self.review)
        self.d_detection.addWidget(self.w_processButton,row=11,col=2)
        self.w_processButton.setStyleSheet('QPushButton {background-color: #A3C1DA; font-weight: bold; font-size:14px}')

        self.w_browse.clicked.connect(self.browse)
        # print("spList after browse: ", self.spList)

        self.w_files = pg.LayoutWidget()
        self.d_files.addWidget(self.w_files)
        self.w_files.addWidget(QLabel('View Only'), row=0, col=0)
        self.w_files.addWidget(QLabel('use Browse Folder to choose data for processing'), row=1, col=0)
        # self.w_files.addWidget(QLabel(''), row=2, col=0)
        # List to hold the list of files
        self.listFiles = QListWidget()
        self.listFiles.setMinimumWidth(150)
        self.listFiles.itemDoubleClicked.connect(self.listLoadFile)
        self.w_files.addWidget(self.listFiles, row=2, col=0)

        self.show()

    def createMenu(self):
        """ Create the basic menu.
        """

        helpMenu = self.menuBar().addMenu("&Help")
        helpMenu.addAction("Help", self.showHelp,"Ctrl+H")
        aboutMenu = self.menuBar().addMenu("&About")
        aboutMenu.addAction("About", self.showAbout,"Ctrl+A")
        aboutMenu = self.menuBar().addMenu("&Quit")
        aboutMenu.addAction("Quit", self.quitPro,"Ctrl+Q")

    def showAbout(self):
        """ Create the About Message Box"""
        msg = QMessageBox()
        msg.setIconPixmap(QPixmap("img\AviaNZ.png"))
        msg.setWindowIcon(QIcon('img/Avianz.ico'))
        msg.setText("The AviaNZ Program, v1.1 (August 2018)")
        msg.setInformativeText("By Stephen Marsland, Victoria University of Wellington. With code by Nirosha Priyadarshani and Julius Juodakis, and input from Isabel Castro, Moira Pryde, Stuart Cockburn, Rebecca Stirnemann, Sumudu Purage, Virginia Listanti, and Rebecca Huistra. \n stephen.marsland@vuw.ac.nz")
        msg.setWindowTitle("About")
        msg.setStandardButtons(QMessageBox.Ok)
        msg.exec_()
        return

    def showHelp(self):
        """ Show the user manual (a pdf file)"""
        # TODO: manual is not distributed as pdf now
        import webbrowser
        # webbrowser.open_new(r'file://' + os.path.realpath('./Docs/AviaNZManual.pdf'))
        webbrowser.open_new(r'http://avianz.net/docs/AviaNZManual_v1.1.pdf')

    def quitPro(self):
        """ quit program
        """
        QApplication.quit()

    def center(self):
        # geometry of the main window
        qr = self.frameGeometry()
        # center point of screen
        cp = QDesktopWidget().availableGeometry().center()
        # move rectangle's center point to screen's center point
        qr.moveCenter(cp)
        # top left of rectangle becomes top left of window centering it
        self.move(qr.topLeft())

    def cleanStatus(self):
        self.statusBar().showMessage("Processing file Current/Total")

    def browse(self):
        # self.dirName = QtGui.QFileDialog.getExistingDirectory(self,'Choose Folder to Process',"Wav files (*.wav)")
        if self.dirName:
            self.dirName = QtGui.QFileDialog.getExistingDirectory(self,'Choose Folder to Process',str(self.dirName))
        else:
            self.dirName = QtGui.QFileDialog.getExistingDirectory(self,'Choose Folder to Process')
        print("Dir:", self.dirName)
        self.w_dir.setPlainText(self.dirName)
        self.spList = ['All species']
        # find species names from the annotations
        for root, dirs, files in os.walk(str(self.dirName)):
            for filename in files:
                if filename.endswith('.data'):
                    datFile = root + '/' + filename
                    if os.path.isfile(datFile):
                        with open(datFile) as f:
                            segments = json.load(f)
                            for seg in segments:
                                if seg[0] == -1:
                                    continue
                                elif seg[4][-1] == '?':
                                    if seg[4][:-1] not in self.spList:
                                        self.spList.append(seg[4][:-1])
                                elif seg[4] not in self.spList:
                                    self.spList.append(seg[4])
        self.w_spe1.clear()
        self.w_spe1.addItems(self.spList)
        self.fillFileList(self.dirName)

    def review(self):
        self.species = self.w_spe1.currentText()
        self.reviewer = self.w_reviewer.text()
        print("reviewer: ", self.reviewer)
        if self.reviewer == '':
            msg = QMessageBox()
            msg.setIconPixmap(QPixmap("img/Owl_warning.png"))
            msg.setWindowIcon(QIcon('img/Avianz.ico'))
            msg.setText("Please enter reviewer name")
            msg.setWindowTitle("Reviewer")
            msg.setStandardButtons(QMessageBox.Ok)
            msg.exec_()
            return

        if self.dirName is None:
            msg = QMessageBox()
            msg.setIconPixmap(QPixmap("img/Owl_warning.png"))
            msg.setWindowIcon(QIcon('img/Avianz.ico'))
            msg.setText("Please select a folder to process!")
            msg.setWindowTitle("Select Folder")
            msg.setStandardButtons(QMessageBox.Ok)
            msg.exec_()
            return

        # directory found, reviewer provided, so start review
        # 1. find any .wav+.data files
        # 2. delete old results (xlsx)
        # ! WARNING: any Detection...xlsx files will be DELETED,
        # ! ANYWHERE INSIDE the specified dir, recursively
        total = 0
        for root, dirs, files in os.walk(str(self.dirName)):
            for filename in files:
                filename = os.path.join(root, filename)

                if fnmatch.fnmatch(filename, '*DetectionSummary_*.xlsx'):
                    print("Removing excel file %s" % filename)
                    os.remove(filename)

                if filename.endswith('.wav') and os.path.isfile(filename + '.data'):
                    total = total + 1


        # main file review loop
        cnt = 0
        filesuccess = 1
        for root, dirs, files in os.walk(str(self.dirName)):
            for filename in files:
                DOCRecording = re.search('(\d{6})_(\d{6})', filename)
                filename = os.path.join(root, filename)
                self.filename = filename
                filesuccess = 1
                if filename.endswith('.wav') and os.path.isfile(filename + '.data'):
                    print("Opening file %s" % filename)
                    cnt=cnt+1
                    if os.stat(filename).st_size < 100:
                        print("skipping empty file")
                        continue

                    # test day/night if it is a doc recording
                    Night = False
                    if DOCRecording:
                        startTime = DOCRecording.group(2)
                        if int(startTime[:2]) > 18 or int(startTime[:2]) < 6:  # 6pm to 6am as night
                            Night = True
                        sTime = int(startTime[:2]) * 3600 + int(startTime[2:4]) * 60 + int(startTime[4:6])
                    else:
                        sTime = 0

                    if DOCRecording and self.species in ['Kiwi', 'Ruru'] and not Night:
                        continue
                    else:
                        self.statusBar().showMessage("Reviewing file " + str(cnt) + "/" + str(total) + "...")
                        # load segments
                        self.segments = json.load(open(filename + '.data'))
                        # read in operator from first "segment"
                        if len(self.segments)>0 and self.segments[0][0] == -1:
                            self.operator = self.segments[0][2]
                            del self.segments[0]
                        else:
                            self.operator = "None"

                        # people need presence absence in each file, so no skip
                        # # skip files with no segments
                        # if len(self.segments) ==0:
                        #     continue

                        self.loadFile()
                        if len(self.segments) == 0:
                            # and skip review dialog, but save the name into excel
                            print("no segments found in file %s" % filename)
                        # file has segments, so call the right review dialog:
                        elif self.species == 'All species':
                            filesuccess = self.review_all(sTime)
                        else:
                            filesuccess = self.review_single(sTime)
                            print("filesuccess: ", filesuccess)

                        # Store the output to an Excel file (no matter if review dialog exit was clean)
                        out = SupportClasses.exportSegments(segments=self.segments, startTime=sTime, dirName=self.dirName, filename=self.filename, datalength=self.datalength, sampleRate=self.sampleRate, resolution=self.w_res.value(), operator=self.operator, reviewer=self.reviewer, species=self.species)
                        out.excel()
                        # Save the corrected segment JSON
                        out.saveAnnotation()

                        # break out of both loops if Esc detected
                        # (return value will be 1 for correct close, 0 for Esc)
                        if filesuccess == 0:
                            break

            # after the loop, check if file wasn't Esc-broken
            if filesuccess == 0:
                break

        # loop complete, all files checked
        # save the excel at the end
        self.statusBar().showMessage("Reviewed files " + str(cnt) + "/" + str(total))
        msg = QMessageBox()
        msg.setIcon(QMessageBox.Information)
        msg.setWindowIcon(QIcon('img/Avianz.ico'))
        msg.setStandardButtons(QMessageBox.Ok)
        if filesuccess == 1:
            msg.setIconPixmap(QPixmap("img/Owl_done.png"))
            msg.setText("All files checked")
            msg.setWindowTitle("Finished")
        else:
            msg.setIconPixmap(QPixmap("img/Owl_warning.png"))
            msg.setText("Review stopped at file %s of %s" % (cnt, total))
            msg.setWindowTitle("Review stopped")
        msg.exec_()

    def review_single(self, sTime):
        """ Initializes all species dialog.
            Updates self.segments as a side effect.
            Returns 1 for clean completion, 0 for Esc press or other dirty exit.
        """
        # self.segments_other = []
        self.segments_sp = []
        for seg in self.segments:
            if seg[4][-1] == '?':
                if self.species == seg[4][:-1]:
                    self.segments_sp.append(seg)
                # else:
                #     self.segments_other.append(seg)
            elif self.species == seg[4]:
                self.segments_sp.append(seg)
            # else:
            #     self.segments_other.append(seg)

        segments = copy.deepcopy(self.segments)
        errorInds = []
        # Initialize the dialog for this file
        if len(self.segments_sp) > 0:
            self.humanClassifyDialog2 = Dialogs.HumanClassify2(self.sg, self.audiodata, self.segments_sp,
                                           self.species, self.sampleRate, self.audioFormat,
                                           self.config['incr'], self.lut, self.colourStart,
                                           self.colourEnd, self.config['invertColourMap'], self.filename)

            success = self.humanClassifyDialog2.exec_()
            # capture Esc press or other "dirty" exit:
            if success == 0:
                 return(0)
            errorInds = self.humanClassifyDialog2.getValues()
            print("errors: ", errorInds, len(errorInds))

        outputErrors = []
        if len(errorInds) > 0:
            # print(self.segments)
            for ind in errorInds:
                outputErrors.append(self.segments[ind])
                # self.deleteSegment(id=ids[ind], hr=True)
                # ids = [x - 1 for x in ids]
            self.segmentsToSave = True
            if self.config['saveCorrections']:
                # Save the errors in a file
                file = open(self.filename + '.corrections_' + str(self.species), 'a')
                json.dump(outputErrors, file)
                file.close()

        # Produce segments:
        for seg in outputErrors:
            if seg in self.segments:
                segments.remove(seg)
        # remove '?'
        for seg in segments:
            if seg[4][-1] == '?':
                seg[4] = seg[4][:-1]
        # for seg in self.segments_other:
        #     segments.append(seg)
<<<<<<< HEAD
        out = SupportClasses.exportSegments(segments=segments, startTime=sTime, dirName=self.dirName, filename=self.filename, datalength=self.datalength, sampleRate=self.sampleRate, resolution=self.w_res.value(), operator=self.operator, reviewer=self.reviewer, species=self.species)
        out.excel()
        # Save the corrected segment JSON
        out.saveAnnotation()
=======

        self.segments = segments
>>>>>>> e857e224
        return(1)

    def review_all(self, sTime, minLen=5):
       """ Initializes all species dialog.
           Updates self.segments as a side effect.
           Returns 1 for clean completion, 0 for Esc press or other dirty exit.
       """
       # Initialize the dialog for this file
       self.humanClassifyDialog1 = Dialogs.HumanClassify1(self.lut,self.colourStart,self.colourEnd,self.config['invertColourMap'], self.config['BirdList'], self)
       self.box1id = 0
       if hasattr(self, 'dialogPos'):
           self.humanClassifyDialog1.resize(self.dialogSize)
           self.humanClassifyDialog1.move(self.dialogPos)
       self.humanClassifyDialog1.setWindowTitle("AviaNZ - reviewing " + self.filename)
       self.humanClassifyNextImage1()
       # connect listeners
       self.humanClassifyDialog1.correct.clicked.connect(self.humanClassifyCorrect1)
       self.humanClassifyDialog1.delete.clicked.connect(self.humanClassifyDelete1)
       self.humanClassifyDialog1.buttonPrev.clicked.connect(self.humanClassifyPrevImage)
       success = self.humanClassifyDialog1.exec_() # 1 on clean exit

       if success == 0:
           self.humanClassifyDialog1.stopPlayback()
           return(0)

       return(1)

    def loadFile(self):
        wavobj = wavio.read(self.filename)
        self.sampleRate = wavobj.rate
        self.audiodata = wavobj.data
        self.audioFormat.setChannelCount(np.shape(self.audiodata)[1])
        self.audioFormat.setSampleRate(self.sampleRate)
        self.audioFormat.setSampleSize(wavobj.sampwidth*8)
        print("Detected format: %d channels, %d Hz, %d bit samples" % (self.audioFormat.channelCount(), self.audioFormat.sampleRate(), self.audioFormat.sampleSize()))

        # None of the following should be necessary for librosa
        if self.audiodata.dtype is not 'float':
            self.audiodata = self.audiodata.astype('float') #/ 32768.0
        if np.shape(np.shape(self.audiodata))[0]>1:
            self.audiodata = self.audiodata[:,0]
        self.datalength = np.shape(self.audiodata)[0]
        print("Length of file is ",len(self.audiodata),float(self.datalength)/self.sampleRate,self.sampleRate)
        # self.w_dir.setPlainText(self.filename)

        if (self.species=='Kiwi' or self.species=='Ruru') and self.sampleRate!=16000:
            self.audiodata = librosa.core.audio.resample(self.audiodata,self.sampleRate,16000)
            self.sampleRate=16000
            self.audioFormat.setSampleRate(self.sampleRate)
            self.datalength = np.shape(self.audiodata)[0]
            print("file was downsampled to %d" % self.sampleRate)

        # Create an instance of the Signal Processing class
        if not hasattr(self,'sp'):
            self.sp = SignalProc.SignalProc()

        # Get the data for the spectrogram
        self.sgRaw = self.sp.spectrogram(self.audiodata, window_width=256, incr=128, window='Hann', mean_normalise=True, onesided=True,multitaper=False, need_even=False)
        maxsg = np.min(self.sgRaw)
        self.sg = np.abs(np.where(self.sgRaw==0,0.0,10.0 * np.log10(self.sgRaw/maxsg)))
        self.setColourMap()

        # Update the data that is seen by the other classes
        # TODO: keep an eye on this to add other classes as required
        # self.seg.setNewData(self.audiodata,self.sgRaw,self.sampleRate,256,128)
        self.sp.setNewData(self.audiodata,self.sampleRate)

    def humanClassifyNextImage1(self):
        # Get the next image
        if self.box1id < len(self.segments):
            # update "done/to go" numbers:
            self.humanClassifyDialog1.setSegNumbers(self.box1id, len(self.segments))
            # Check if have moved to next segment, and if so load it
            # If there was a section without segments this would be a bit inefficient, actually no, it was wrong!

            # Show the next segment
            print(self.segments[self.box1id])
            x1nob = self.segments[self.box1id][0]
            x2nob = self.segments[self.box1id][1]
            x1 = int(self.convertAmpltoSpec(x1nob - self.config['reviewSpecBuffer']))
            x1 = max(x1, 0)
            x2 = int(self.convertAmpltoSpec(x2nob + self.config['reviewSpecBuffer']))
            x2 = min(x2, len(self.sg))
            x3 = int((x1nob - self.config['reviewSpecBuffer']) * self.sampleRate)
            x3 = max(x3, 0)
            x4 = int((x2nob + self.config['reviewSpecBuffer']) * self.sampleRate)
            x4 = min(x4, len(self.audiodata))
            self.humanClassifyDialog1.setImage(self.sg[x1:x2, :], self.audiodata[x3:x4], self.sampleRate, self.config['incr'],
                                           self.segments[self.box1id][4], self.convertAmpltoSpec(x1nob)-x1, self.convertAmpltoSpec(x2nob)-x1,
                                           self.segments[self.box1id][0], self.segments[self.box1id][1])

        else:
            msg = QMessageBox()
            msg.setIcon(QMessageBox.Information)
            msg.setWindowIcon(QIcon('img/Avianz.ico'))
            msg.setIconPixmap(QPixmap("img/Owl_done.png"))
            msg.setText("All segments in this file checked")
            msg.setWindowTitle("Finished")
            msg.setStandardButtons(QMessageBox.Ok)
            msg.exec_()

            # store position to popup the next one in there
            self.dialogSize = self.humanClassifyDialog1.size()
            self.dialogPos = self.humanClassifyDialog1.pos()
            self.humanClassifyDialog1.done(1)

    def humanClassifyPrevImage(self):
        """ Go back one image by changing boxid and calling NextImage.
        Note: won't undo deleted segments."""
        if self.box1id>0:
            self.box1id -= 1
            self.humanClassifyNextImage1()

    def humanClassifyCorrect1(self):
        """ Correct segment labels, save the old ones if necessary """
        label, self.saveConfig, checkText = self.humanClassifyDialog1.getValues()
        if len(checkText) > 0:
            if label != checkText:
                label = str(checkText)
                self.humanClassifyDialog1.birdTextEntered()
                # self.saveConfig = True
            #self.humanClassifyDialog1.tbox.setText('')

        if label != self.segments[self.box1id][4]:
            if self.config['saveCorrections']:
                # Save the correction
                outputError = [self.segments[self.box1id], label]
                file = open(self.filename + '.corrections', 'a')
                json.dump(outputError, file)
                file.close()

            # Update the label on the box if it is in the current page
            self.segments[self.box1id][4] = label

            if self.saveConfig:
                self.config['BirdList'].append(label)
        elif label[-1] == '?':
            # Remove the question mark, since the user has agreed
            self.segments[self.box1id][4] = label[:-1]

        self.humanClassifyDialog1.tbox.setText('')
        self.humanClassifyDialog1.tbox.setEnabled(False)
        # counter updated here
        self.box1id += 1
        self.humanClassifyNextImage1()

    def humanClassifyDelete1(self):
        # Delete a segment
        # (no need to update counter then)
        id = self.box1id
        del self.segments[id]
        self.segmentsToSave = True
        self.humanClassifyNextImage1()

    def closeDialog(self, ev):
        # (actually a poorly named listener for the Esc key)
        if ev == Qt.Key_Escape and hasattr(self, 'humanClassifyDialog1'):
            self.humanClassifyDialog1.done(0)

    def convertAmpltoSpec(self,x):
        """ Unit conversion """
        return x*self.sampleRate/self.config['incr']

    def setColourMap(self):
        """ Listener for the menu item that chooses a colour map.
        Loads them from the file as appropriate and sets the lookup table.
        """
        cmap = self.config['cmap']

        import colourMaps
        pos, colour, mode = colourMaps.colourMaps(cmap)

        cmap = pg.ColorMap(pos, colour,mode)
        self.lut = cmap.getLookupTable(0.0, 1.0, 256)
        minsg = np.min(self.sg)
        maxsg = np.max(self.sg)
        self.colourStart = (self.config['brightness'] / 100.0 * self.config['contrast'] / 100.0) * (maxsg - minsg) + minsg
        self.colourEnd = (maxsg - minsg) * (1.0 - self.config['contrast'] / 100.0) + self.colourStart


    def fillFileList(self,fileName):
        """ Generates the list of files for the file listbox.
        fileName - currently opened file (marks it in the list).
        Most of the work is to deal with directories in that list.
        It only sees *.wav files. Picks up *.data and *_1.wav files, the first to make the filenames
        red in the list, and the second to know if the files are long."""

        # if not os.path.isdir(self.dirName):
        #     print("Directory doesn't exist: making it")
        #     os.makedirs(self.dirName)

        self.listFiles.clear()
        self.listOfFiles = QDir(self.dirName).entryInfoList(['..','*.wav'],filters=QDir.AllDirs|QDir.NoDot|QDir.Files,sort=QDir.DirsFirst)
        listOfDataFiles = QDir(self.dirName).entryList(['*.data'])
        listOfLongFiles = QDir(self.dirName).entryList(['*_1.wav'])
        for file in self.listOfFiles:
            if file.fileName()[:-4]+'_1.wav' in listOfLongFiles:
                # Ignore this entry
                pass
            else:
                # If there is a .data version, colour the name red to show it has been labelled
                item = QListWidgetItem(self.listFiles)
                self.listitemtype = type(item)
                item.setText(file.fileName())
                if file.fileName()+'.data' in listOfDataFiles:
                    item.setForeground(Qt.red)

    def listLoadFile(self,current):
        """ Listener for when the user clicks on an item in filelist
        """

        # Need name of file
        if type(current) is self.listitemtype:
            current = current.text()

        self.previousFile = current

        # Update the file list to show the right one
        i=0
        while i<len(self.listOfFiles)-1 and self.listOfFiles[i].fileName() != current:
            i+=1
        if self.listOfFiles[i].isDir() or (i == len(self.listOfFiles)-1 and self.listOfFiles[i].fileName() != current):
            dir = QDir(self.dirName)
            dir.cd(self.listOfFiles[i].fileName())
            # Now repopulate the listbox
            self.dirName=str(dir.absolutePath())
            self.listFiles.clearSelection()
            self.listFiles.clearFocus()
            self.listFiles.clear()
            self.previousFile = None
            if (i == len(self.listOfFiles)-1) and (self.listOfFiles[i].fileName() != current):
                self.loadFile(current)
            self.fillFileList(current)
            # Show the selected file
            index = self.listFiles.findItems(os.path.basename(current), Qt.MatchExactly)
            if len(index) > 0:
                self.listFiles.setCurrentItem(index[0])
        return(0)<|MERGE_RESOLUTION|>--- conflicted
+++ resolved
@@ -198,7 +198,7 @@
                 else:
                     self.method = "Wavelets"
         
-                # directory found, so start processing
+                # directory found, so start review
                 # 1. find any .wav files
                 # 2. delete old results (xlsx)
                 # ! WARNING: any Detection...xlsx files will be DELETED,
@@ -790,15 +790,8 @@
                 seg[4] = seg[4][:-1]
         # for seg in self.segments_other:
         #     segments.append(seg)
-<<<<<<< HEAD
-        out = SupportClasses.exportSegments(segments=segments, startTime=sTime, dirName=self.dirName, filename=self.filename, datalength=self.datalength, sampleRate=self.sampleRate, resolution=self.w_res.value(), operator=self.operator, reviewer=self.reviewer, species=self.species)
-        out.excel()
-        # Save the corrected segment JSON
-        out.saveAnnotation()
-=======
 
         self.segments = segments
->>>>>>> e857e224
         return(1)
 
     def review_all(self, sTime, minLen=5):
