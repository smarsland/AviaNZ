
# AviaNZ_batch.py
#
# This is the proceesing class for the batch AviaNZ interface
# Version 1.3 23/10/18
# Authors: Stephen Marsland, Nirosha Priyadarshani, Julius Juodakis

#    AviaNZ birdsong analysis program
#    Copyright (C) 2017--2018

#    This program is free software: you can redistribute it and/or modify
#    it under the terms of the GNU General Public License as published by
#    the Free Software Foundation, either version 3 of the License, or
#    (at your option) any later version.

#    This program is distributed in the hope that it will be useful,
#    but WITHOUT ANY WARRANTY; without even the implied warranty of
#    MERCHANTABILITY or FITNESS FOR A PARTICULAR PURPOSE.  See the
#    GNU General Public License for more details.

#    You should have received a copy of the GNU General Public License
#    along with this program.  If not, see <http://www.gnu.org/licenses/>.
import os, re, platform, fnmatch, sys

from PyQt5.QtGui import *
from PyQt5.QtWidgets import *
from PyQt5.QtMultimedia import QAudioFormat
from PyQt5.QtCore import Qt, QDir

import wavio
import librosa
import numpy as np

from pyqtgraph.Qt import QtGui
from pyqtgraph.dockarea import *
import pyqtgraph as pg

import SignalProc
import Segment
import WaveletSegment
import SupportClasses
import Dialogs

import json, copy

# sppInfo = {
#             # spp: [min_len, max_len, flow, fhigh, fs, f0_low, f0_high, wavelet_thr, wavelet_M, wavelet_nodes]
#             'Kiwi': [10, 30, 1100, 7000, 16000, 1200, 4200, 0.5, 0.6, [17, 20, 22, 35, 36, 38, 40, 42, 43, 44, 45, 46, 48, 50, 55, 56]],
#             'Gsk': [6, 25, 900, 7000, 16000, 1200, 4200, 0.25, 0.6, [35, 38, 43, 44, 52, 54]],
#             'Lsk': [10, 30, 1200, 7000, 16000, 1200, 4200,  0.25, 0.6, []], # todo: find len, f0, nodes
#             'Ruru': [1, 30, 500, 7000, 16000, 600, 1300,  0.25, 0.5, [33, 37, 38]], # find M
#             'SIPO': [1, 5, 1200, 3800, 8000, 1200, 3800,  0.25, 0.2, [61, 59, 54, 51, 60, 58, 49, 47]],  # find len, f0
#             'Bittern': [1, 5, 100, 200, 1000, 100, 200, 0.75, 0.2, [10,21,22,43,44,45,46]],  # find len, f0, confirm nodes
# }

class AviaNZ_batchProcess(QMainWindow):
    # Main class for batch processing

    def __init__(self, root=None, configdir='', minSegment=50):
        # Allow the user to browse a folder and push a button to process that folder to find a target species
        # and sets up the window.
        super(AviaNZ_batchProcess, self).__init__()
        self.root = root
        self.dirName=[]

        # read config and filters from user location
        self.configfile = os.path.join(configdir, "AviaNZconfig.txt")
        print("Loading configs from file %s" % self.configfile)
        self.config = json.load(open(self.configfile))
        self.saveConfig = True

        self.filtersDir = os.path.join(configdir, self.config['FiltersDir'])
        try:
            self.FilterFiles = [f[:-4] for f in os.listdir(self.filtersDir) if os.path.isfile(os.path.join(self.filtersDir, f))]
        except:
            print("Folder %s not found, no filters loaded" % self.filtersDir)
            self.FilterFiles = None

        # Make the window and associated widgets
        QMainWindow.__init__(self, root)

        self.statusBar().showMessage("Processing file Current/Total")

        self.setWindowTitle('AviaNZ - Batch Processing')
        self.setWindowIcon(QIcon('img/Avianz.ico'))
        self.createMenu()
        self.createFrame()
        self.center()

    def createFrame(self):
        # Make the window and set its size
        self.area = DockArea()
        self.setCentralWidget(self.area)
        self.setFixedSize(870,550)

        # Make the docks
        self.d_detection = Dock("Automatic Detection",size=(600,550))
        self.d_files = Dock("File list", size=(270, 550))

        self.area.addDock(self.d_detection,'right')
        self.area.addDock(self.d_files, 'left')

        self.w_browse = QPushButton("  &Browse Folder")
        self.w_browse.setToolTip("Can select a folder with sub folders to process")
        self.w_browse.setFixedHeight(50)
        self.w_browse.setStyleSheet('QPushButton {background-color: #A3C1DA; font-weight: bold; font-size:14px}')
        self.w_dir = QPlainTextEdit()
        self.w_dir.setFixedHeight(50)
        self.w_dir.setPlainText('')
        self.w_dir.setToolTip("The folder being processed")
        self.d_detection.addWidget(self.w_dir,row=0,col=1,colspan=2)
        self.d_detection.addWidget(self.w_browse,row=0,col=0)

        self.w_speLabel1 = QLabel("  Select Species")
        self.d_detection.addWidget(self.w_speLabel1,row=1,col=0)
        self.w_spe1 = QComboBox()
        # read filter list, replace subsp marks with brackets
        spp = [*self.FilterFiles]
        for sp in spp:
            ind = sp.find('>')
            if ind > -1:
                sp = sp[:ind] + ' (' + sp[pos+1:] + ')'
        spp.insert(0, "All species")
        self.w_spe1.addItems(spp)
        self.d_detection.addWidget(self.w_spe1,row=1,col=1,colspan=2)

        self.w_resLabel = QLabel("  Time Resolution in Excel Output (secs)")
        self.d_detection.addWidget(self.w_resLabel, row=2, col=0)
        self.w_res = QSpinBox()
        self.w_res.setRange(1,600)
        self.w_res.setSingleStep(5)
        self.w_res.setValue(60)
        self.d_detection.addWidget(self.w_res, row=2, col=1, colspan=2)

        self.w_timeWindow = QLabel("  Choose Time Window (from-to)")
        self.d_detection.addWidget(self.w_timeWindow, row=4, col=0)
        self.w_timeStart = QTimeEdit()
        self.w_timeStart.setDisplayFormat('hh:mm:ss')
        self.d_detection.addWidget(self.w_timeStart, row=4, col=1)
        self.w_timeEnd = QTimeEdit()
        self.w_timeEnd.setDisplayFormat('hh:mm:ss')
        self.d_detection.addWidget(self.w_timeEnd, row=4, col=2)

        self.w_processButton = QPushButton("&Process Folder")
        self.w_processButton.clicked.connect(self.detect)
        self.d_detection.addWidget(self.w_processButton,row=11,col=2)
        self.w_processButton.setStyleSheet('QPushButton {background-color: #A3C1DA; font-weight: bold; font-size:14px}')

        self.w_browse.clicked.connect(self.browse)

        self.w_files = pg.LayoutWidget()
        self.d_files.addWidget(self.w_files)
        self.w_files.addWidget(QLabel('View Only'), row=0, col=0)
        self.w_files.addWidget(QLabel('use Browse Folder to choose data for processing'), row=1, col=0)
        # self.w_files.addWidget(QLabel(''), row=2, col=0)
        # List to hold the list of files
        self.listFiles = QListWidget()
        self.listFiles.setMinimumWidth(150)
        self.listFiles.itemDoubleClicked.connect(self.listLoadFile)
        self.w_files.addWidget(self.listFiles, row=2, col=0)

        self.show()

    def createMenu(self):
        """ Create the basic menu.
        """

        helpMenu = self.menuBar().addMenu("&Help")
        helpMenu.addAction("Help", self.showHelp,"Ctrl+H")
        aboutMenu = self.menuBar().addMenu("&About")
        aboutMenu.addAction("About", self.showAbout,"Ctrl+A")
        aboutMenu = self.menuBar().addMenu("&Quit")
        aboutMenu.addAction("Quit", self.quitPro,"Ctrl+Q")

    def showAbout(self):
        """ Create the About Message Box"""
        msg = QMessageBox()
        msg.setIconPixmap(QPixmap("img\AviaNZ.png"))
        msg.setWindowIcon(QIcon('img/Avianz.ico'))
        msg.setText("The AviaNZ Program, v1.3 (October 2018)")
        msg.setInformativeText("By Stephen Marsland, Victoria University of Wellington. With code by Nirosha Priyadarshani and Julius Juodakis, and input from Isabel Castro, Moira Pryde, Stuart Cockburn, Rebecca Stirnemann, Sumudu Purage, Virginia Listanti, and Rebecca Huistra. \n stephen.marsland@vuw.ac.nz")
        msg.setWindowTitle("About")
        msg.setStandardButtons(QMessageBox.Ok)
        msg.exec_()
        return

    def showHelp(self):
        """ Show the user manual (a pdf file)"""
        # TODO: manual is not distributed as pdf now
        import webbrowser
        # webbrowser.open_new(r'file://' + os.path.realpath('./Docs/AviaNZManual.pdf'))
        webbrowser.open_new(r'http://avianz.net/docs/AviaNZManual_v1.1.pdf')

    def quitPro(self):
        """ quit program
        """
        QApplication.quit()

    def center(self):
        # geometry of the main window
        qr = self.frameGeometry()
        # center point of screen
        cp = QDesktopWidget().availableGeometry().center()
        # move rectangle's center point to screen's center point
        qr.moveCenter(cp)
        # top left of rectangle becomes top left of window centering it
        self.move(qr.topLeft())

    def cleanStatus(self):
        self.statusBar().showMessage("Processing file Current/Total")

    def browse(self):
        if self.dirName:
            self.dirName = QtGui.QFileDialog.getExistingDirectory(self,'Choose Folder to Process',str(self.dirName))
        else:
            self.dirName = QtGui.QFileDialog.getExistingDirectory(self,'Choose Folder to Process')
        #print("Dir:", self.dirName)
        self.w_dir.setPlainText(self.dirName)
        self.w_dir.setReadOnly(True)
        self.fillFileList(self.dirName)

    def detect(self, minLen=5):
        # check if folder was selected:
        if not self.dirName:
            msg = QMessageBox()
            msg.setIconPixmap(QPixmap("img/Owl_warning.png"))
            msg.setWindowIcon(QIcon('img/Avianz.ico'))
            msg.setText("Please select a folder to process!")
            msg.setWindowTitle("Select Folder")
            msg.setStandardButtons(QMessageBox.Ok)
            msg.exec_()
            return
        
        self.species=self.w_spe1.currentText()
        if self.species == "All species":
            self.method = "Default"
        else:
            self.method = "Wavelets"

        # directory found, so find any .wav files
        total=0
        for root, dirs, files in os.walk(str(self.dirName)):
            for filename in files:
                if filename.endswith('.wav'):
                    total=total+1

        # LOG FILE is read here
        # note: important to log all analysis settings here
        self.log = SupportClasses.Log(os.path.join(self.dirName, 'LastAnalysisLog.txt'),
                                self.species, [self.method, self.w_res.value()])

        # Ask for RESUME CONFIRMATION here
        confirmedResume = QMessageBox.Cancel
        if self.log.possibleAppend:
            if len(self.log.filesDone) < total:
                msg = QMessageBox()
                msg.setIconPixmap(QPixmap("img/Owl_thinking.png"))
                msg.setWindowIcon(QIcon('img/Avianz.ico'))
                msg.setWindowTitle("Resume previous batch analysis?")
                msg.setStandardButtons(QMessageBox.No | QMessageBox.Yes)
                text = "Previous analysis found in this folder (analyzed " + str(len(self.log.filesDone)) + " out of " + str(total) + " files in this folder).\nWould you like to resume that analysis?"
                msg.setText(text)
                confirmedResume = msg.exec_()
            else:
                print("All files appear to have previous analysis results")
                msg = QMessageBox()
                msg.setIconPixmap(QPixmap("img/Owl_done.png"))
                msg.setWindowIcon(QIcon('img/Avianz.ico'))
                msg.setText("All files have previous analysis results")
                msg.setWindowTitle("Already processed")
                msg.setStandardButtons(QMessageBox.Ok)
                msg.exec_()
        else:
            confirmedResume = QMessageBox.No

        if confirmedResume == QMessageBox.Cancel:
            # catch unclean (Esc) exits
            return
        elif confirmedResume == QMessageBox.No:
            # work on all files
            self.filesDone = []
        elif confirmedResume == QMessageBox.Yes:
            # ignore files in log
            self.filesDone = self.log.filesDone

        # Ask for FINAL USER CONFIRMATION here
        cnt = len(self.filesDone)
        confirmedLaunch = QMessageBox.Cancel
        msg = QMessageBox()
        msg.setIconPixmap(QPixmap("img/Owl_thinking.png"))
        msg.setWindowIcon(QIcon('img/Avianz.ico'))
        text = "Species: " + self.species + ", resolution: "+ str(self.w_res.value()) + ", method: " + self.method + ".\nNumber of files to analyze: " + str(total) + ", " + str(cnt) + " done so far.\n"
        text += "Output stored in " + self.dirName + "/DetectionSummary_*.xlsx.\n"
        text += "Log file stored in " + self.dirName + "/LastAnalysisLog.txt.\n"
        msg.setText("Analysis will be launched with these settings:\n" + text + "\nConfirm?")
        msg.setWindowTitle("Launch batch analysis")
        msg.setStandardButtons(QMessageBox.Cancel | QMessageBox.Ok)
        confirmedLaunch = msg.exec_()
        
        if confirmedLaunch == QMessageBox.Cancel:
            print("Analysis cancelled")
            return

        # update log: delete everything (by opening in overwrite mode),
        # reprint old headers,
        # print current header (or old if resuming),
        # print old file list if resuming.
        self.log.file = open(self.log.file, 'w')
        if self.species!="All species":
            self.log.reprintOld()
            # else single-sp runs should be deleted anyway
        if confirmedResume == QMessageBox.No:
            self.log.appendHeader(header=None, species=self.log.species, settings=self.log.settings)
        elif confirmedResume == QMessageBox.Yes:
            self.log.appendHeader(self.log.currentHeader, self.log.species, self.log.settings)
            for f in self.log.filesDone:
                self.log.appendFile(f)

        # delete old results (xlsx)
        # ! WARNING: any Detection...xlsx files will be DELETED,
        # ! ANYWHERE INSIDE the specified dir, recursively
        for root, dirs, files in os.walk(str(self.dirName)):
            for filename in files:
                if fnmatch.fnmatch(filename, '*DetectionSummary_*.xlsx'):
                    print("Removing excel file %s" % filename)
                    os.remove(os.path.join(root, filename))

        # MAIN PROCESSING starts here
        # Read the time window to process
        timeWindow_s = self.w_timeStart.time().hour() * 3600 + self.w_timeStart.time().minute() * 60 + self.w_timeStart.time().second()
        timeWindow_e = self.w_timeEnd.time().hour() * 3600 + self.w_timeEnd.time().minute() * 60 + self.w_timeEnd.time().second()
        with pg.BusyCursor():
            for root, dirs, files in os.walk(str(self.dirName)):
                for filename in files:
                    self.filename = os.path.join(root, filename)
                    self.segments = []
                    newSegments = []
                    if self.filename in self.filesDone:
                        # skip the processing, but still need to update excel:
                        print("File %s processed previously, skipping" % filename)
                        # TODO: check the following line, if skip no need to load .wav (except for getting file length for sheet3?)
                        # TODO: Instead can we keep length of the recording as part of the meta info in [-1 ... -1]
                        self.loadFile(wipe = (self.species=="All species"))
                        DOCRecording = re.search('(\d{6})_(\d{6})', filename)
                        if DOCRecording:
                            startTime = DOCRecording.group(2)
                            sTime = int(startTime[:2]) * 3600 + int(startTime[2:4]) * 60 + int(startTime[4:6])
                        else:
                            sTime = 0
                        if self.species == 'All species':
                            out = SupportClasses.exportSegments(segments=self.segments, species=[], startTime=sTime, dirName=self.dirName, filename=self.filename, datalength=self.datalength, sampleRate=self.sampleRate,method=self.method, resolution=self.w_res.value(), operator="Auto", batch=True)
                        else:
                            out = SupportClasses.exportSegments(segments=self.segments, species=[self.species], startTime=sTime, dirName=self.dirName, filename=self.filename, datalength=self.datalength, sampleRate=self.sampleRate,method=self.method, resolution=self.w_res.value(), operator="Auto", batch=True)
                        out.excel()
                        continue

                    if filename.endswith('.wav'):
                        cnt=cnt+1
                        # check if file not empty                            
                        print("Opening file %s" % filename)
                        self.statusBar().showMessage("Processing file " + str(cnt) + "/" + str(total))
                        if os.stat(self.filename).st_size < 100:
                            print("Skipping empty file")
                            self.log.appendFile(self.filename)
                            continue

                        # test the selected time window if it is a doc recording
                        inWindow = False

                        DOCRecording = re.search('(\d{6})_(\d{6})', filename)
                        if DOCRecording:
                            startTime = DOCRecording.group(2)
                            sTime = int(startTime[:2]) * 3600 + int(startTime[2:4]) * 60 + int(startTime[4:6])
                            if timeWindow_s == timeWindow_e:
                                inWindow = True
                            elif timeWindow_s < timeWindow_e:
                                if sTime >= timeWindow_s and sTime <= timeWindow_e:
                                    inWindow = True
                                else:
                                    inWindow = False
                            else:
                                if sTime >= timeWindow_s or sTime <= timeWindow_e:
                                    inWindow = True
                                else:
                                    inWindow = False
                        else:
                            sTime=0
                            inWindow = True

                        if DOCRecording and not inWindow:
                            print("Skipping out-of-time-window recording")
                            self.log.appendFile(self.filename)
                            continue
                        
                        # ALL SYSTEMS GO: process this file
                        self.loadFile(wipe = (self.species=="All species"))
                        if self.species!='All species':
                            # wipe same species:
                            self.segments[:] = [s for s in self.segments if self.species not in s[4] and self.species+'?' not in s[4]]
                            ws = WaveletSegment.WaveletSegment()
<<<<<<< HEAD
                            # TODO: read the filter from Appdata
                            speciesData = json.load(open(os.path.join('Filters', self.species+'.txt')))
                            newSegments = ws.waveletSegment(data=self.audiodata, sampleRate=self.sampleRate, spInfo=speciesData)
                            # print(newSegments)
=======
                            speciesData = json.load(open(os.path.join(self.filtersDir, self.species+'.txt')))
                            newSegments = ws.waveletSegment(data=self.audiodata, sampleRate=self.sampleRate, spInfo=speciesData, wpmode="new")
>>>>>>> 2d1dab1a
                        else:
                            # wipe all segments:
                            self.segments = []
                            self.seg = Segment.Segment(self.audiodata, self.sgRaw, self.sp, self.sampleRate)
                            newSegments=self.seg.bestSegments()

                        # post process to remove short segments, wind, rain, and use F0 check.
                        if self.species == 'All species':
                            post = SupportClasses.postProcess(audioData=self.audiodata, sampleRate=self.sampleRate,
                                                              segments=newSegments, spInfo={})
                            post.wind()
                            post.rainClick()
                        else:
                            post = SupportClasses.postProcess(audioData=self.audiodata, sampleRate=self.sampleRate,
                                                              segments=newSegments, spInfo=speciesData)
                            post.short()  # TODO: keep 'deleteShort' in filter file?
                            if speciesData['Wind']:
                                pass
                                # post.wind() - omitted in sppSpecific cases
                                # print('After wind: ', post.segments)
                            if speciesData['Rain']:
                                pass
                                # post.rainClick() - omitted in sppSpecific cases
                                # print('After rain: ', post.segments)
                            if speciesData['F0']:
                                pass
                                # post.fundamentalFrq()
                                # print('After ff: ', post.segments)
                        newSegments = post.segments

                        # Save the excel and the annotation
                        if self.species == 'All species':
                            out = SupportClasses.exportSegments(segments=[], segmentstoCheck=newSegments, species=[], startTime=sTime, dirName=self.dirName, filename=self.filename, datalength=self.datalength/self.sampleRate, sampleRate=self.sampleRate,method=self.method, resolution=self.w_res.value(), operator="Auto", batch=True)
                        else:
                            out = SupportClasses.exportSegments(segments=self.segments, segmentstoCheck=newSegments, species=[self.species], startTime=sTime, dirName=self.dirName, filename=self.filename, datalength=self.datalength/self.sampleRate, sampleRate=self.sampleRate,method=self.method, resolution=self.w_res.value(), operator="Auto", sampleRate_species=speciesData['SampleRate'], fRange=speciesData['FreqRange'], batch=True)
                        out.excel()
                        out.saveAnnotation()
                        # Log success for this file
                        self.log.appendFile(self.filename)
            self.log.file.close()
            self.statusBar().showMessage("Processed all %d files" % total)
            msg = QMessageBox()
            msg.setIconPixmap(QPixmap("img/Owl_done.png"))
            msg.setWindowIcon(QIcon('img/Avianz.ico'))
            msg.setText("Finished processing. Would you like to return to the start screen?")
            msg.setWindowTitle("Finished")
            msg.setStandardButtons(QMessageBox.Yes | QMessageBox.No)
            reply = msg.exec_()
            if reply == QMessageBox.Yes: 
                QApplication.exit(1)

    def fillFileList(self,fileName):
        """ Generates the list of files for the file listbox.
        fileName - currently opened file (marks it in the list).
        Most of the work is to deal with directories in that list.
        It only sees *.wav files. Picks up *.data and *_1.wav files, the first to make the filenames
        red in the list, and the second to know if the files are long."""

        # if not os.path.isdir(self.dirName):
        #     print("Directory doesn't exist: making it")
        #     os.makedirs(self.dirName)

        self.listFiles.clear()
        self.listOfFiles = QDir(self.dirName).entryInfoList(['..','*.wav'],filters=QDir.AllDirs|QDir.NoDot|QDir.Files,sort=QDir.DirsFirst)
        listOfDataFiles = QDir(self.dirName).entryList(['*.data'])
        listOfLongFiles = QDir(self.dirName).entryList(['*_1.wav'])
        for file in self.listOfFiles:
            if file.fileName()[:-4]+'_1.wav' in listOfLongFiles:
                # Ignore this entry
                pass
            else:
                # If there is a .data version, colour the name red to show it has been labelled
                item = QListWidgetItem(self.listFiles)
                self.listitemtype = type(item)
                item.setText(file.fileName())
                if file.fileName()+'.data' in listOfDataFiles:
                    item.setForeground(Qt.red)

    def listLoadFile(self,current):
        """ Listener for when the user clicks on an item in filelist
        """

        # Need name of file
        if type(current) is self.listitemtype:
            current = current.text()

        self.previousFile = current

        # Update the file list to show the right one
        i=0
        while i<len(self.listOfFiles)-1 and self.listOfFiles[i].fileName() != current:
            i+=1
        if self.listOfFiles[i].isDir() or (i == len(self.listOfFiles)-1 and self.listOfFiles[i].fileName() != current):
            dir = QDir(self.dirName)
            dir.cd(self.listOfFiles[i].fileName())
            # Now repopulate the listbox
            self.dirName=str(dir.absolutePath())
            self.listFiles.clearSelection()
            self.listFiles.clearFocus()
            self.listFiles.clear()
            self.previousFile = None
            if (i == len(self.listOfFiles)-1) and (self.listOfFiles[i].fileName() != current):
                self.loadFile(current)
            self.fillFileList(current)
            # Show the selected file
            index = self.listFiles.findItems(os.path.basename(current), Qt.MatchExactly)
            if len(index) > 0:
                self.listFiles.setCurrentItem(index[0])
        return(0)

    def loadFile(self, wipe=True):
        print(self.filename)
        wavobj = wavio.read(self.filename)
        self.sampleRate = wavobj.rate
        self.audiodata = wavobj.data

        # None of the following should be necessary for librosa
        if self.audiodata.dtype is not 'float':
            self.audiodata = self.audiodata.astype('float') #/ 32768.0
        if np.shape(np.shape(self.audiodata))[0]>1:
            self.audiodata = self.audiodata[:,0]
        self.datalength = np.shape(self.audiodata)[0]
        print("Read %d samples, %f s at %d Hz" %(len(self.audiodata),float(self.datalength)/self.sampleRate,self.sampleRate))

        if (self.species=='Kiwi' or self.species=='Ruru') and self.sampleRate!=16000:
            self.audiodata = librosa.core.audio.resample(self.audiodata,self.sampleRate,16000)
            self.sampleRate=16000
            # self.audioFormat.setSampleRate(self.sampleRate)
            self.datalength = np.shape(self.audiodata)[0]
            print("File was downsampled to %d" % self.sampleRate)

        # Create an instance of the Signal Processing class
        if not hasattr(self,'sp'):
            self.sp = SignalProc.SignalProc()

        # Get the data for the spectrogram
        self.sgRaw = self.sp.spectrogram(self.audiodata, window_width=256, incr=128, window='Hann', mean_normalise=True, onesided=True,multitaper=False, need_even=False)
        maxsg = np.min(self.sgRaw)
        self.sg = np.abs(np.where(self.sgRaw==0,0.0,10.0 * np.log10(self.sgRaw/maxsg)))

        # Read in stored segments (useful when doing multi-species)
        if wipe or not os.path.isfile(self.filename + '.data'):
            self.segments = []
        else:
            file = open(self.filename + '.data', 'r')
            self.segments = json.load(file)
            file.close()
            if len(self.segments) > 0:
                if self.segments[0][0] == -1:
                    del self.segments[0]
            if len(self.segments) > 0:
                for s in self.segments:
                    if 0 < s[2] < 1.1 and 0 < s[3] < 1.1:
                        # *** Potential for major cockups here. First version didn't normalise the segmen     t data for dragged boxes.
                        # The second version did, storing them as values between 0 and 1. It modified the      original versions by assuming that the spectrogram was 128 pixels high (256 width window).
                        # This version does what it should have done in the first place, which is to reco     rd actual frequencies
                        # The .1 is to take care of rounding errors
                        # TODO: Because of this change (23/8/18) I run a backup on the datafiles in the i     nit
                        s[2] = self.convertYtoFreq(s[2])
                        s[3] = self.convertYtoFreq(s[3])
                        self.segmentsToSave = True

                    # convert single-species IDs to [species]
                    if type(s[4]) is not list:
                        s[4] = [s[4]]

                    # wipe segments if running species-specific analysis:
                    if s[4] == [self.species]:
                        self.segments.remove(s)

            print("%d segments loaded from .data file" % len(self.segments))

        # Update the data that is seen by the other classes
        # TODO: keep an eye on this to add other classes as required
        if hasattr(self,'seg'):
            self.seg.setNewData(self.audiodata,self.sgRaw,self.sampleRate,256,128)
        else:
            self.seg = Segment.Segment(self.audiodata, self.sgRaw, self.sp, self.sampleRate)
        self.sp.setNewData(self.audiodata,self.sampleRate)


class AviaNZ_reviewAll(QMainWindow):
    # Main class for reviewing batch processing results
    # Should call HumanClassify1 somehow

    def __init__(self,root=None,configdir='',minSegment=50):
        # Allow the user to browse a folder and push a button to process that folder to find a target species
        # and sets up the window.
        super(AviaNZ_reviewAll, self).__init__()
        self.root = root
        self.dirName=""
        self.configdir = configdir

        # At this point, the main config file should already be ensured to exist.
        self.configfile = os.path.join(configdir, "AviaNZconfig.txt")
        print("Loading configs from file %s" % self.configfile)
        self.config = json.load(open(self.configfile))
        self.saveConfig = True

        # audio things
        self.audioFormat = QAudioFormat()
        self.audioFormat.setCodec("audio/pcm")
        self.audioFormat.setByteOrder(QAudioFormat.LittleEndian)
        self.audioFormat.setSampleType(QAudioFormat.SignedInt)

        # Make the window and associated widgets
        QMainWindow.__init__(self, root)

        self.statusBar().showMessage("Reviewing file Current/Total")

        self.setWindowTitle('AviaNZ - Review Batch Results')
        self.createFrame()
        self.createMenu()
        self.center()

    def createFrame(self):
        # Make the window and set its size
        self.area = DockArea()
        self.setCentralWidget(self.area)
        self.setFixedSize(800, 500)
        self.setWindowIcon(QIcon('img/Avianz.ico'))

        # Make the docks
        self.d_detection = Dock("Review",size=(500,500))
        # self.d_detection.hideTitleBar()
        self.d_files = Dock("File list", size=(270, 500))

        self.area.addDock(self.d_detection, 'right')
        self.area.addDock(self.d_files, 'left')

        self.w_revLabel = QLabel("  Reviewer")
        self.w_reviewer = QLineEdit()
        self.d_detection.addWidget(self.w_revLabel, row=0, col=0)
        self.d_detection.addWidget(self.w_reviewer, row=0, col=1, colspan=2)
        self.w_browse = QPushButton("  &Browse Folder")
        self.w_browse.setToolTip("Can select a folder with sub folders to process")
        self.w_browse.setFixedHeight(50)
        self.w_browse.setStyleSheet('QPushButton {background-color: #A3C1DA; font-weight: bold; font-size:14px}')
        self.w_dir = QPlainTextEdit()
        self.w_dir.setFixedHeight(50)
        self.w_dir.setPlainText('')
        self.w_dir.setToolTip("The folder being processed")
        self.d_detection.addWidget(self.w_dir,row=1,col=1,colspan=2)
        self.d_detection.addWidget(self.w_browse,row=1,col=0)

        self.w_speLabel1 = QLabel("  Select Species")
        self.d_detection.addWidget(self.w_speLabel1,row=2,col=0)
        self.w_spe1 = QComboBox()
        self.spList = ['All species']
        self.w_spe1.addItems(self.spList)
        self.d_detection.addWidget(self.w_spe1,row=2,col=1,colspan=2)

        self.w_resLabel = QLabel("  Time Resolution in Excel Output (s)")
        self.d_detection.addWidget(self.w_resLabel, row=3, col=0)
        self.w_res = QSpinBox()
        self.w_res.setRange(1,600)
        self.w_res.setSingleStep(5)
        self.w_res.setValue(60)
        self.d_detection.addWidget(self.w_res, row=3, col=1, colspan=2)

        # sliders to select min/max frequencies for ALL SPECIES only
        self.fLow = QSlider(Qt.Horizontal)
        self.fLow.setTickPosition(QSlider.TicksBelow)
        self.fLow.setTickInterval(500)
        self.fLow.setRange(0, 5000)
        self.fLow.setSingleStep(100)
        self.fLowtext = QLabel('  Show freq. above (Hz)')
        self.fLowvalue = QLabel('0')
        receiverL = lambda value: self.fLowvalue.setText(str(value))
        self.fLow.valueChanged.connect(receiverL)
        self.fHigh = QSlider(Qt.Horizontal)
        self.fHigh.setTickPosition(QSlider.TicksBelow)
        self.fHigh.setTickInterval(1000)
        self.fHigh.setRange(4000, 32000)
        self.fHigh.setSingleStep(250)
        self.fHightext = QLabel('  Show freq. below (Hz)')
        self.fHighvalue = QLabel('4000')
        receiverH = lambda value: self.fHighvalue.setText(str(value))
        self.fHigh.valueChanged.connect(receiverH)
        # add sliders to dock
        self.d_detection.addWidget(self.fLowtext, row=4, col=0)
        self.d_detection.addWidget(self.fLow, row=4, col=1)
        self.d_detection.addWidget(self.fLowvalue, row=4, col=2)
        self.d_detection.addWidget(self.fHightext, row=5, col=0)
        self.d_detection.addWidget(self.fHigh, row=5, col=1)
        self.d_detection.addWidget(self.fHighvalue, row=5, col=2)

        self.w_processButton = QPushButton("&Review Folder")
        self.w_processButton.clicked.connect(self.review)
        self.d_detection.addWidget(self.w_processButton,row=11,col=2)
        self.w_processButton.setStyleSheet('QPushButton {background-color: #A3C1DA; font-weight: bold; font-size:14px}')

        self.w_browse.clicked.connect(self.browse)
        # print("spList after browse: ", self.spList)

        self.w_files = pg.LayoutWidget()
        self.d_files.addWidget(self.w_files)
        self.w_files.addWidget(QLabel('View Only'), row=0, col=0)
        self.w_files.addWidget(QLabel('use Browse Folder to choose data for processing'), row=1, col=0)
        # self.w_files.addWidget(QLabel(''), row=2, col=0)
        # List to hold the list of files
        self.listFiles = QListWidget()
        self.listFiles.setMinimumWidth(150)
        self.listFiles.itemDoubleClicked.connect(self.listLoadFile)
        self.w_files.addWidget(self.listFiles, row=2, col=0)

        self.show()

    def createMenu(self):
        """ Create the basic menu.
        """

        helpMenu = self.menuBar().addMenu("&Help")
        helpMenu.addAction("Help", self.showHelp,"Ctrl+H")
        aboutMenu = self.menuBar().addMenu("&About")
        aboutMenu.addAction("About", self.showAbout,"Ctrl+A")
        aboutMenu = self.menuBar().addMenu("&Quit")
        aboutMenu.addAction("Quit", self.quitPro,"Ctrl+Q")

    def showAbout(self):
        """ Create the About Message Box"""
        msg = QMessageBox()
        msg.setIconPixmap(QPixmap("img\AviaNZ.png"))
        msg.setWindowIcon(QIcon('img/Avianz.ico'))
        msg.setText("The AviaNZ Program, v1.1 (August 2018)")
        msg.setInformativeText("By Stephen Marsland, Victoria University of Wellington. With code by Nirosha Priyadarshani and Julius Juodakis, and input from Isabel Castro, Moira Pryde, Stuart Cockburn, Rebecca Stirnemann, Sumudu Purage, Virginia Listanti, and Rebecca Huistra. \n stephen.marsland@vuw.ac.nz")
        msg.setWindowTitle("About")
        msg.setStandardButtons(QMessageBox.Ok)
        msg.exec_()
        return

    def showHelp(self):
        """ Show the user manual (a pdf file)"""
        # TODO: manual is not distributed as pdf now
        import webbrowser
        # webbrowser.open_new(r'file://' + os.path.realpath('./Docs/AviaNZManual.pdf'))
        webbrowser.open_new(r'http://avianz.net/docs/AviaNZManual_v1.1.pdf')

    def quitPro(self):
        """ quit program
        """
        QApplication.quit()

    def center(self):
        # geometry of the main window
        qr = self.frameGeometry()
        # center point of screen
        cp = QDesktopWidget().availableGeometry().center()
        # move rectangle's center point to screen's center point
        qr.moveCenter(cp)
        # top left of rectangle becomes top left of window centering it
        self.move(qr.topLeft())

    def cleanStatus(self):
        self.statusBar().showMessage("Processing file Current/Total")

    def browse(self):
        # self.dirName = QtGui.QFileDialog.getExistingDirectory(self,'Choose Folder to Process',"Wav files (*.wav)")
        if self.dirName:
            self.dirName = QtGui.QFileDialog.getExistingDirectory(self,'Choose Folder to Process',str(self.dirName))
        else:
            self.dirName = QtGui.QFileDialog.getExistingDirectory(self,'Choose Folder to Process')
        #print("Dir:", self.dirName)
        self.w_dir.setPlainText(self.dirName)
        self.spList = ['All species']
        # find species names from the annotations
        for root, dirs, files in os.walk(str(self.dirName)):
            for filename in files:
                if filename.endswith('.data'):
                    datFile = root + '/' + filename
                    if os.path.isfile(datFile):
                        with open(datFile) as f:
                            segments = json.load(f)
                            for seg in segments:
                                if seg[0] == -1:
                                    continue
                                elif len(seg[4])>0:
                                    for birdName in seg[4]:
                                        if len(birdName)>0 and birdName[-1] == '?':
                                            if birdName[:-1] not in self.spList:
                                                self.spList.append(birdName[:-1])
                                        elif birdName not in self.spList:
                                            self.spList.append(birdName)
        self.w_spe1.clear()
        self.w_spe1.addItems(self.spList)
        self.fillFileList(self.dirName)

    def review(self):
        self.species = self.w_spe1.currentText()
        self.reviewer = self.w_reviewer.text()
        print("Reviewer: ", self.reviewer)
        if self.reviewer == '':
            msg = QMessageBox()
            msg.setIconPixmap(QPixmap("img/Owl_warning.png"))
            msg.setWindowIcon(QIcon('img/Avianz.ico'))
            msg.setText("Please enter reviewer name")
            msg.setWindowTitle("Reviewer")
            msg.setStandardButtons(QMessageBox.Ok)
            msg.exec_()
            return

        if self.dirName is "":
            msg = QMessageBox()
            msg.setIconPixmap(QPixmap("img/Owl_warning.png"))
            msg.setWindowIcon(QIcon('img/Avianz.ico'))
            msg.setText("Please select a folder to process!")
            msg.setWindowTitle("Select Folder")
            msg.setStandardButtons(QMessageBox.Ok)
            msg.exec_()
            return

        # directory found, reviewer provided, so start review
        # 1. find any .wav+.data files
        # 2. delete old results (xlsx)
        # ! WARNING: any Detection...xlsx files will be DELETED,
        # ! ANYWHERE INSIDE the specified dir, recursively
        total = 0
        for root, dirs, files in os.walk(str(self.dirName)):
            for filename in files:
                filename = os.path.join(root, filename)

                if fnmatch.fnmatch(filename, '*DetectionSummary_*.xlsx'):
                    print("Removing excel file %s" % filename)
                    os.remove(filename)

                if filename.endswith('.wav') and os.path.isfile(filename + '.data'):
                    total = total + 1


        # main file review loop
        cnt = 0
        filesuccess = 1
        for root, dirs, files in os.walk(str(self.dirName)):
            for filename in files:
                DOCRecording = re.search('(\d{6})_(\d{6})', filename)
                filename = os.path.join(root, filename)
                self.filename = filename
                filesuccess = 1
                if filename.endswith('.wav') and os.path.isfile(filename + '.data'):
                    print("Opening file %s" % filename)
                    cnt=cnt+1
                    if os.stat(filename).st_size < 100:
                        print("Skipping empty file")
                        continue

                    if DOCRecording:
                        startTime = DOCRecording.group(2)
                        sTime = int(startTime[:2]) * 3600 + int(startTime[2:4]) * 60 + int(startTime[4:6])
                    else:
                        sTime = 0

                    self.statusBar().showMessage("Reviewing file " + str(cnt) + "/" + str(total) + "...")
                    # load segments
                    self.segments = json.load(open(filename + '.data'))
                    # read in operator from first "segment"
                    if len(self.segments)>0 and self.segments[0][0] == -1:
                        self.operator = self.segments[0][2]
                        del self.segments[0]
                    else:
                        self.operator = "None"

                    self.loadFile()
                    if len(self.segments) == 0:
                        # and skip review dialog, but save the name into excel
                        print("No segments found in file %s" % filename)
                    # file has segments, so call the right review dialog:
                    elif self.species == 'All species':
                        filesuccess = self.review_all(sTime)
                    else:
                        filesuccess = self.review_single(sTime)
                        print("File success: ", filesuccess)

                    # Store the output to an Excel file (no matter if review dialog exit was clean)
                    out = SupportClasses.exportSegments(segments=self.segments, startTime=sTime, dirName=self.dirName, filename=self.filename, datalength=self.datalength, sampleRate=self.sampleRate, resolution=self.w_res.value(), operator=self.operator, reviewer=self.reviewer, species=[self.species], batch=True)
                    out.excel()
                    # Save the corrected segment JSON
                    out.saveAnnotation()

                    # break out of both loops if Esc detected
                    # (return value will be 1 for correct close, 0 for Esc)
                    if filesuccess == 0:
                        break

            # after the loop, check if file wasn't Esc-broken
            if filesuccess == 0:
                break

        # loop complete, all files checked
        # save the excel at the end
        self.statusBar().showMessage("Reviewed files " + str(cnt) + "/" + str(total))
        msg = QMessageBox()
        msg.setIcon(QMessageBox.Information)
        msg.setWindowIcon(QIcon('img/Avianz.ico'))
        msg.setStandardButtons(QMessageBox.Ok)
        if filesuccess == 1:
            msg.setIconPixmap(QPixmap("img/Owl_done.png"))
            msg.setWindowIcon(QIcon('img/Avianz.ico'))
            msg.setText("All files checked. Would you like to return to the start screen?")
            msg.setWindowTitle("Finished")
            msg.setStandardButtons(QMessageBox.Yes | QMessageBox.No)
            reply = msg.exec_()
            if reply == QMessageBox.Yes:
                QApplication.exit(1)
        else:
            msg.setIconPixmap(QPixmap("img/Owl_warning.png"))
            msg.setWindowIcon(QIcon('img/Avianz.ico'))
            msg.setText("Review stopped at file %s of %s.\nWould you like to return to the start screen?" % (cnt, total))
            msg.setWindowTitle('Review stopped')
            msg.setStandardButtons(QMessageBox.Yes | QMessageBox.No)
            reply = msg.exec_()
            if reply == QMessageBox.Yes:
                QApplication.exit(1)

    def review_single(self, sTime):
        """ Initializes all species dialog.
            Updates self.segments as a side effect.
            Returns 1 for clean completion, 0 for Esc press or other dirty exit.
        """
        # self.segments_other = []
        self.segments_sp = []
        for seg in self.segments:
            for birdName in seg[4]:
                if len(birdName)>0 and birdName[-1] == '?':
                    if self.species == birdName[:-1]:
                        self.segments_sp.append(seg)
                        break
                elif self.species == birdName:
                    self.segments_sp.append(seg)
                    break

        segments = copy.deepcopy(self.segments)
        errorInds = []
        # Initialize the dialog for this file
        if len(self.segments_sp) > 0:
            self.humanClassifyDialog2 = Dialogs.HumanClassify2(self.sg, self.audiodata, self.segments_sp,
                                           self.species, self.sampleRate, self.audioFormat,
                                           self.config['incr'], self.lut, self.colourStart,
                                           self.colourEnd, self.config['invertColourMap'],
                                           self.config['brightness'], self.config['contrast'],
                                           filename = self.filename)

            success = self.humanClassifyDialog2.exec_()
            # capture Esc press or other "dirty" exit:
            if success == 0:
                 return(0)
            errorInds = self.humanClassifyDialog2.getValues()
            print("Errors: ", errorInds, len(errorInds))

        outputErrors = []
        if len(errorInds) > 0:
            # print(self.segments)
            for ind in errorInds:
                outputErrors.append(self.segments[ind])
                # self.deleteSegment(id=ids[ind], hr=True)
                # ids = [x - 1 for x in ids]
            self.segmentsToSave = True
            if self.config['saveCorrections']:
                # Save the errors in a file
                file = open(self.filename + '.corrections_' + str(self.species), 'a')
                json.dump(outputErrors, file)
                file.close()

        # Produce segments:
        for seg in outputErrors:
            if seg in self.segments:
                segments.remove(seg)
        # remove '?'
        for seg in segments:
            for sp in seg[4]:
                if sp[:-1] == self.species and sp[-1] == '?':
                    sp = sp[:-1]

        self.segments = segments
        return(1)

    def review_all(self, sTime, minLen=5):
       """ Initializes all species dialog.
           Updates self.segments as a side effect.
           Returns 1 for clean completion, 0 for Esc press or other dirty exit.
       """
       # Load the birdlists:
       # short list is necessary, long list can be None
       try:
           shortblfile = os.path.join(self.configdir, self.config['BirdListShort'])
           shortBirdList = json.load(open(shortblfile))
       except:
           print("ERROR: Failed to load short bird list from %s" % shortblfile)
           sys.exit()

       if self.config['BirdListLong'] == "None":
           # If don't have a long bird list, check the length of the short bird list is OK, and otherwise split      it
           # 40 is a bit random, but 20 in a list is long enough!
           if len(self.shortBirdList) > 40:
               longBirdList = self.shortBirdList.copy()
               shortBirdList = self.shortBirdList[:40]
           else:
               longBirdList = None
       else:
           try:
               longblfile = os.path.join(self.configdir, self.config['BirdListLong'])
               longBirdList = json.load(open(longblfile))
           except:
               print("Warning: failed to load long bird list from %s" % longblfile)
               longBirdList = None


       self.humanClassifyDialog1 = Dialogs.HumanClassify1(self.lut,self.colourStart,self.colourEnd,self.config['invertColourMap'], self.config['brightness'], self.config['contrast'], shortBirdList, longBirdList, self.config['MultipleSpecies'], self)
       self.box1id = 0
       if hasattr(self, 'dialogPos'):
           self.humanClassifyDialog1.resize(self.dialogSize)
           self.humanClassifyDialog1.move(self.dialogPos)
       self.humanClassifyDialog1.setWindowTitle("AviaNZ - reviewing " + self.filename)
       self.humanClassifyNextImage1()
       # connect listeners
       self.humanClassifyDialog1.correct.clicked.connect(self.humanClassifyCorrect1)
       self.humanClassifyDialog1.delete.clicked.connect(self.humanClassifyDelete1)
       self.humanClassifyDialog1.buttonPrev.clicked.connect(self.humanClassifyPrevImage)
       success = self.humanClassifyDialog1.exec_() # 1 on clean exit

       if success == 0:
           self.humanClassifyDialog1.stopPlayback()
           return(0)

       return(1)

    def loadFile(self):
        wavobj = wavio.read(self.filename)
        self.sampleRate = wavobj.rate
        self.audiodata = wavobj.data
        self.audioFormat.setChannelCount(np.shape(self.audiodata)[1])
        self.audioFormat.setSampleRate(self.sampleRate)
        self.audioFormat.setSampleSize(wavobj.sampwidth*8)
        print("Detected format: %d channels, %d Hz, %d bit samples" % (self.audioFormat.channelCount(), self.audioFormat.sampleRate(), self.audioFormat.sampleSize()))

        # None of the following should be necessary for librosa
        if self.audiodata.dtype is not 'float':
            self.audiodata = self.audiodata.astype('float') #/ 32768.0
        if np.shape(np.shape(self.audiodata))[0]>1:
            self.audiodata = self.audiodata[:,0]
        self.datalength = np.shape(self.audiodata)[0]
        print("Length of file is ",len(self.audiodata),float(self.datalength)/self.sampleRate,self.sampleRate)
        # self.w_dir.setPlainText(self.filename)

        if (self.species=='Kiwi' or self.species=='Ruru') and self.sampleRate!=16000:
            self.audiodata = librosa.core.audio.resample(self.audiodata,self.sampleRate,16000)
            self.sampleRate=16000
            self.audioFormat.setSampleRate(self.sampleRate)
            self.datalength = np.shape(self.audiodata)[0]
            print("File was downsampled to %d" % self.sampleRate)

        # Create an instance of the Signal Processing class
        if not hasattr(self,'sp'):
            self.sp = SignalProc.SignalProc()

        # Filter the audiodata based on initial sliders
        minFreq = max(self.fLow.value(), 0)
        maxFreq = min(self.fHigh.value(), self.sampleRate//2)
        if maxFreq - minFreq < 100:
            print("ERROR: less than 100 Hz band set for spectrogram")
            return
        print("Filtering samples to %d - %d Hz" % (minFreq, maxFreq))
        self.audiodata = self.sp.ButterworthBandpass(self.audiodata, self.sampleRate, minFreq, maxFreq)

        # Get the data for the spectrogram
        self.sgRaw = self.sp.spectrogram(self.audiodata, window_width=256, incr=128, window='Hann', mean_normalise=True, onesided=True,multitaper=False, need_even=False)
        maxsg = np.min(self.sgRaw)
        self.sg = np.abs(np.where(self.sgRaw==0,0.0,10.0 * np.log10(self.sgRaw/maxsg)))
        self.setColourMap()

        # Update the data that is seen by the other classes
        # TODO: keep an eye on this to add other classes as required
        # self.seg.setNewData(self.audiodata,self.sgRaw,self.sampleRate,256,128)
        self.sp.setNewData(self.audiodata,self.sampleRate)

    def humanClassifyNextImage1(self):
        # Get the next image
        if self.box1id < len(self.segments):
            # update "done/to go" numbers:
            self.humanClassifyDialog1.setSegNumbers(self.box1id, len(self.segments))
            # Check if have moved to next segment, and if so load it
            # If there was a section without segments this would be a bit inefficient, actually no, it was wrong!

            # Show the next segment
            #print(self.segments[self.box1id])
            x1nob = self.segments[self.box1id][0]
            x2nob = self.segments[self.box1id][1]
            x1 = int(self.convertAmpltoSpec(x1nob - self.config['reviewSpecBuffer']))
            x1 = max(x1, 0)
            x2 = int(self.convertAmpltoSpec(x2nob + self.config['reviewSpecBuffer']))
            x2 = min(x2, len(self.sg))
            x3 = int((x1nob - self.config['reviewSpecBuffer']) * self.sampleRate)
            x3 = max(x3, 0)
            x4 = int((x2nob + self.config['reviewSpecBuffer']) * self.sampleRate)
            x4 = min(x4, len(self.audiodata))
            self.humanClassifyDialog1.setImage(self.sg[x1:x2, :], self.audiodata[x3:x4], self.sampleRate, self.config['incr'],
                                           self.segments[self.box1id][4], self.convertAmpltoSpec(x1nob)-x1, self.convertAmpltoSpec(x2nob)-x1,
                                           self.segments[self.box1id][0], self.segments[self.box1id][1])

        else:
            msg = QMessageBox()
            msg.setIcon(QMessageBox.Information)
            msg.setWindowIcon(QIcon('img/Avianz.ico'))
            msg.setIconPixmap(QPixmap("img/Owl_done.png"))
            msg.setText("All segments in this file checked")
            msg.setWindowTitle("Finished")
            msg.setStandardButtons(QMessageBox.Ok)
            msg.exec_()

            # store position to popup the next one in there
            self.dialogSize = self.humanClassifyDialog1.size()
            self.dialogPos = self.humanClassifyDialog1.pos()
            self.humanClassifyDialog1.done(1)

    def humanClassifyPrevImage(self):
        """ Go back one image by changing boxid and calling NextImage.
        Note: won't undo deleted segments."""
        if self.box1id>0:
            self.box1id -= 1
            self.humanClassifyNextImage1()

    def humanClassifyCorrect1(self):
        """ Correct segment labels, save the old ones if necessary """
        self.humanClassifyDialog1.stopPlayback()
        label, self.saveConfig, checkText = self.humanClassifyDialog1.getValues()

        if len(checkText) > 0:
            if label != checkText:
                label = str(checkText)
                self.humanClassifyDialog1.birdTextEntered()
        if len(checkText) > 0:
            if text in self.longBirdList:
                pass
            else:
                self.longBirdList.append(text)
                self.longBirdList = sorted(self.longBirdList, key=str.lower)
                self.longBirdList.remove('Unidentifiable')
                self.longBirdList.append('Unidentifiable')
                json.dump(self.longBirdList, open(os.path.join(self.configdir, self.config['BirdListLong']), 'w'),indent=1)

        if label != self.segments[self.box1id][4]:
            if self.config['saveCorrections']:
                # Save the correction
                outputError = [self.segments[self.box1id], label]
                file = open(self.filename + '.corrections', 'a')
                json.dump(outputError, file, indent=1)
                file.close()

            # Update the label on the box if it is in the current page
            self.segments[self.box1id][4] = label

            if self.saveConfig:
                self.longBirdList.append(text)
                self.longBirdList = sorted(self.longBirdList, key=str.lower)
                self.longBirdList.remove('Unidentifiable')
                self.longBirdList.append('Unidentifiable')
                json.dump(self.longBirdList, open(os.path.join(self.configdir, self.config['BirdListLong']), 'w'),indent=1)
        elif '?' in ''.join(label):
            # Remove the question mark, since the user has agreed
            for i in range(len(self.segments[self.box1id][4])):
                if self.segments[self.box1id][4][i][-1] == '?':
                    self.segments[self.box1id][4][i] = self.segments[self.box1id][4][i][:-1] 

        self.humanClassifyDialog1.tbox.setText('')
        self.humanClassifyDialog1.tbox.setEnabled(False)
        # counter updated here
        self.box1id += 1
        self.humanClassifyNextImage1()

    def humanClassifyDelete1(self):
        # Delete a segment
        # (no need to update counter then)
        id = self.box1id
        del self.segments[id]
        self.segmentsToSave = True
        self.humanClassifyNextImage1()

    def closeDialog(self, ev):
        # (actually a poorly named listener for the Esc key)
        if ev == Qt.Key_Escape and hasattr(self, 'humanClassifyDialog1'):
            self.humanClassifyDialog1.done(0)

    def convertAmpltoSpec(self,x):
        """ Unit conversion """
        return x*self.sampleRate/self.config['incr']

    def setColourMap(self):
        """ Listener for the menu item that chooses a colour map.
        Loads them from the file as appropriate and sets the lookup table.
        """
        cmap = self.config['cmap']

        import colourMaps
        pos, colour, mode = colourMaps.colourMaps(cmap)

        cmap = pg.ColorMap(pos, colour,mode)
        self.lut = cmap.getLookupTable(0.0, 1.0, 256)
        minsg = np.min(self.sg)
        maxsg = np.max(self.sg)
        self.colourStart = (self.config['brightness'] / 100.0 * self.config['contrast'] / 100.0) * (maxsg - minsg) + minsg
        self.colourEnd = (maxsg - minsg) * (1.0 - self.config['contrast'] / 100.0) + self.colourStart


    def fillFileList(self,fileName):
        """ Generates the list of files for the file listbox.
        fileName - currently opened file (marks it in the list).
        Most of the work is to deal with directories in that list.
        It only sees *.wav files. Picks up *.data and *_1.wav files, the first to make the filenames
        red in the list, and the second to know if the files are long."""

        # if not os.path.isdir(self.dirName):
        #     print("Directory doesn't exist: making it")
        #     os.makedirs(self.dirName)

        self.listFiles.clear()
        self.listOfFiles = QDir(self.dirName).entryInfoList(['..','*.wav'],filters=QDir.AllDirs|QDir.NoDot|QDir.Files,sort=QDir.DirsFirst)
        listOfDataFiles = QDir(self.dirName).entryList(['*.data'])
        listOfLongFiles = QDir(self.dirName).entryList(['*_1.wav'])
        for file in self.listOfFiles:
            if file.fileName()[:-4]+'_1.wav' in listOfLongFiles:
                # Ignore this entry
                pass
            else:
                # If there is a .data version, colour the name red to show it has been labelled
                item = QListWidgetItem(self.listFiles)
                self.listitemtype = type(item)
                item.setText(file.fileName())
                if file.fileName()+'.data' in listOfDataFiles:
                    item.setForeground(Qt.red)

    def listLoadFile(self,current):
        """ Listener for when the user clicks on an item in filelist
        """

        # Need name of file
        if type(current) is self.listitemtype:
            current = current.text()

        self.previousFile = current

        # Update the file list to show the right one
        i=0
        while i<len(self.listOfFiles)-1 and self.listOfFiles[i].fileName() != current:
            i+=1
        if self.listOfFiles[i].isDir() or (i == len(self.listOfFiles)-1 and self.listOfFiles[i].fileName() != current):
            dir = QDir(self.dirName)
            dir.cd(self.listOfFiles[i].fileName())
            # Now repopulate the listbox
            self.dirName=str(dir.absolutePath())
            self.listFiles.clearSelection()
            self.listFiles.clearFocus()
            self.listFiles.clear()
            self.previousFile = None
            if (i == len(self.listOfFiles)-1) and (self.listOfFiles[i].fileName() != current):
                self.loadFile(current)
            self.fillFileList(current)
            # Show the selected file
            index = self.listFiles.findItems(os.path.basename(current), Qt.MatchExactly)
            if len(index) > 0:
                self.listFiles.setCurrentItem(index[0])
        return(0)<|MERGE_RESOLUTION|>--- conflicted
+++ resolved
@@ -398,15 +398,8 @@
                             # wipe same species:
                             self.segments[:] = [s for s in self.segments if self.species not in s[4] and self.species+'?' not in s[4]]
                             ws = WaveletSegment.WaveletSegment()
-<<<<<<< HEAD
-                            # TODO: read the filter from Appdata
-                            speciesData = json.load(open(os.path.join('Filters', self.species+'.txt')))
-                            newSegments = ws.waveletSegment(data=self.audiodata, sampleRate=self.sampleRate, spInfo=speciesData)
-                            # print(newSegments)
-=======
                             speciesData = json.load(open(os.path.join(self.filtersDir, self.species+'.txt')))
                             newSegments = ws.waveletSegment(data=self.audiodata, sampleRate=self.sampleRate, spInfo=speciesData, wpmode="new")
->>>>>>> 2d1dab1a
                         else:
                             # wipe all segments:
                             self.segments = []
@@ -432,8 +425,7 @@
                                 # post.rainClick() - omitted in sppSpecific cases
                                 # print('After rain: ', post.segments)
                             if speciesData['F0']:
-                                pass
-                                # post.fundamentalFrq()
+                                post.fundamentalFrq()
                                 # print('After ff: ', post.segments)
                         newSegments = post.segments
 
