--- conflicted
+++ resolved
@@ -1764,10 +1764,6 @@
 
         if f:
             filteredDenoisedData = self.sp.bandpassFilter(denoisedData, self.sampleRate, start=f1, end=f2)
-<<<<<<< HEAD
-=======
-            # filteredDenoisedData = self.sp.ButterworthBandpass(denoisedData, self.sampleRate, low=f1, high=f2)
->>>>>>> dcfe98e1
         else:
             filteredDenoisedData = denoisedData
 
