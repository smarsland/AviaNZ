

# Version 3.0 14/09/20
# Authors: Stephen Marsland, Nirosha Priyadarshani, Julius Juodakis, Virginia Listanti

#    AviaNZ bioacoustic analysis program
#    Copyright (C) 2017--2020

#    This program is free software: you can redistribute it and/or modify
#    it under the terms of the GNU General Public License as published by
#    the Free Software Foundation, either version 3 of the License, or
#    (at your option) any later version.

#    This program is distributed in the hope that it will be useful,
#    but WITHOUT ANY WARRANTY; without even the implied warranty of
#    MERCHANTABILITY or FITNESS FOR A PARTICULAR PURPOSE.  See the
#    GNU General Public License for more details.

#    You should have received a copy of the GNU General Public License
#    along with this program.  If not, see <http://www.gnu.org/licenses/>.

# Holds most of the code for training CNNs

import os, gc, re, json, tempfile
from shutil import copyfile
from shutil import disk_usage

from tensorflow.keras.preprocessing.image import ImageDataGenerator
from tensorflow.keras.models import model_from_json
from sklearn.metrics import confusion_matrix
from sklearn.model_selection import train_test_split
from sklearn.utils import shuffle

import numpy as np
import matplotlib.pyplot as plt
from time import strftime, gmtime
import math

import SupportClasses
import SignalProc
import CNN
import Segment, WaveletSegment
import AviaNZ_batch
import wavio

class CNNtrain:

    def __init__(self, configdir, filterdir, folderTrain1=None, folderTrain2=None, recogniser=None, imgWidth=0, CLI=False):
        # Two important things: 
        # 1. LearningParams.txt, which a dictionary of parameters *** including spectrogram parameters
        # 2. CLI: whether it runs off the command line, which makes picking the ROC curve parameters hard
        # Qn: what is imgWidth? Why not a learning param?

        self.filterdir = filterdir
        self.configdir =configdir
        cl = SupportClasses.ConfigLoader()
        self.FilterDict = cl.filters(filterdir, bats=False)
        self.LearningDict = cl.learningParams(os.path.join(configdir, "LearningParams.txt"))
        self.sp = SignalProc.SignalProc(self.LearningDict['sgramWindowWidth'], self.LearningDict['sgramHop'])

        self.imgsize = [self.LearningDict['imgX'], self.LearningDict['imgY']]
        self.tmpdir1 = False
        self.tmpdir2 = False
        self.ROCdata = {}

        self.CLI = CLI
        if CLI:
            self.filterName = recogniser
            self.folderTrain1 = folderTrain1
            self.folderTrain2 = folderTrain2
            self.imgWidth = imgWidth
            self.autoThr = True
            self.correction = True
            self.annotatedAll = True
        else:
            self.autoThr = False
            self.correction = False
            self.imgWidth = imgWidth

    def setP1(self, folderTrain1, folderTrain2, recogniser, annotationLevel):
        # This is a function that the Wizard calls to set parameters
        self.folderTrain1 = folderTrain1
        self.folderTrain2 = folderTrain2
        self.filterName = recogniser
        self.annotatedAll = annotationLevel

    def setP6(self, recogniser):
        # This is a function that the Wizard calls to set parameters
        self.newFilterName = recogniser
            
    def cliTrain(self):
        # This is the main training function for CLI-based learning.
        # It proceeds very much like the wizard 
            
        # Get info from wavelet filter
        self.readFilter()

        # Load data
        # Note: no error checking in the CLI version
        # Find segments belong to each class in the training data
        self.genSegmentDataset(hasAnnotation=True)

        # Check on memory space
        self.checkDisk()

        # OK, WTF?
        self.windowWidth = self.imgsize[0] * self.LearningDict['windowScaling']
        self.windowInc = int(np.ceil(self.imgWidth * self.fs / (self.imgsize[1] - 1)) )

        # Train
        self.train()

        # Save the output
        self.saveFilter()

    def readFilter(self):
        # Read the current (wavelet) filter and get the details
        if self.filterName.lower().endswith('.txt'):
            self.currfilt = self.FilterDict[self.filterName[:-4]]
        else:
            self.currfilt = self.FilterDict[self.filterName]

        self.fs = self.currfilt["SampleRate"]
        self.species = self.currfilt["species"]

        mincallengths = []
        maxcallengths = []
        f1 = []
        f2 = []
        self.maxgaps = []
        self.calltypes = []
        for fi in self.currfilt['Filters']:
            self.calltypes.append(fi['calltype'])
            mincallengths.append(fi['TimeRange'][0])
            maxcallengths.append(fi['TimeRange'][1])
            self.maxgaps.append(fi['TimeRange'][3])
            f1.append(fi['FreqRange'][0])
            f2.append(fi['FreqRange'][1])
        self.mincallength = np.max(mincallengths)
        self.maxcallength = np.max(maxcallengths)
        self.f1 = np.min(f1)
        self.f2 = np.max(f2)

        print("Manually annotated: %s" % self.folderTrain1)
        print("Auto processed and reviewed: %s" % self.folderTrain2)
        print("Recogniser: %s" % self.currfilt)
        print("Species: %s" % self.species)
        print("Call types: %s" % self.calltypes)
        print("Call length: %.2f - %.2f sec" % (self.mincallength, self.maxcallength))
        print("Sample rate: %d Hz" % self.fs)
        print("Frequency range: %d - %d Hz" % (self.f1, self.f2))

    def checkDisk(self):
        # Check disk usage
        totalbytes, usedbytes, freebytes = disk_usage(os.path.expanduser("~"))
        freeGB = freebytes/1024/1024/1024
        print('\nFree space in the user directory: %.2f GB/ %.2f GB\n' % (freeGB, totalbytes/1024/1024/2014))
        if freeGB < 10:
            print('Warning: You may run out of space in the user directory!')
        return freeGB, totalbytes/1024/1024/1024

    def genSegmentDataset(self, hasAnnotation):
        # Prepares segments for input to the learners
        self.traindata = []
        self.DataGen = CNN.GenerateData(self.currfilt, 0, 0, 0, 0, 0, 0, 0)

        # For manually annotated data where the user is confident about full annotation, 
        # choose anything else in the spectrograms as noise examples
        if self.annotatedAll=="All":
            self.noisedata1 = self.DataGen.findNoisesegments(self.folderTrain1)
            print('----noise data1:')
            for x in self.noisedata1:
                self.traindata.append(x)
        if self.annotatedAll=="All-nowt":
            self.noisedata1 = self.DataGen.findAllsegments(self.folderTrain1)
            print('----noise data1:')
            for x in self.noisedata1:
                self.traindata.append(x)
        # Call type segments
        print('----CT data1:')
        if hasAnnotation:
            for i in range(len(self.calltypes)):
                ctdata = self.DataGen.findCTsegments(self.folderTrain1, i)
                print(self.calltypes[i])
                for x in ctdata:
                    self.traindata.append(x)

        # For wavelet outputs that have been manually verified get noise segments from .corrections
        if os.path.isdir(self.folderTrain2):
            for root, dirs, files in os.walk(str(self.folderTrain2)):
                for file in files:
                    if file.lower().endswith('.wav') and file + '.corrections' in files:
                        # Read the .correction (from allspecies review)
                        cfile = os.path.join(root, file + '.corrections')
                        wavfile = os.path.join(root, file)
                        try:
                            f = open(cfile, 'r')
                            annots = json.load(f)
                            f.close()
                        except Exception as e:
                            print("ERROR: file %s failed to load with error:" % file)
                            print(e)
                            return
                        for seg in annots:
                            if isinstance(seg, dict):
                                continue
                            if len(seg) != 2:
                                print("Warning: old format corrections detected")
                                continue
                            oldlabel = seg[0][4]
                            # check in cases like: [kiwi] -> [kiwi, morepork]
                            # (these will be stored in .corrections, but aren't incorrect detections)
                            newsp = [lab["species"] for lab in seg[1]]
                            if len(oldlabel) != 1:
                                # this was made manually
                                print("Warning: ignoring labels with multiple species")
                                continue
                            if oldlabel[0]['species'] == self.species and self.species not in newsp:
                                # store this as "noise" calltype
                                self.traindata.append([wavfile, seg[0][:2], len(self.calltypes)])
                                self.correction = True
                    elif file.lower().endswith('.wav') and file + '.corrections_' + self.cleanSpecies(self.species) in files:
                        # Read the .correction (from single sp review)
                        cfile = os.path.join(root, file + '.corrections_' + self.cleanSpecies(self.species))
                        wavfile = os.path.join(root, file)
                        try:
                            f = open(cfile, 'r')
                            annots = json.load(f)
                            f.close()
                        except Exception as e:
                            print("ERROR: file %s failed to load with error:" % file)
                            print(e)
                            return
                        for seg in annots:
                            if isinstance(seg, dict):
                                continue
                            else:
                                # store this as "noise" calltype
                                self.traindata.append([wavfile, seg[:2], len(self.calltypes)])
                                self.correction = True

        # Call type segments
        print('----CT data2:')
        for i in range(len(self.calltypes)):
            ctdata = self.DataGen.findCTsegments(self.folderTrain2, i)
            print(self.calltypes[i])
            for x in ctdata:
                self.traindata.append(x)

        # How many of each class
        target = np.array([rec[-1] for rec in self.traindata])
        self.trainN = [np.sum(target == i) for i in range(len(self.calltypes) + 1)]

    def genImgDataset(self, hop):
        ''' Generate training images  for each calltype and noise'''
        for ct in range(len(self.calltypes) + 1):
            os.makedirs(os.path.join(self.tmpdir1.name, str(ct)))
        self.imgsize[1], self.Nimg = self.DataGen.generateFeatures(dirName=self.tmpdir1.name, dataset=self.traindata, hop=hop)

    def train(self):
        # Create temp dir to hold img data and model
        try:
            if self.tmpdir1:
                self.tmpdir1.cleanup()
            if self.tmpdir2:
                self.tmpdir2.cleanup()
        except:
            pass
        self.tmpdir1 = tempfile.TemporaryDirectory(prefix='CNN_')
        print('Temporary img dir:', self.tmpdir1.name)
        self.tmpdir2 = tempfile.TemporaryDirectory(prefix='CNN_')
        print('Temporary model dir:', self.tmpdir2.name)

        # Find train segments belong to each class
        self.DataGen = CNN.GenerateData(self.currfilt, self.imgWidth, self.windowWidth, self.windowInc, self.imgsize[0], self.imgsize[1], self.f1, self.f2)

        # Find how many images with default hop (=imgWidth), adjust hop to make a good number of images also keep space
        # for some in-built augmenting (width-shift)
        hop = [self.imgWidth for i in range(len(self.calltypes)+1)]
        imgN = self.DataGen.getImgCount(dirName=self.tmpdir1.name, dataset=self.traindata, hop=hop)
        print('Expected number of images when no overlap: ', imgN)
        print('Updating hop...')
        hop = self.updateHop(imgN, hop)
        imgN = self.DataGen.getImgCount(dirName=self.tmpdir1.name, dataset=self.traindata, hop=hop)
        print('Expected number of images with updated hop: ', imgN)

        print('Generating CNN images...')
        self.genImgDataset(hop)
        print('\nGenerated images:\n')
        for i in range(len(self.calltypes)):
            print("\t%s:\t%d\n" % (self.calltypes[i], self.Nimg[i]))
        print("\t%s:\t%d\n" % ("Noise", self.Nimg[-1]))

        # CNN training
        cnn = CNN.CNN(self.configdir, self.species, self.calltypes, self.fs, self.imgWidth, self.windowWidth, self.windowInc, self.imgsize[0], self.imgsize[1])

        # 1. Data augmentation
        print('Data augmenting...')
        filenames, labels = cnn.getImglist(self.tmpdir1.name)
        labels = np.argmax(labels, axis=1)
        ns = [np.shape(np.where(labels == i)[0])[0] for i in range(len(self.calltypes) + 1)]
        # create image data augmentation generator in-build
        datagen = ImageDataGenerator(width_shift_range=0.3, fill_mode='nearest')
        # Data augmentation for each call type
        for ct in range(len(self.calltypes) + 1):
            if self.LearningDict['t'] - ns[ct] > self.LearningDict['batchsize']:
                # load this ct images
                samples = cnn.loadCTImg(os.path.join(self.tmpdir1.name, str(ct)))
                # prepare iterator
                it = datagen.flow(samples, batch_size=self.LearningDict['batchsize'])
                # generate samples
                batch = it.next()
                for j in range(int((self.LearningDict['t'] - ns[ct]) / self.LearningDict['batchsize'])):
                    newbatch = it.next()
                    batch = np.vstack((batch, newbatch))
                # Save augmented data
                k = 0
                for sgRaw in batch:
                    np.save(os.path.join(self.tmpdir1.name, str(ct), str(ct) + '_aug' + "%06d" % k + '.npy'),
                            sgRaw)
                    k += 1
                try:
                    del batch
                    del samples
                    del newbatch
                except:
                    pass
                gc.collect()

        # 2. TRAIN - use custom image generator
        filenamesall, labelsall = cnn.getImglist(self.tmpdir1.name)
        print('Final CNN images...')
        labelsalld = np.argmax(labelsall, axis=1)
        ns = [np.shape(np.where(labelsalld == i)[0])[0] for i in range(len(self.calltypes) + 1)]
        for i in range(len(self.calltypes)):
            print("\t%s:\t%d\n" % (self.calltypes[i], ns[i]))
        print("\t%s:\t%d\n" % ("Noise", ns[-1]))

        filenamesall, labelsall = shuffle(filenamesall, labelsall)
        
        X_train_filenames, X_val_filenames, y_train, y_val = train_test_split(filenamesall, labelsall, test_size=self.LearningDict['test_size'], random_state=1)
        training_batch_generator = CNN.CustomGenerator(X_train_filenames, y_train, self.LearningDict['batchsize'], self.tmpdir1.name, cnn.imageheight, cnn.imagewidth, 1)
        validation_batch_generator = CNN.CustomGenerator(X_val_filenames, y_val, self.LearningDict['batchsize'], self.tmpdir1.name, cnn.imageheight, cnn.imagewidth, 1)

        print('Creating CNN architecture...')
        cnn.createArchitecture()

        print('Training...')
        cnn.train(modelsavepath=self.tmpdir2.name, training_batch_generator=training_batch_generator, validation_batch_generator=validation_batch_generator)
        print('Training complete!')

        self.bestThr = [[0, 0] for i in range(len(self.calltypes))]
        self.bestThrInd = [0 for i in range(len(self.calltypes))]

        # 3. Prepare ROC plots
        print('Generating ROC statistics...')
        # Load the model
        # Find best weights
        weights = []
        epoch = []
        for r, d, files in os.walk(self.tmpdir2.name):
            for f in files:
                if f.endswith('.h5') and 'weights' in f:
                    epoch.append(int(f.split('weights.')[-1][:2]))
                    weights.append(f)
            j = np.argmax(epoch)
            weightfile = weights[j]
        model = os.path.join(self.tmpdir2.name, 'model.json')
        self.bestweight = os.path.join(self.tmpdir2.name, weightfile)
        # Load the model and prepare
        jsonfile = open(model, 'r')
        loadedmodeljson = jsonfile.read()
        jsonfile.close()
        model = model_from_json(loadedmodeljson)
        # Load weights into new model
        model.load_weights(self.bestweight)
        # Compile the model
        model.compile(loss=self.LearningDict['loss'], optimizer=self.LearningDict['optimizer'],
                      metrics=self.LearningDict['metrics'])
        # model.compile(loss='binary_crossentropy', optimizer='adam', metrics=['accuracy'])
        print('Loaded CNN model from ', self.tmpdir2.name)

        TPs = [0 for i in range(len(self.calltypes) + 1)]
        FPs = [0 for i in range(len(self.calltypes) + 1)]
        TNs = [0 for i in range(len(self.calltypes) + 1)]
        FNs = [0 for i in range(len(self.calltypes) + 1)]
        CTps = [[[] for i in range(len(self.calltypes) + 1)] for j in range(len(self.calltypes) + 1)]
        # Do all the plots based on Validation set (eliminate augmented?)
        # N = len(filenames)
        N = len(X_val_filenames)
        y_val = np.argmax(y_val, axis=1)
        print('Validation data: ', N)
        if os.path.isdir(self.tmpdir2.name):
            print('Model directory exists')
        else:
            print('Model directory DOES NOT exist')
        if os.path.isdir(self.tmpdir1.name):
            print('Img directory exists')
        else:
            print('Img directory DOES NOT exist')
        
        for i in range(int(np.ceil(N / self.LearningDict['batchsize_ROC']))):
            # imagesb = cnn.loadImgBatch(filenames[i * self.LearningDict['batchsize_ROC']:min((i + 1) * self.LearningDict['batchsize_ROC'], N)])
            # labelsb = labels[i * self.LearningDict['batchsize_ROC']:min((i + 1) * self.LearningDict['batchsize_ROC'], N)]
            imagesb = cnn.loadImgBatch(X_val_filenames[i * self.LearningDict['batchsize_ROC']:min((i + 1) * self.LearningDict['batchsize_ROC'], N)])
            labelsb = y_val[i * self.LearningDict['batchsize_ROC']:min((i + 1) * self.LearningDict['batchsize_ROC'], N)]
            for ct in range(len(self.calltypes) + 1):
                res, ctp = self.testCT(ct, imagesb, labelsb, model)  # res=[thrlist, TPs, FPs, TNs, FNs], ctp=[[0to0 probs], [0to1 probs], [0to2 probs]]
                for j in range(len(self.calltypes) + 1):
                    CTps[ct][j] += ctp[j]
                if TPs[ct] == 0:
                    TPs[ct] = res[1]
                    FPs[ct] = res[2]
                    TNs[ct] = res[3]
                    FNs[ct] = res[4]
                else:
                    TPs[ct] = [TPs[ct][i] + res[1][i] for i in range(len(TPs[ct]))]
                    FPs[ct] = [FPs[ct][i] + res[2][i] for i in range(len(FPs[ct]))]
                    TNs[ct] = [TNs[ct][i] + res[3][i] for i in range(len(TNs[ct]))]
                    FNs[ct] = [FNs[ct][i] + res[4][i] for i in range(len(FNs[ct]))]
        self.Thrs = res[0]
        print('Thrs: ', self.Thrs)
        print('validation TPs[0]: ', TPs[0])

        self.TPRs = [[0.0 for i in range(len(self.Thrs))] for j in range(len(self.calltypes) + 1)]
        self.FPRs = [[0.0 for i in range(len(self.Thrs))] for j in range(len(self.calltypes) + 1)]
        self.Precisions = [[0.0 for i in range(len(self.Thrs))] for j in range(len(self.calltypes) + 1)]
        self.Accs = [[0.0 for i in range(len(self.Thrs))] for j in range(len(self.calltypes) + 1)]

        plt.style.use('ggplot')
        fig, axs = plt.subplots(len(self.calltypes) + 1, len(self.calltypes) + 1, sharey=True, sharex='col')

        for ct in range(len(self.calltypes) + 1):
            self.TPRs[ct] = [TPs[ct][i] / (TPs[ct][i] + FNs[ct][i]) for i in range(len(self.Thrs))]
            self.FPRs[ct] = [FPs[ct][i] / (TNs[ct][i] + FPs[ct][i]) for i in range(len(self.Thrs))]
            self.Precisions[ct] = [0.0 if (TPs[ct][i] + FPs[ct][i]) == 0 else TPs[ct][i] / (TPs[ct][i] + FPs[ct][i]) for i in range(len(self.Thrs))]
            self.Accs[ct] = [(TPs[ct][i] + TNs[ct][i]) / (TPs[ct][i] + TNs[ct][i] + FPs[ct][i] + FNs[ct][i]) for
                             i in range(len(self.Thrs))]

            # Temp plot is saved in train data directory - prediction probabilities for instances of current ct
            for i in range(len(self.calltypes) + 1):
                CTps[ct][i] = sorted(CTps[ct][i], key=float)
                axs[i, ct].plot(CTps[ct][i], 'k')
                axs[i, ct].plot(CTps[ct][i], 'bo')
                if ct == i == len(self.calltypes):
                    axs[i, 0].set_ylabel('Noise')
                    axs[0, ct].set_title('Noise')
                elif ct == i:
                    axs[i, 0].set_ylabel(str(self.calltypes[ct]))
                    axs[0, ct].set_title(str(self.calltypes[ct]))
                if i == len(self.calltypes):
                    axs[i, ct].set_xlabel('Number of samples')
        fig.suptitle('Human')
        if self.folderTrain1:
            fig.savefig(os.path.join(self.folderTrain1, 'validation-plots.png'))
            print('Validation plot is saved: ', os.path.join(self.folderTrain1, 'validation-plots.png'))
        else:
            fig.savefig(os.path.join(self.folderTrain2, 'validation-plots.png'))
            print('Validation plot is saved: ', os.path.join(self.folderTrain2, 'validation-plots.png'))
        plt.close()

        # Collate ROC daaa
        self.ROCdata["TPR"] = self.TPRs
        self.ROCdata["FPR"] = self.FPRs
        self.ROCdata["thr"] = self.Thrs
        print('TPR: ', self.ROCdata["TPR"])
        print('FPR: ', self.ROCdata["FPR"])

        # 4. Auto select the upper threshold (fpr = 0)
        for ct in range(len(self.calltypes)):
            try:
                self.bestThr[ct][1] = self.Thrs[self.FPRs[ct].index(0.0)]
            except:
                self.bestThr[ct][1] = self.Thrs[len(self.FPRs[ct]) - 1]

        # 5. Auto select lower threshold IF the user asked so
        if self.autoThr:
            for ct in range(len(self.calltypes)):
                # Get min distance to ROC from (0 FPR, 1 TPR)
                distarr = (np.float64(1) - self.TPRs[ct]) ** 2 + (np.float64(0) - self.FPRs[ct]) ** 2
                self.thr_min_ind = np.unravel_index(np.argmin(distarr), distarr.shape)[0]
                self.bestThr[ct][0] = self.Thrs[self.thr_min_ind]
                self.bestThrInd[ct] = self.thr_min_ind
        return True

    def updateHop(self, imgN, hop):
        ''' Update hop'''
        # Compare against the expected number of total images per class (t)
        for i in range(len(self.calltypes) + 1):
            fillratio1 = imgN[i] / (self.LearningDict['t'] - self.LearningDict['tWidthShift'])
            fillratio2 = imgN[i] / self.LearningDict['t']
            if fillratio1 < 0.75:   # too less, decrease hop
                if i == len(self.calltypes):
                    print('Noise: only %d images, adjusting hop from %.2f to %.2f' % (imgN[i], hop[i], hop[i]*fillratio1))
                else:
                    print('%s: only %d images, adjusting hop from %.2f to %.2f' % (self.calltypes[i], imgN[i], hop[i], hop[i]*fillratio1))
                hop[i] = hop[i]*fillratio1
            elif fillratio1 > 1 and fillratio2 > 0.75:  # increase hop and make room for augmenting
                if i == len(self.calltypes):
                    print('Noise: %d images, adjusting hop from %.2f to %.2f' % (imgN[i], hop[i], hop[i]*fillratio1))
                else:
                    print('%s: %d images, adjusting hop from %.2f to %.2f' % (self.calltypes[i], imgN[i], hop[i], hop[i]*fillratio1))
                hop[i] = hop[i]*fillratio1
            elif fillratio2 > 1:    # too many, avoid hop
                if i == len(self.calltypes):
                    print('Noise: %d images, adjusting hop from %.2f to %.2f' % (imgN[i], hop[i], hop[i]*fillratio2))
                else:
                    print('%s: %d images, adjusting hop from %.2f to %.2f' % (self.calltypes[i], imgN[i], hop[i], hop[i]*fillratio2))
                hop[i] = hop[i]*fillratio2
        return hop

    def testCT(self, ct, testimages, targets, model):
        '''
        :param ct: integer relevant to call type
        :return: [thrlist, TPs, FPs, TNs, FNs], ctprob
        '''

        self.thrs = []
        self.TPs = []
        self.FPs = []
        self.TNs = []
        self.FNs = []

        # Predict and temp plot
        pre = model.predict(testimages)
        ctprob = [[] for i in range(len(self.calltypes) + 1)]
        for i in range(len(targets)):
            if targets[i] == ct:
                for ind in range(len(self.calltypes) + 1):
                    ctprob[ind].append(pre[i][ind])

        # Get the stats over different thr
        labels = [i for i in range(len(self.calltypes) + 1)]
        for thr in np.linspace(0.00001, 1, 100):
            predictions = [self.pred(p, thr=thr, ct=ct) for p in pre]
            CM = confusion_matrix(predictions, targets, labels=labels)
            TP = CM[ct][ct]
            FP = np.sum(CM[ct][:]) - TP
            colct = 0
            for i in range(len(self.calltypes) + 1):
                colct += CM[i][ct]
            FN = colct - TP
            TN = np.sum(CM) - FP - FN - TP

            self.thrs.append(thr)
            self.TPs.append(TP)
            self.FPs.append(FP)
            self.TNs.append(TN)
            self.FNs.append(FN)

        return [self.thrs, self.TPs, self.FPs, self.TNs, self.FNs], ctprob

    def pred(self, p, thr, ct):
        if p[ct] > thr:
            prediction = ct
        elif ct == len(self.calltypes):
            prediction = 0
        else:
            prediction = len(self.calltypes)
        return prediction

    def saveFilter(self):
        # Add CNN component to the current filter
        self.addCNNFilter()
        # CNNdic = {}
        # CNNdic["CNN_name"] = "CNN_name"
        # CNNdic["loss"] = self.LearningDict['loss']
        # CNNdic["optimizer"] = self.LearningDict['optimizer']
        # CNNdic["windowInc"] = [self.windowWidth,self.windowInc]
        # CNNdic["win"] = [self.imgWidth,self.imgWidth/5]     # TODO: remove hop
        # CNNdic["inputdim"] = self.imgsize
        # output = {}
        # thr = []
        # for ct in range(len(self.calltypes)):
        #     output[str(ct)] = self.calltypes[ct]
        #     thr.append(self.bestThr[ct])
        # output[str(len(self.calltypes))] = "Noise"
        # # thr.append(self.wizard().parameterPage.bestThr[len(self.calltypes)])
        # CNNdic["output"] = output
        # CNNdic["thr"] = thr
        # print(CNNdic)
        # self.currfilt["CNN"] = CNNdic

        if self.CLI:
            # write out the filter and CNN model
            modelsrc = os.path.join(self.tmpdir2.name, 'model.json')
            CNN_name = self.species + strftime("_%H-%M-%S", gmtime())
            self.currfilt["CNN"]["CNN_name"] = CNN_name
            rocfilename = self.species + "_ROCNN" + strftime("_%H-%M-%S", gmtime())
            self.currfilt["ROCNN"] = rocfilename
            rocfilename = os.path.join(self.filterdir, rocfilename + '.json')

            modelfile = os.path.join(self.filterdir, CNN_name + '.json')
            weightsrc = self.bestweight
            weightfile = os.path.join(self.filterdir, CNN_name + '.h5')

            filename = os.path.join(self.filterdir, self.filterName)
            if not filename.lower().endswith('.txt'):
                filename = filename + '.txt'
            print("Updating the existing recogniser ", filename)
            f = open(filename, 'w')
            f.write(json.dumps(self.currfilt))
            f.close()
            # Actually copy the model
            copyfile(modelsrc, modelfile)
            copyfile(weightsrc, weightfile)
            # save ROC
            f = open(rocfilename, 'w')
            f.write(json.dumps(self.ROCdata))
            f.close()
            # And remove temp dirs
            self.tmpdir1.cleanup()
            self.tmpdir2.cleanup()
            print("Recogniser saved, don't forget to test it!")

    def addCNNFilter(self):
        # Add CNN component to the current filter
        CNNdic = {}
        CNNdic["CNN_name"] = "CNN_name"
        CNNdic["loss"] = self.LearningDict['loss']
        CNNdic["optimizer"] = self.LearningDict['optimizer']
        CNNdic["windowInc"] = [self.windowWidth,self.windowInc]
        CNNdic["win"] = [self.imgWidth,self.imgWidth/5]     # TODO: remove hop
        CNNdic["inputdim"] = [int(self.imgsize[0]), int(self.imgsize[1])]
        if self.f1 == 0 and self.f2 == self.fs/2:
            print('no frequency masking used')
        else:
            print('frequency masking used', self.f1, self.f2)
            CNNdic["fRange"] = [int(self.f1), int(self.f2)]
        output = {}
        thr = []
        for ct in range(len(self.calltypes)):
            output[str(ct)] = self.calltypes[ct]
            thr.append(self.bestThr[ct])
        output[str(len(self.calltypes))] = "Noise"
        # thr.append(self.wizard().parameterPage.bestThr[len(self.calltypes)])
        CNNdic["output"] = output
        CNNdic["thr"] = thr
        print(CNNdic)
        self.currfilt["CNN"] = CNNdic

    def cleanSpecies(self, species):
        """ Returns cleaned species name"""
        return re.sub(r'[^A-Za-z0-9()-]', "_", species)


class CNNtest:
    # Test a previously-trained CNN

    def __init__(self,testDir,currfilt,filtname,configdir,filterdir,CLI=False):
        """ currfilt: the recognizer to be used (dict) """
        self.testDir = testDir
        self.outfile = open(os.path.join(self.testDir, "test-results.txt"),"w")

        self.currfilt = currfilt
        self.filtname = filtname

        self.configdir = configdir
        self.filterdir = filterdir
        # Note: this is just the species name, unlike the self.species in Batch mode
        species = self.currfilt['species']
        self.sampleRate = self.currfilt['SampleRate']
        self.calltypes = []
        for fi in self.currfilt['Filters']:
            self.calltypes.append(fi['calltype'])

        self.outfile.write("Recogniser name: %s\n" %(filtname))
        self.outfile.write("Species name: %s\n" % (species))
        self.outfile.write("Using data: %s\n" % (self.testDir))

        # 0. Generate GT files from annotations in test folder
        self.manSegNum = 0
        self.window = 1
        inc = None
        print('Generating GT...')
        for root, dirs, files in os.walk(self.testDir):
            for file in files:
                wavFile = os.path.join(root, file)
                if file.lower().endswith('.wav') and os.stat(wavFile).st_size != 0 and file + '.data' in files:
                    segments = Segment.SegmentList()
                    segments.parseJSON(wavFile + '.data')
                    self.manSegNum += len(segments.getSpecies(species))
                    # Currently, we ignore call types here and just
                    # look for all calls for the target species.
                    segments.exportGT(wavFile, species, resolution=self.window)

        if self.manSegNum == 0:
            print("ERROR: no segments for species %s found" % species)
            self.text = 0
            return

        # 1. Run Batch Processing upto WF and generate .tempdata files (no post-proc)
        avianz_batch = AviaNZ_batch.AviaNZ_batchProcess(parent=None, configdir=self.configdir, mode="test", sdir=self.testDir, recogniser=filtname, wind=1)
        # NOTE: will use wind-robust detection

        # 2. Report statistics of WF followed by general post-proc steps (no CNN but wind-merge neighbours-delete short)
        self.text = self.getSummary(CNN=False)

        # 3. Report statistics of WF followed by post-proc steps (wind-CNN-merge neighbours-delete short)
        if "CNN" in self.currfilt:
            cl = SupportClasses.ConfigLoader()
            filterlist = cl.filters(self.filterdir, bats=False)
            CNNDicts = cl.CNNmodels(filterlist, self.filterdir, [filtname])
<<<<<<< HEAD
=======
            #if len(CNNDicts.keys()) == 1:
            # SM: CNN testing used wrong name
            #if filtname in CNNDicts.keys():
                #for filtname in CNNDicts.keys():
                    #CNNmodel = CNNDicts[filtname]
                    #self.text = self.getSummary(CNN=True)
            #else:
                #print("ERROR: Couldn't find a matching CNN!")
>>>>>>> 2f3231b6
            # Providing one filter, so only one CNN should be returned:
            if len(CNNDicts)!=1:
                print("ERROR: Couldn't find a unique matching CNN!")
                self.outfile.write("No matching CNN found!\n")
                self.outfile.write("-- End of testing --\n")
                self.outfile.close()
                return
            CNNmodel = list(CNNDicts)[0]
            self.text = self.getSummary(CNN=True)
        self.outfile.write("-- End of testing --\n")
        self.outfile.close()

        print("Testing output written to " + os.path.join(self.testDir, "test-results.txt"))

        # Tidy up
        # for root, dirs, files in os.walk(self.testDir):
        #     for file in files:
        #         if file.endswith('.tmpdata'):
        #             os.remove(os.path.join(root, file))

    def getOutput(self):
        return self.text

    def findCTsegments(self, datafile, calltypei):
        calltypeSegments = []
        species = self.currfilt["species"]
        segments = Segment.SegmentList()
        segments.parseJSON(datafile)
        if len(self.calltypes) == 1:
            ctSegments = segments.getSpecies(species)
        else:
            ctSegments = segments.getCalltype(species, self.calltypes[calltypei])
        calltypeSegments = [segments[indx][:2] for indx in ctSegments]

        return calltypeSegments

    def getSummary(self, CNN=False):
        autoSegCTnum = [0] * len(self.calltypes)
        ws = WaveletSegment.WaveletSegment()
        TP = FP = TN = FN = 0
        for root, dirs, files in os.walk(self.testDir):
            for file in files:
                wavFile = os.path.join(root, file)
                if file.lower().endswith('.wav') and os.stat(wavFile).st_size != 0 and \
                        file + '.tmpdata' in files and file[:-4] + '-GT.txt' in files:
                    # Extract all segments and back-convert to 0/1:
                    _, duration, _, _ = wavio.readFmt(wavFile)
                    duration = math.ceil(duration)
                    det01 = np.zeros(duration)

                    for i in range(len(self.calltypes)):
                        if CNN:
                            # read segments
                            ctsegments = self.findCTsegments(wavFile+'.tmpdata', i)
                        else:
                            # read segments from an identical postproc pipeline w/o CNN
                            ctsegments = self.findCTsegments(wavFile+'.tmp2data', i)
                        autoSegCTnum[i] += len(ctsegments)

                        for seg in ctsegments:
                            det01[math.floor(seg[0]):math.ceil(seg[1])] = 1

                    # get and parse the agreement metrics
                    GT = self.loadGT(os.path.join(root, file[:-4] + '-GT.txt'), duration)
                    _, _, tp, fp, tn, fn = ws.fBetaScore(GT, det01)
                    TP += tp
                    FP += fp
                    TN += tn
                    FN += fn
        # Summary
        total = TP + FP + TN + FN
        if total == 0:
            print("ERROR: failed to find any testing data")
            return

        if TP + FN != 0:
            recall = TP / (TP + FN)
        else:
            recall = 0
        if TP + FP != 0:
            precision = TP / (TP + FP)
        else:
            precision = 0
        if TN + FP != 0:
            specificity = TN / (TN + FP)
        else:
            specificity = 0
        accuracy = (TP + TN) / (TP + FP + TN + FN)

        if CNN:
            self.outfile.write("\n\n-- Wavelet Pre-Processor + CNN detection summary --\n")
        else:
            self.outfile.write("\n-- Wavelet Pre-Processor detection summary --\n")
        self.outfile.write("TP | FP | TN | FN seconds:\t %.2f | %.2f | %.2f | %.2f\n" % (TP, FP, TN, FN))
        self.outfile.write("Specificity:\t\t%.2f %%\n" % (specificity * 100))
        self.outfile.write("Recall (sensitivity):\t%.2f %%\n" % (recall * 100))
        self.outfile.write("Precision (PPV):\t%.2f %%\n" % (precision * 100))
        self.outfile.write("Accuracy:\t\t%.2f %%\n\n" % (accuracy * 100))
        self.outfile.write("Manually labelled segments:\t%d\n" % (self.manSegNum))
        for i in range(len(self.calltypes)):
            self.outfile.write("Auto suggested \'%s\' segments:\t%d\n" % (self.calltypes[i], autoSegCTnum[i]))
        self.outfile.write("Total auto suggested segments:\t%d\n\n" % sum(autoSegCTnum))

        if CNN:
            text = "Wavelet Pre-Processor + CNN detection summary\n\n\tTrue Positives:\t%d seconds (%.2f %%)\n\tFalse Positives:\t%d seconds (%.2f %%)\n\tTrue Negatives:\t%d seconds (%.2f %%)\n\tFalse Negatives:\t%d seconds (%.2f %%)\n\n\tSpecificity:\t%.2f %%\n\tRecall:\t\t%.2f %%\n\tPrecision:\t%.2f %%\n\tAccuracy:\t%.2f %%\n" \
                   % (TP, TP * 100 / total, FP, FP * 100 / total, TN, TN * 100 / total, FN, FN * 100 / total,
                      specificity * 100, recall * 100, precision * 100, accuracy * 100)
        else:
            text = "Wavelet Pre-Processor detection summary\n\n\tTrue Positives:\t%d seconds (%.2f %%)\n\tFalse Positives:\t%d seconds (%.2f %%)\n\tTrue Negatives:\t%d seconds (%.2f %%)\n\tFalse Negatives:\t%d seconds (%.2f %%)\n\n\tSpecificity:\t%.2f %%\n\tRecall:\t\t%.2f %%\n\tPrecision:\t%.2f %%\n\tAccuracy:\t%.2f %%\n" \
                   % (TP, TP * 100 / total, FP, FP * 100 / total, TN, TN * 100 / total, FN, FN * 100 / total,
                      specificity * 100, recall * 100, precision * 100, accuracy * 100)
        return text

    def loadGT(self, filename, length):
        import csv
        annotation = []
        # Get the segmentation from the txt file
        with open(filename) as f:
            reader = csv.reader(f, delimiter="\t")
            d = list(reader)
        if d[-1] == []:
            d = d[:-1]
        if len(d) != length:
            print("ERROR: annotation length %d does not match file duration %d!" % (len(d), length))
            self.annotation = []
            return False

        # for each second, store 0/1 presence:
        for row in d:
            annotation.append(int(row[1]))

        return annotation
<|MERGE_RESOLUTION|>--- conflicted
+++ resolved
@@ -701,8 +701,6 @@
             cl = SupportClasses.ConfigLoader()
             filterlist = cl.filters(self.filterdir, bats=False)
             CNNDicts = cl.CNNmodels(filterlist, self.filterdir, [filtname])
-<<<<<<< HEAD
-=======
             #if len(CNNDicts.keys()) == 1:
             # SM: CNN testing used wrong name
             #if filtname in CNNDicts.keys():
@@ -711,7 +709,6 @@
                     #self.text = self.getSummary(CNN=True)
             #else:
                 #print("ERROR: Couldn't find a matching CNN!")
->>>>>>> 2f3231b6
             # Providing one filter, so only one CNN should be returned:
             if len(CNNDicts)!=1:
                 print("ERROR: Couldn't find a unique matching CNN!")
