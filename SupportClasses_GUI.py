--- conflicted
+++ resolved
@@ -374,12 +374,148 @@
 pg.graphicsItems.InfiniteLine.InfiniteLine.mouseDragEvent = mouseDragEventFlexibleLine
 
 
-<<<<<<< HEAD
+class DemousedViewBox(pg.ViewBox):
+    # A version of ViewBox with no mouse events.
+    # Dramatically reduces CPU usage when such events are not needed.
+    def keyPressEvent(self, ev):
+        return
+
+    def mouseDragEvent(self, ev, axis=None):
+        return
+
+    def mouseClickEvent(self, ev):
+        return
+
+    def mouseMoveEvent(self, ev):
+        return
+
+    def wheelEvent(self, ev, axis=None):
+        return
+
+
 # Two subclasses of LinearRegionItem, that account for spectrogram bounds when resizing
-class LinearRegionItemO(pg.LinearRegionItem):
+# and use boundary caching to reduce CPU load e.g. when detecting mouse hover
+class LinearRegionItem2(pg.LinearRegionItem):
+    def __init__(self, parent, bounds=None, *args, **kwds):
+        pg.LinearRegionItem.__init__(self, bounds, *args, **kwds)
+        self.parent = parent
+        self.bounds = bounds
+        self.useCachedView = None
+        # we don't provide parent, and therefore don't switch buttons,
+        # when using this for overview
+        if self.parent is not None:
+            self.lines[0].btn = self.parent.MouseDrawingButton
+            self.lines[1].btn = self.parent.MouseDrawingButton
+        self.setHoverBrush(QtGui.QBrush(QtGui.QColor(0, 0, 255, 100)))
+
+    def setHoverBrush(self, *br, **kargs):
+        self.hoverBrush = fn.mkBrush(*br, **kargs)
+
+    def setPen(self, *pen, **kargs):
+        self.lines[0].setPen(*pen, **kargs)
+        self.lines[1].setPen(*pen, **kargs)
+
+    def viewRect(self):
+        """ Return the visible bounds of this item's ViewBox or GraphicsWidget,
+            in the local coordinate system of the item.
+            Overwritten to use caching. """
+        if self.useCachedView is not None:
+            return self.useCachedView
+
+        view = self.getViewBox()
+        if view is None:
+            return None
+        bounds = view.viewRect()
+        bounds = self.mapRectFromView(bounds)
+        if bounds is None:
+            return None
+
+        bounds = bounds.normalized()
+
+        # For debugging cache misses:
+        # if self.useCachedView is not None:
+        #     if self.useCachedView.top()!=bounds.top() or self.useCachedView.bottom()!=bounds.bottom():
+        #         import traceback
+        #         traceback.print_stack()
+        #         print("cached:", self.useCachedView)
+        #         print(bounds)
+
+        self.useCachedView = bounds
+        return bounds
+
+    def viewTransformChanged(self):
+        # Clear cache
+        self.useCachedView = None
+
+    # def boundingRect(self):
+    #     # because we react to hover, this is called frequently
+
+    #     # ORIGINAL:
+    #     br = self.viewRect()  # bounds of containing ViewBox mapped to local coords.
+
+    #     rng = self.getRegion()
+    #     br.setLeft(rng[0])
+    #     br.setRight(rng[1])
+    #     length = br.height()
+    #     br.setBottom(br.top() + length * self.span[1])
+    #     br.setTop(br.top() + length * self.span[0])
+
+    #     br = br.normalized()
+
+    #     if self._bounds != br:
+    #         print("Preparing geom")
+    #         self._bounds = br
+    #         self.prepareGeometryChange()
+
+    #     return br
+
+    def mouseDragEvent(self, ev):
+        if not self.movable or (self.parent is not None and ev.button()==self.parent.MouseDrawingButton):
+            return
+        ev.accept()
+
+        if ev.isStart():
+            bdp = ev.buttonDownPos()
+            self.cursorOffsets = [l.pos() - bdp for l in self.lines]
+            self.startPositions = [l.pos() for l in self.lines]
+            self.moving = True
+
+        if not self.moving:
+            return
+
+        self.lines[0].blockSignals(True)  # only want to update once
+        newcenter = ev.pos()
+        # added this to bound its dragging, as in ROI.
+        # first, adjust center position to avoid dragging too far:
+        for i, l in enumerate(self.lines):
+            tomove = self.cursorOffsets[i] + newcenter
+            if self.bounds is not None:
+                # stop center from moving too far left
+                if tomove.x() < self.bounds[0]:
+                    newcenter.setX(-self.cursorOffsets[i].x() + self.bounds[0])
+                # stop center from moving too far right
+                if tomove.x() > self.bounds[1]:
+                    newcenter.setX(-self.cursorOffsets[i].x() + self.bounds[1])
+
+        # update lines based on adjusted center
+        for i, l in enumerate(self.lines):
+            tomove = self.cursorOffsets[i] + newcenter
+            l.setPos(tomove)
+
+        self.lines[0].blockSignals(False)
+        self.prepareGeometryChange()
+
+        if ev.isFinish():
+            self.moving = False
+            self.sigRegionChangeFinished.emit(self)
+        else:
+            self.sigRegionChanged.emit(self)
+
+
+# Just another slight optimization - immediately dropping unneeded mouse events
+class LinearRegionItemO(LinearRegionItem2):
     def __init__(self, *args, **kwds):
-        pg.LinearRegionItem.__init__(self, *args, **kwds)
-        self.bounds = [None,None]
+        LinearRegionItem2.__init__(self, parent=None, bounds=[0,100], *args, **kwds)
 
     def setRegion(self, rgn):
         """Set the values for the edges of the region.
@@ -414,226 +550,6 @@
         self.bounds = bounds
         super(LinearRegionItemO, self).setBounds(bounds)
 
-    def mouseDragEvent(self, ev):
-        if not self.movable or int(ev.button() & Qt.LeftButton)==0:
-            return
-        ev.accept()
-
-        if ev.isStart():
-            bdp = ev.buttonDownPos()
-            self.cursorOffsets = [l.pos() - bdp for l in self.lines]
-            self.startPositions = [l.pos() for l in self.lines]
-            self.moving = True
-
-        if not self.moving:
-            return
-
-        self.lines[0].blockSignals(True)  # only want to update once
-        newcenter = ev.pos()
-        # added this to bound its dragging, as in ROI.
-        # first, adjust center position to avoid dragging too far:
-        for i, l in enumerate(self.lines):
-            tomove = self.cursorOffsets[i] + newcenter
-            if self.bounds is not None:
-                # stop center from moving too far left
-                if tomove.x() < self.bounds[0]:
-                    newcenter.setX(-self.cursorOffsets[i].x() + self.bounds[0])
-                # stop center from moving too far right
-                if tomove.x() > self.bounds[1]:
-                    newcenter.setX(-self.cursorOffsets[i].x() + self.bounds[1])
-
-        # update lines based on adjusted center
-        for i, l in enumerate(self.lines):
-            tomove = self.cursorOffsets[i] + newcenter
-            l.setPos(tomove)
-
-        self.lines[0].blockSignals(False)
-        self.prepareGeometryChange()
-
-        if ev.isFinish():
-            self.moving = False
-            self.sigRegionChangeFinished.emit(self)
-        else:
-            self.sigRegionChanged.emit(self)
-
-=======
-class DemousedViewBox(pg.ViewBox):
-    # A version of ViewBox with no mouse events.
-    # Dramatically reduces CPU usage when such events are not needed.
-    def keyPressEvent(self, ev):
-        return
-
-    def mouseDragEvent(self, ev, axis=None):
-        return
-
-    def mouseClickEvent(self, ev):
-        return
-
-    def mouseMoveEvent(self, ev):
-        return
-
-    def wheelEvent(self, ev, axis=None):
-        return
-
-
-# Two subclasses of LinearRegionItem, that account for spectrogram bounds when resizing
-# and use boundary caching to reduce CPU load e.g. when detecting mouse hover
->>>>>>> da8f40e2
-class LinearRegionItem2(pg.LinearRegionItem):
-    def __init__(self, parent, bounds=None, *args, **kwds):
-        pg.LinearRegionItem.__init__(self, bounds, *args, **kwds)
-        self.parent = parent
-        self.bounds = bounds
-        self.useCachedView = None
-        # we don't provide parent, and therefore don't switch buttons,
-        # when using this for overview
-        if self.parent is not None:
-            self.lines[0].btn = self.parent.MouseDrawingButton
-            self.lines[1].btn = self.parent.MouseDrawingButton
-        self.setHoverBrush(QtGui.QBrush(QtGui.QColor(0, 0, 255, 100)))
-
-    def setHoverBrush(self, *br, **kargs):
-        self.hoverBrush = fn.mkBrush(*br, **kargs)
-
-    def setPen(self, *pen, **kargs):
-        self.lines[0].setPen(*pen, **kargs)
-        self.lines[1].setPen(*pen, **kargs)
-
-    def viewRect(self):
-        """ Return the visible bounds of this item's ViewBox or GraphicsWidget,
-            in the local coordinate system of the item.
-            Overwritten to use caching. """
-        if self.useCachedView is not None:
-            return self.useCachedView
-
-        view = self.getViewBox()
-        if view is None:
-            return None
-        bounds = view.viewRect()
-        bounds = self.mapRectFromView(bounds)
-        if bounds is None:
-            return None
-
-        bounds = bounds.normalized()
-
-        # For debugging cache misses:
-        # if self.useCachedView is not None:
-        #     if self.useCachedView.top()!=bounds.top() or self.useCachedView.bottom()!=bounds.bottom():
-        #         import traceback
-        #         traceback.print_stack()
-        #         print("cached:", self.useCachedView)
-        #         print(bounds)
-
-        self.useCachedView = bounds
-        return bounds
-
-    def viewTransformChanged(self):
-        # Clear cache
-        self.useCachedView = None
-
-    # def boundingRect(self):
-    #     # because we react to hover, this is called frequently
-
-    #     # ORIGINAL:
-    #     br = self.viewRect()  # bounds of containing ViewBox mapped to local coords.
-
-    #     rng = self.getRegion()
-    #     br.setLeft(rng[0])
-    #     br.setRight(rng[1])
-    #     length = br.height()
-    #     br.setBottom(br.top() + length * self.span[1])
-    #     br.setTop(br.top() + length * self.span[0])
-
-    #     br = br.normalized()
-
-    #     if self._bounds != br:
-    #         print("Preparing geom")
-    #         self._bounds = br
-    #         self.prepareGeometryChange()
-
-    #     return br
-
-    def mouseDragEvent(self, ev):
-        if not self.movable or (self.parent is not None and ev.button()==self.parent.MouseDrawingButton):
-            return
-        ev.accept()
-
-        if ev.isStart():
-            bdp = ev.buttonDownPos()
-            self.cursorOffsets = [l.pos() - bdp for l in self.lines]
-            self.startPositions = [l.pos() for l in self.lines]
-            self.moving = True
-
-        if not self.moving:
-            return
-
-        self.lines[0].blockSignals(True)  # only want to update once
-        newcenter = ev.pos()
-        # added this to bound its dragging, as in ROI.
-        # first, adjust center position to avoid dragging too far:
-        for i, l in enumerate(self.lines):
-            tomove = self.cursorOffsets[i] + newcenter
-            if self.bounds is not None:
-                # stop center from moving too far left
-                if tomove.x() < self.bounds[0]:
-                    newcenter.setX(-self.cursorOffsets[i].x() + self.bounds[0])
-                # stop center from moving too far right
-                if tomove.x() > self.bounds[1]:
-                    newcenter.setX(-self.cursorOffsets[i].x() + self.bounds[1])
-
-        # update lines based on adjusted center
-        for i, l in enumerate(self.lines):
-            tomove = self.cursorOffsets[i] + newcenter
-            l.setPos(tomove)
-
-        self.lines[0].blockSignals(False)
-        self.prepareGeometryChange()
-
-        if ev.isFinish():
-            self.moving = False
-            self.sigRegionChangeFinished.emit(self)
-        else:
-            self.sigRegionChanged.emit(self)
-
-
-# Just another slight optimization - immediately dropping unneeded mouse events
-class LinearRegionItemO(LinearRegionItem2):
-    def __init__(self, *args, **kwds):
-        LinearRegionItem2.__init__(self, parent=None, bounds=[0,100], *args, **kwds)
-
-    def setRegion(self, rgn):
-        """Set the values for the edges of the region.
-        ==============   ==============================================
-        **Arguments:**
-        rgn              A list or tuple of the lower and upper values.
-        bounds           A tuple indicating allowed x range
-        ==============   ==============================================
-        """
-        if self.lines[0].value() == rgn[0] and self.lines[1].value() == rgn[1]:
-            return
-        # shift the requested length to fit within bounds:
-        if self.bounds[0] is not None:
-            if rgn[0]<self.bounds[0]:
-                ll = rgn[1]-rgn[0]
-                rgn[0] = self.bounds[0]
-                rgn[1] = rgn[0]+ll
-        if self.bounds[1] is not None:
-            if rgn[1]>self.bounds[1]:
-                ll = rgn[1]-rgn[0]
-                rgn[1] = self.bounds[1]
-                rgn[0] = max(0, rgn[1]-ll)
-        self.blockLineSignal = True
-        self.lines[0].setValue(rgn[0])
-        self.lines[1].setValue(rgn[1])
-        self.blockLineSignal = False
-        # self.lineMoved(0)
-        # self.lineMoved(1)
-        self.lineMoveFinished()
-
-    def setBounds(self, bounds):
-        self.bounds = bounds
-        super(LinearRegionItemO, self).setBounds(bounds)
-
     # identical to original, just w/o debugger
     def paint(self, p, *args):
         p.setBrush(self.currentBrush)
