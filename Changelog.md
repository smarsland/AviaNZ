--- conflicted
+++ resolved
@@ -2,7 +2,6 @@
 
 ## Unreleased
 
-<<<<<<< HEAD
 ### Added
 - Changepoint segmenter in manual mode
 - Option to loop playback in both review types
@@ -14,15 +13,16 @@
 - Training will now include subdirectories when searching for data
 - Filter format extended to allow setting segmenter
 - Shorter pages (5 mins) for low sampling rate files in batch mode
-
-### Fixed
+- CNNs no longer redefine segment boundaries, only accept/reject
+- reduced extension length when applying CNNs to short segments
+- various changes to CNN training
+
+### Fixed
+- Faster CNN classification
 - Post-processing harmonised between batch mode, testing, testing with CNN
 - Segmenting in manual mode now only overwrites the current page segments
 - Problems when undoing segmentation in multi-page files
-=======
-### Fixed
 - Minor UI bugs in recogniser training wizard
->>>>>>> 76081b3a
 
 ## [3.2] - 2021-02-16
 
