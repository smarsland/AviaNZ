# WaveletSegment.py
# Wavelet Segmentation

# Version 3.0 14/09/20
# Authors: Stephen Marsland, Nirosha Priyadarshani, Julius Juodakis, Virginia Listanti

#    AviaNZ bioacoustic analysis program
#    Copyright (C) 2017--2020

#    This program is free software: you can redistribute it and/or modify
#    it under the terms of the GNU General Public License as published by
#    the Free Software Foundation, either version 3 of the License, or
#    (at your option) any later version.

#    This program is distributed in the hope that it will be useful,
#    but WITHOUT ANY WARRANTY; without even the implied warranty of
#    MERCHANTABILITY or FITNESS FOR A PARTICULAR PURPOSE.  See the
#    GNU General Public License for more details.

#    You should have received a copy of the GNU General Public License
#    along with this program.  If not, see <http://www.gnu.org/licenses/>.
import WaveletFunctions
import librosa
import copy
import numpy as np
import time, os, math, csv, gc
import SignalProc
import Segment
from ext import ce_denoise as ce


class WaveletSegment:
    # This class implements wavelet segmentation for the AviaNZ interface

    def __init__(self, spInfo={}, wavelet='dmey2'):
        self.wavelet = wavelet
        self.spInfo = spInfo
        self.currentSR = 0
        if not spInfo == {}:
            # for now, we default to the first subfilter:
            print("Detected %d subfilters in this filter" % len(spInfo["Filters"]))

        self.sp = SignalProc.SignalProc(256, 128)

    def readBatch(self, data, sampleRate, d, spInfo, wpmode="new"):
        """ File (or page) loading for batch mode. Must be followed by self.waveletSegment.
            Args:
            1. data to be segmented, ndarray
            2. sampleRate of the data, int
            3. d - turn on denoising before calling?
            4. spInfo - List of filters to determine which nodes are needed & target sample rate
            5. wpmode: old/new/aa to indicate no/partial/full antialias
        """
        if data is None or data == [] or len(data) == 0:
            print("ERROR: data must be provided for WS")
            return

        opst = time.time()

        # resample or adjust nodes if needed
        self.spInfo = spInfo

        # target sample rates should be equal over all requested species
        fsOut = set([filt["SampleRate"] for filt in spInfo])
        if len(fsOut)>1:
            print("ERROR: sample rates must match in all selected filters")
            return
        fsOut = fsOut.pop()

        # copy the filters so that the originals wouldn't be affected between files
        # WARNING: this set self.spInfo to be a list [Filters],
        # while usually it is just a single filter. I'm sorry.
        self.spInfo = copy.deepcopy(spInfo)

        # in batch mode, it's worth trying some tricks to avoid resampling
        if fsOut == 2*sampleRate:
            print("Adjusting nodes for upsampling to", fsOut)
            WF = WaveletFunctions.WaveletFunctions(data=[], wavelet='dmey2', maxLevel=1, samplerate=1)
            for filter in self.spInfo:
                for subfilter in filter["Filters"]:
                    subfilter["WaveletParams"]['nodes'] = WF.adjustNodes(subfilter["WaveletParams"]['nodes'], "down2")
            # Don't want to resample again, so fsTarget = fsIn
            fsOut = sampleRate
        elif fsOut == 4*sampleRate:
            print("Adjusting nodes for upsampling to", fsOut)
            # same. Wouldn't recommend repeating for larger ratios than 4x
            WF = WaveletFunctions.WaveletFunctions(data=[], wavelet='dmey2', maxLevel=1, samplerate=1)
            for filter in self.spInfo:
                for subfilter in filter["Filters"]:
                    downsampled2x = WF.adjustNodes(subfilter["WaveletParams"]['nodes'], "down2")
                    subfilter["WaveletParams"]['nodes'] = WF.adjustNodes(downsampled2x, "down2")
            # Don't want to resample again, so fsTarget = fsIn
            fsOut = sampleRate
        # Could also similarly "downsample" by adding an extra convolution, but it's way slower
        # elif sampleRate == 2*fsOut:
        #     # don't actually downsample audio, just "upsample" the nodes needed
        #     WF = WaveletFunctions.WaveletFunctions(data=[], wavelet='dmey2', maxLevel=1, samplerate=1)
        #     for subfilter in self.spInfo["Filters"]:
        #         subfilter["WaveletParams"]['nodes'] = WF.adjustNodes(subfilter["WaveletParams"]['nodes'], "up2")
        #     print("upsampled nodes")
        #     self.spInfo["SampleRate"] = sampleRate

        denoisedData = self.preprocess(data, sampleRate, fsOut, d=d, fastRes=True)

        # Find out which nodes will be needed:
        allnodes = []
        for filt in self.spInfo:
            for subfilter in filt["Filters"]:
                allnodes.extend(subfilter["WaveletParams"]["nodes"])

        # Generate a full 5 level wavelet packet decomposition (stored in WF.tree)
        self.WF = WaveletFunctions.WaveletFunctions(data=denoisedData, wavelet=self.wavelet, maxLevel=20, samplerate=fsOut)
        if wpmode == "pywt":
            print("ERROR: pywt wpmode is deprecated, use new or aa")
            return
        if wpmode == "new" or wpmode == "old":
            self.WF.WaveletPacket(allnodes, mode='symmetric', antialias=False)
        if wpmode == "aa":
            self.WF.WaveletPacket(allnodes, mode='symmetric', antialias=True, antialiasFilter=True)
        print("File loaded in", time.time() - opst)

        # no return, just preloaded self.WF

    def waveletSegment(self, filtnum, wpmode="new"):
        """ Main analysis wrapper (segmentation in batch mode).
            Also do species-specific post-processing.
            Reads data pre-loaded onto self.WF.tree by self.readBatch.
            Args:
            1. filtnum: index of the current filter in self.spInfo (which is a list of filters...)
            2. wpmode: old/new/aa to indicate no/partial/full antialias
            Returns: list of lists of segments found (over each subfilter)-->[[sub-filter1 segments], [sub-filter2 segments]]
        """
        opst = time.time()

        # No resampling here. Will read nodes from self.spInfo, which may already be adjusted

        ### find segments with each subfilter separately
        detected_allsubf = []
        for subfilter in self.spInfo[filtnum]["Filters"]:
            print("Identifying calls using subfilter", subfilter["calltype"])
            goodnodes = subfilter['WaveletParams']["nodes"]

            detected = self.detectCalls(self.WF, nodelist=goodnodes, subfilter=subfilter, rf=True, aa=wpmode!="old")

            # merge neighbours in order to convert the detections into segments
            # note: detected np[0 1 1 1] becomes [[1,3]]
            segmenter = Segment.Segmenter()
            detected = segmenter.convert01(detected)
            detected = segmenter.joinGaps(detected, maxgap=0)
            detected_allsubf.append(detected)
        print("Wavelet segmenting completed in", time.time() - opst)
        return detected_allsubf

    def waveletSegment_train(self, dirName, thrList, MList, d=False, rf=True, learnMode='recaa', window=1,
                             inc=None):
        """ Entry point to use during training, called from DialogsTraining.py.
            Switches between various training methods, orders data loading etc.,
            then just passes the arguments to the right training method and returns the results.

            Input: path to directory with wav & wav.data files.
            window is window length in sec.
            inc is increment length in sec.
            Argument _learnMode_ will determine which detectCalls function is used:
            learnMode=="ethr":
            "1" - get wavelet node energies, threshold over those
            learnMode=="recsep":
            "3" - reconstruct signal from each node individually, threshold over that
            ("the old way")
            learnMode=="recmulti":
            "2" - reconstruct signal from all selected nodes, threshold over that
            learnMode=="recaa":
            reconstruct signal from each node individually,
            using homebrew NOT antialiased WPs, and antialiased reconstruction.
            learnMode=="recaafull":
            reconstruct signal from each node individually,
            using homebrew antialiased WPs (SLOW), and antialiased reconstruction.
            Return: tuple of arrays (nodes, tp, fp, tn, fn)
        """
        # 1. read wavs and annotations into self.annotation, self.audioList
        self.filenames = []
        self.loadDirectory(dirName=dirName, denoise=d, window=window, inc=inc)
        if len(self.annotation) == 0:
            print("ERROR: no files loaded!")
            return

        # 2. find top nodes for each file (self.nodeCorrs)
        nlevels = 5
        # recommend using wpmode="new", because it is fast and almost alias-free.
        wpmode = "new"
        self.nodeCorrs = []
        self.bestNodes = []
        self.worstNodes = []
        self.maxEs = []
        inc = 1

        if len(self.spInfo["Filters"])>1:
            print("ERROR: must provide only 1 subfilter at a time!")
            return
        else:
            subfilter = self.spInfo["Filters"][0]

        # 2a. prefilter audio to species freq range
        for filenum in range(len(self.audioList)):
<<<<<<< HEAD
            self.audioList[filenum] = self.sp.bandpassFilter(self.audioList[filenum],
                                            self.spInfo['SampleRate'],
                                            start=subfilter['FreqRange'][0],
                                            end=subfilter['FreqRange'][1])
=======
            self.audioList[filenum] = self.sp.bandpassFilter(self.audioList[filenum], self.spInfo['SampleRate'],
                                                             start=subfilter['FreqRange'][0],
                                                             end=subfilter['FreqRange'][1])
            # self.audioList[filenum] = self.sp.ButterworthBandpass(self.audioList[filenum],
            #                                 self.spInfo['SampleRate'],
            #                                 low=subfilter['FreqRange'][0], high=subfilter['FreqRange'][1])
>>>>>>> 80f27fa3
        # 2b. actually compute correlations
        for filenum in range(len(self.audioList)):
            print("Computing wavelet node correlations in file", filenum+1)
            currWCs = self.computeWaveletEnergy(self.audioList[filenum], self.spInfo['SampleRate'], nlevels, wpmode, window=window, inc=inc)
            # Compute all WC-annot correlations
            nodeCorr = self.compute_r(self.annotation[filenum], currWCs)
            self.nodeCorrs.append(nodeCorr)
            # find best nodes
            bestnodes, worstnodes = self.listTopNodes(filenum)
            self.bestNodes.append(bestnodes)
            self.worstNodes.append(worstnodes)
            print("Adding to negative nodes", worstnodes)

        # 3. generate WPs for each file and store the max energies
        for filenum in range(len(self.audioList)):
            print("Extracting energies from file", filenum+1)
            data = self.audioList[filenum]

            self.WF = WaveletFunctions.WaveletFunctions(data=data, wavelet=self.wavelet, maxLevel=20, samplerate=self.spInfo['SampleRate'])

            # Generate a full 5 level wavelet packet decomposition
            if learnMode == "recaa" or learnMode == "recold":
                self.WF.WaveletPacket(self.bestNodes[filenum], mode='symmetric', antialias=False)
            elif learnMode == "recaafull":
                self.WF.WaveletPacket(self.bestNodes[filenum], mode='symmetric', antialias=True, antialiasFilter=True)
            else:
                print("ERROR: learnMode unrecognised")
                return

            # find E peaks over possible M (returns [MxTxN])
            maxEsFile = self.extractE(self.WF, self.bestNodes[filenum], MList, aa=learnMode!="recold", window=window, inc=inc, annotation=self.annotation[filenum])
            self.maxEs.append(maxEsFile)
        # self.maxEs now is a list of [files][M][TxN] ndarrays

        # 4. mark calls and learn threshold
        res = self.gridSearch(self.maxEs, thrList, MList, rf, learnMode, window, inc)

        return res

    def waveletSegment_cnn(self, dirName, filter):
        """ Wrapper for segmentation to be used when generating cnn data.
            Should be identical to processing the files in batch mode,
            + returns annotations.
            Does not do any processing besides basic conversion 0/1 -> [s,e].
            Uses 15 min pages, if files are larger than that.

            Args:
            1. directory to process (recursively)
            2. a filter with a single subfilter.

            Return values:
            1. list of (filename, [segments]) over all files and pages
        """

        # constant - files longer than this will be processed in pages
        samplesInPage = 900*16000

        # clear storage for multifile processing
        detected_out = []
        filenames = []
        self.annotation = []

        # find audio files with 0/1 annotations:
        resol = 1.0
        for root, dirs, files in os.walk(dirName):
            for file in files:
                if file.lower().endswith('.wav') and os.stat(os.path.join(root, file)).st_size != 0 and file[
                                                                                                        :-4] + '-res' + str(
                        float(resol)) + 'sec.txt' in files:
                    filenames.append(os.path.join(root, file))
        if len(filenames) < 1:
            print("ERROR: no suitable files")
            return

        for filename in filenames:
            # similar to _batch: loadFile(self.species)
            # sets self.sp.data, self.sp.sampleRate, appends self.annotation
            succ = self.loadData(filename)
            if not succ:
                print("ERROR: failed to load file", filename)
                return

            # (ceil division for large integers)
            numPages = (len(self.sp.data) - 1) // samplesInPage + 1

            for page in range(numPages):
                print("Processing page %d / %d" % (page+1, numPages))
                start = page*samplesInPage
                end = min(start+samplesInPage, len(self.sp.data))
                filelen = math.ceil((end-start)/self.sp.sampleRate)
                if filelen < 2:
                    print("Warning: can't process short file ends (%.2f s)" % filelen)
                    continue

                # read in page and resample as needed
                # will also set self.spInfo with ADJUSTED nodes if resampling!
                self.readBatch(self.sp.data[start:end], self.sp.sampleRate, d=False, spInfo=[filter], wpmode="new")

                # segmentation, same as in batch mode. returns [[sub-filter1 segments]]
                detected_segs = self.waveletSegment(0, wpmode="new")
                if len(filter["Filters"]) > 1:
                    out = []
                    for subfilterdet in detected_segs:
                        for seg in subfilterdet:
                            out.append(seg)
                    detected_out.append((filename, out))
                else:
                    detected_out.append((filename, detected_segs[0]))

        return detected_out

    def computeWaveletEnergy(self, data, sampleRate, nlevels=5, wpmode="new", window=1, inc=1):
        """ Computes the energy of the nodes in the wavelet packet decomposition
        Args:
        1. data (waveform)
        2. sample rate
        3. max levels for WP decomposition
        4. WP style ("new"-our non-downsampled, "aa"-our fully AA'd)
        5-6. window and inc in seconds, as in other functions. NOTE: this does NOT take into account annotation length
        There are 62 coefficients up to level 5 of the wavelet tree (without root!!), and 300 seconds [N sliding window] in 5 mins
        Hence returned coefs would then be a 62*300 matrix [62*N matrix]
        For smaller windows (controlled by window and inc args), returns the energy within each window, so the return has len/inc columns.
        The energy is the sum of the squares of the data in each node divided by the total in that level of the tree as a percentage.
        """

        if data is None or sampleRate is None:
            print("ERROR: data and Fs need to be specified")
            return

        # number of samples in window
        win_sr = int(math.ceil(window*sampleRate))
        # number of sample in increment
        inc_sr = math.ceil(inc*sampleRate)

        # output columns dimension equal to number of sliding window
        N = int(math.ceil(len(data)/inc_sr))
        coefs = np.zeros((2 ** (nlevels + 1) - 2, N))

        # for each sliding window:
        # start is the sample start of a window
        # end is the sample end of a window
        # We are working with sliding windows starting from the file start
        start = 0
        for t in range(N):
            E = []
            end = min(len(data), start+win_sr)
            # generate a WP
            WF = WaveletFunctions.WaveletFunctions(data=data[start:end], wavelet=self.wavelet, maxLevel=20, samplerate=sampleRate)
            if wpmode == "pywt":
                print("ERROR: pywt mode deprecated, use new or aa")
                return
            if wpmode == "new":
                allnodes = range(2 ** (nlevels + 1) - 1)
                WF.WaveletPacket(allnodes, mode='symmetric', antialias=False)
            if wpmode == "aa":
                allnodes = range(2 ** (nlevels + 1) - 1)
                WF.WaveletPacket(allnodes, mode='symmetric', antialias=True, antialiasFilter=True)

            # Calculate energies
            for level in range(1, nlevels + 1):
                lvlnodes = WF.tree[2 ** level - 1:2 ** (level + 1) - 1]
                e = np.array([np.sum(n ** 2) for n in lvlnodes])
                if np.sum(e) > 0:
                    e = 100.0 * e / np.sum(e)
                E = np.concatenate((E, e), axis=0)

            start += inc_sr
            coefs[:,t] = E
        return coefs


    def fBetaScore(self, annotation, predicted, beta=2):
        """ Computes the beta scores given two sets of predictions """
        annotation = np.array(annotation)
        predicted = np.array(predicted)
        TP = np.sum(np.where((annotation == 1) & (predicted == 1), 1, 0))
        T = np.sum(annotation)
        P = np.sum(predicted)
        if T != 0:
            recall = float(TP) / T  # TruePositive/#True
        else:
            recall = None
        if P != 0:
            precision = float(TP) / P  # TruePositive/#Positive
        else:
            precision = None
        if recall is not None and precision is not None and not (recall == 0 and precision == 0):
            fB = ((1. + beta ** 2) * recall * precision) / (recall + beta ** 2 * precision)
        else:
            fB = None
        if recall is None and precision is None:
            print("TP=%d \tFP=%d \tTN=%d \tFN=%d \tRecall=%s \tPrecision=%s \tfB=%s" % (
            TP, P - TP, len(annotation) - (P + T - TP), T - TP, recall, precision, fB))
        elif recall is None:
            print("TP=%d \tFP=%d \tTN=%d \tFN=%d \tRecall=%s \tPrecision=%0.2f \tfB=%s" % (
            TP, P - TP, len(annotation) - (P + T - TP), T - TP, recall, precision, fB))
        elif precision is None:
            print("TP=%d \tFP=%d \tTN=%d \tFN=%d \tRecall=%0.2f \tPrecision=%s \tfB=%s" % (
            TP, P - TP, len(annotation) - (P + T - TP), T - TP, recall, precision, fB))
        elif fB is None:
            print("TP=%d \tFP=%d \tTN=%d \tFN=%d \tRecall=%0.2f \tPrecision=%0.2f \tfB=%s" % (
            TP, P - TP, len(annotation) - (P + T - TP), T - TP, recall, precision, fB))
        else:
            print("TP=%d \tFP=%d \tTN=%d \tFN=%d \tRecall=%0.2f \tPrecision=%0.2f \tfB=%0.2f" % (
            TP, P - TP, len(annotation) - (P + T - TP), T - TP, recall, precision, fB))
        # print TP, int(T), int(P), recall, precision, ((1.+beta**2)*recall*precision)/(recall + beta**2*precision)
        return fB, recall, TP, P - TP, len(annotation) - (P + T - TP), T - TP  # fB, recall, TP, FP, TN, FN


    def compute_r(self, annotation, waveletCoefs):
        """ Computes the point-biserial correlations for a set of labels and a set of wavelet coefficients.
            r = (M_p - M_q) / S * sqrt(p*q), M_p = mean for those that are 0, S = std dev overall, p = proportion that are 0.
            Inputs:
            1. annotation - np.array of length n, where n - number of blocks (with resolution length) in file
            2. waveletCoefs - np.array of DxN, where D - number of nodes in WP (62 for lvl 5) N= number of sliding windows
        """
        w0 = np.where(annotation == 0)[0]
        w1 = np.where(annotation == 1)[0]

        r = np.zeros(np.shape(waveletCoefs)[0])
        for node in range(len(r)):
            r[node] = (np.mean(waveletCoefs[(node, w1)]) - np.mean(waveletCoefs[(node, w0)])) / np.std(
                waveletCoefs[node, :]) * np.sqrt(len(w0) * len(w1)) / len(annotation)

        return r

    def sortListByChild(self, order):
        """ Inputs is a list sorted into order of correlation.
        This functions resort so that any children of the current node that are in the list go first.
        Assumes that there are five levels in the tree (easy to extend, though)
        """
        # TODO: simplify and make flexible for any size list
        newlist = []
        currentIndex = 0
        # Need to keep track of where each level of the tree starts
        # unrooted:
        starts = [0, 2, 6, 14, 30, 62]
        # rooted:
        # starts = [1, 3, 7, 15, 31, 63]
        while len(order) > 0:
            if order[0] < 30:
                # It could have children lower down the list
                # Build a list of the children of the first element of order
                level = int(np.log2(order[0] + 2))
                nc = 2
                first = order[0]
                for l in range(level + 1, 6):
                    children = []
                    current = currentIndex
                    for i in range(nc):
                        children.append(starts[l] + 2 * (first - starts[l - 1]) + i)
                    nc *= 2
                    first = starts[l] + 2 * (first - starts[l - 1])
                    # Have to do it this annoying way since Python seems to ignore the next element if you delete one while iterating over the list
                    i = 0
                    order_sub = []
                    while i < len(children):
                        if children[i] not in order:
                            del (children[i])
                        else:
                            order_sub.append(order.index(children[i]))
                            i += 1

                    # Sort into order
                    children = [x for (y, x) in sorted(zip(order_sub, children), key=lambda pair: pair[0])]

                    for a in children:
                        # If so, remove and insert at the current location in the new list
                        newlist.insert(current, a)
                        current += 1
                        order.remove(a)

            # Finally, add the first element
            newlist.append(order[0])
            currentIndex = newlist.index(order[0]) + 1
            del (order[0])

        return newlist


    def extractE(self, wf, nodelist, MList, rf=True, annotation=None, window=1, inc=None, aa=True):
        """
        Regenerates the signal from each of nodes and finds max standardized E.
        Args:
        1. wf - WaveletFunctions with a homebrew wavelet tree (list of ndarray nodes)
        2. nodelist - will reconstruct signal and run detections on each of these nodes separately
        3. MList - passed here to allow multiple Ms to be tested from one reconstruction
        4. rf - bandpass to species freq range?
        5. annotation - for calculating noise properties during training
        6-7. window, inc - window / increment length, seconds
        8. antialias - True/False
        Return: ndarrays of MxTxN energies, for each of M values, T windows and N nodes
        """

        if inc is None:
            inc = window
            resol = window
        else:
            resol = (math.gcd(int(100 * window), int(100 * inc))) / 100
        annotation = np.array(annotation)

        duration = len(wf.tree[0])

        # Window, inrement, and resolution are converted to true seconds based on the tree samplerate
        samplerate = wf.treefs
        win_sr = math.ceil(window * samplerate)
        inc_sr = math.ceil(inc * samplerate)
        resol_sr = math.ceil(resol * samplerate)

        # number of windows of length inc
        nw = int(np.ceil(duration / inc_sr))

        nodenum = 0
        maxE = np.zeros((len(MList), nw, len(nodelist)))
        for node in nodelist:
            useWCenergies = False
            # Option 1: use wavelet coef energies directly
            if useWCenergies:
                # how many samples went into one WC?
                samples_wc = 2**math.floor(math.log2(node+1))
                duration = int(duration/samples_wc)
                # put WC from test node(s) on the new tree
                C = wf.tree[node][0::2]
            # Option 2: reconstruct from the WCs, as before
            else:
                samples_wc = 1
                C = wf.reconstructWP2(node, antialias=aa, antialiasFilter=True)

            # Sanity check for all zero case
            if not any(C):
                continue

            if len(C) > duration:
                C = C[:duration]

            C = np.abs(C)
            N = len(C)

            # Compute threshold using mean & sd from non-call sections
            if annotation is not None:
                noiseSamples = np.repeat(annotation == 0, resol_sr/samples_wc)
                noiseSamples = noiseSamples[:len(C)]
            else:
                print("Warning: no annotations detected in file")
                noiseSamples = np.full(len(C), True)
            meanC = np.mean(np.log(C[noiseSamples]))
            stdC = np.std(np.log(C[noiseSamples]))

            # Compute the energy curve (a la Jinnai et al. 2012)
            # using different M values, for a single node.
            for indexM in range(len(MList)):
                # Compute the number of samples in a window -- species specific
                # Convert M to number of WCs
                M = int(MList[indexM] * win_sr/samples_wc)
                E = ce.EnergyCurve(C, M)
                # for each sliding window, find largest E
                start = 0
                for j in range(nw):
                    end = min(N, int(start + win_sr/samples_wc))
                    # NOTE: here we determine the statistic (mean/max...) for detecting calls
                    maxE[indexM, j, nodenum] = (np.log(np.mean(E[start:end])) - meanC) / stdC
                    start += int(inc_sr/samples_wc)
            nodenum += 1

        C = None
        E = None
        del C
        del E
        gc.collect()
        return maxE

    def detectCalls(self, wf, nodelist, subfilter, rf=True, annotation=None, window=1, inc=None, aa=True):
        """
        For wavelet TESTING and general SEGMENTATION
        Regenerates the signal from the node and threshold.
        Args:
        1. wf - WaveletFunctions with a homebrew wavelet tree (list of ndarray nodes)
        2. nodelist - will reconstruct signal and run detections on each of these nodes separately
        3. subfilter - used to pass thr, M, and other parameters
        4. rf - bandpass to species freq range?
        5. annotation - for calculating noise properties during training
        6-7. window, inc
        8. antialias - True/False

        Return: ndarray of 1/0 annotations for each of T windows
        """

        # Virginia: this function now works with OVERLAPPING sliding windows
        # Added window and increment input.
        # Window is window length in seconds
        # inc is increment length in seconds
        # Changed detection to work with sliding overlapping window
        # It compute energy in "centered" window.

        # Virginia: if no increment I set it equal to window
        if inc is None:
            inc = window
            resol = window
        else:
            resol = (math.gcd(int(100 * window), int(100 * inc))) / 100

        duration = len(wf.tree[0])

        # To convert window / increment / resolution to samples,
        # we use the actual sampling rate of the tree
        # i.e. "wf.treefs" samples of wf.tree[0] will always correspond to 1 s
        win_sr = math.ceil(window * wf.treefs)
        inc_sr = math.ceil(inc * wf.treefs)
        resol_sr = math.ceil(resol * wf.treefs)

        thr = subfilter['WaveletParams']['thr']
        # Compute the number of samples in a window -- species specific
        # Virginia: changed sampleRate with win_sr
        M = int(subfilter['WaveletParams']['M'] * win_sr)
        nw = int(np.ceil(duration / inc_sr))
        detected = np.zeros((nw, len(nodelist)))
        count = 0
        for node in nodelist:
            # put WC from test node(s) on the new tree
            C = wf.reconstructWP2(node, antialias=aa, antialiasFilter=True)
            # Sanity check for all zero case
            if not any(C):
                continue    # return np.zeros(nw)

            if len(C) > duration:
                C = C[:duration]

            # Filter
            if rf:
<<<<<<< HEAD
                C = self.sp.bandpassFilter(C, win_sr, subfilter['FreqRange'][0], subfilter['FreqRange'][1])
=======
                C = self.sp.bandpassFilter(C, win_sr, start=subfilter['FreqRange'][0], end=subfilter['FreqRange'][1])
                # C = self.sp.ButterworthBandpass(C, win_sr, low=subfilter['FreqRange'][0], high=subfilter['FreqRange'][1])
>>>>>>> 80f27fa3
            C = np.abs(C)
            N = len(C)
            # Virginia: number of segments = number of centers of length inc
            # nw=int(np.ceil(N / inc_sr))
            # detected = np.zeros(nw)

            if len(C) > 2*M+1:
                # Compute the energy curve (a la Jinnai et al. 2012)
                E = ce.EnergyCurve(C, M)
            else:
                break
            # Compute threshold using mean & sd from non-call sections
            # Virginia: changed the base. I'm using resol_sr as a base. Cause I'm looking for detections on windows.
            #This step is not so clear for me
            if annotation is not None:
                noiseSamples = np.repeat(annotation == 0, resol_sr)
                noiseSamples = noiseSamples[:len(C)]
                C = C[noiseSamples]
            C = np.log(C)
            threshold = np.exp(np.mean(C) + np.std(C) * thr)

            # If there is a call anywhere in the window, report it as a call
            # Virginia-> for each sliding window:
            # start is the sample start of a window
            # end is the sample end of a window
            # The window are sliding windows: starting from data start
            #center = int(math.ceil(inc_sr/2)) #keeped if neede in future
            start = 0
            for j in range(nw):
                #start = max(0, center - win_sr2) keeped if needed in future
                end = min(N, start + win_sr)
                # max/ mean/median
                # detected[j, count] = np.any(E[start:end] > threshold)
                # mean
                # inds2use = np.intersect1d(np.arange(start, end), indstouse)
                if np.mean(E[start:end]) > threshold:
                    detected[j, count] = 1
                # if len(inds2use)== 0:
                #     detected[j, count] = 0
                # elif np.mean(E[inds2use]) > threshold:
                #     detected[j, count] = 1
                # # median
                # if np.median(E[start:end]) > threshold:
                #     detected[j, count] = 1
                start += inc_sr  # Virginia: corrected
            count += 1

        detected = np.max(detected, axis=1)

        # Virginia: caution. Annotation are 1-sec segments and also detections
        # Otherwise no comparison make sense
        # So I have to put them on a one second scale

        if window != 1 or inc != window:
            N = int(math.ceil(duration/ samplerate))  # numbers of seconds
            detect_ann = np.zeros(N)
            start = 0
            # follow the windows checking in what second they start or end
            for i in range(nw):
                if detected[i]==1:
                    end= min(math.ceil(start + 1), N)
                    detect_ann[int(math.floor(start)):end] = 1
                start += inc
            detected = detect_ann

        C = None
        E = None
        del C
        del E
        gc.collect()
        return detected

    def gridSearch(self, E, thrList, MList, rf=True, learnMode=None, window=1, inc=None):
        """ Take list of energy peaks of dimensions:
            [files] [MListxTxN ndarrays],
            perform grid search over thr and M parameters,
            do a stepwise search for best nodes for detecting calls.
            In turn, calls are detected when the peaks exceed thrList (provided peaks can be max, mean...)
            Output structure:
            1. 2d list of [nodes]
                (1st d runs over M, 2nd d runs over thr)
            2-5. 2d np arrays of TP/FP/TN/FN
        """
        # Virginia changes
        # Added window and increment input
        # Window = window length in seconds
        # inc= increment length in seconds
        # If there is inc I call other functions to work with overlapping windows

        shape = (len(MList), len(thrList))
        tpa = np.zeros(shape)
        fpa = np.zeros(shape)
        tna = np.zeros(shape)
        fna = np.zeros(shape)
        finalnodes = []
        top_nodes = []

        # Grid search over M x thr x Files
        for indexM in range(len(MList)):
            finalnodesT = []
            for indext in range(len(thrList)):
                # Accumulate nodes for the set of files for this M and thr
                finalnodesMT = []
                detected_all = []
                annot_all = []
                # loop over files:
                for indexF in range(len(E)):
                    # Best nodes found within this file:
                    finalnodesF = []
                    bestBetaScore = 0
                    bestRecall = 0

                    EfileM = E[indexF][indexM,:,:]
                    nodesToTest = self.bestNodes[indexF]
                    # load the annotations for this file
                    if (inc is not None and inc!=1) or window!=1:
                        annot = self.annotation2[indexF]
                    else:
                        annot = self.annotation[indexF]

                    # In addition to the correlation, re-order nodes according to fB. The order of nodes seems really
                    # important.
                    thisfile_fBs = []
                    for nodenum in range(len(nodesToTest)):
                        detect_onenode = EfileM[:,nodenum] > thrList[indext]
                        if window != 1 or inc is not None:
                            if inc is None:
                                inc2 = window
                            else:
                                inc2 = inc
                            # detected length is equal to the number of windows.
                            N = len(annot)
                            detect_ann = np.zeros(N)
                            start = 0
                            # map detect_onenode to non-standard annotation windows
                            for i in range(len(detect_onenode)):
                                if detect_onenode[i] == 1:
                                    end = int(min(math.ceil(start + 1), N))
                                    detect_ann[int(math.floor(start)):end] = 1
                                start += inc2
                            detect_onenode = detect_ann

                        thisnode_fB, _, _, _, _, _ = self.fBetaScore(annot, detect_onenode)
                        if thisnode_fB:
                            thisfile_fBs.append(thisnode_fB)
                        else:
                            thisfile_fBs.append(0.0)
                    thisfile_node_ix = np.argsort(np.array(thisfile_fBs)).tolist()[::-1]
                    print('thisfile_fBs:%s, nodes:%s' % (str(thisfile_fBs), str(nodesToTest)))

                    ### STEPWISE SEARCH for best node combination:
                    # (try to detect using thr, add node if it improves F2)
                    print("Starting stepwise search. Possible nodes:", list(np.array(nodesToTest)[thisfile_node_ix]))
                    detect_best = np.zeros(len(EfileM[:,0]))
                    for nodenum in thisfile_node_ix:
                        print("Testing node ", nodesToTest[nodenum])
                        detect_onenode = EfileM[:,nodenum] > thrList[indext]

                        if window != 1 or inc is not None:
                            if inc is None:
                                inc2 = window
                            else:
                                inc2 = inc
                            # detected length is equal to the number of windows.
                            N = len(annot)
                            detect_ann = np.zeros(N)
                            start = 0
                            # map detect_onenode to non-standard annotation windows
                            for i in range(len(detect_onenode)):
                                if detect_onenode[i] == 1:
                                    end = int(min(math.ceil(start + 1), N))
                                    detect_ann[int(math.floor(start)):end] = 1
                                start += inc2
                            detect_onenode = detect_ann

                        # What do we detect if we add this node to currently best detections?
                        detect_allnodes = np.maximum.reduce([detect_best, detect_onenode])
                        fB, recall, tp, fp, tn, fn = self.fBetaScore(annot, detect_allnodes)

                        # If this node improved fB,
                        # store it and update fB, recall, best detections, and optimum nodes
                        if fB is not None and fB > bestBetaScore:
                            bestBetaScore = fB
                            bestRecall = recall
                            detect_best = detect_allnodes
                            finalnodesF.append(nodesToTest[nodenum])
                        # Adding more nodes will not reduce FPs, so this is sufficient to stop:
                        # Stopping a bit earlier to have fewer nodes and fewer FPs:
                        if bestBetaScore == 0.95 or bestRecall == 0.95:
                            break

                    # Store the best nodes for this file
                    finalnodesMT.append(finalnodesF)
                    print("Iteration f %d/%d complete" % (indexF + 1, len(self.audioList)))

                    # fill top node lists
                    if np.sum(annot) > 0:
                        top_nodes.extend(nodesToTest[0:2])

                    # Memory cleanup:
                    gc.collect()

                    # build long vectors of detections and annotations
                    detected_all.extend(detect_best)
                    annot_all.extend(annot)

                # One iteration done, store results
                finalnodesMT = [y for x in finalnodesMT for y in x]
                finalnodesMT = list(set(finalnodesMT))
                finalnodesT.append(finalnodesMT)
                # Get the measures with the selected node set for this threshold and M over the set of files
                # TODO check if this needs fixing for non-standard window and inc (used to use self.annotation2?)
                fB, recall, tp, fp, tn, fn = self.fBetaScore(annot_all, detected_all)
                tpa[indexM, indext] = tp
                fpa[indexM, indext] = fp
                tna[indexM, indext] = tn
                fna[indexM, indext] = fn
                print("Iteration t %d/%d complete\t thr=%f\n---------------- " % (indext + 1, len(thrList), thrList[indext]))
            # One row done, store nodes
            finalnodes.append(finalnodesT)
            print("Iteration M %d/%d complete\t M=%f\n-----------------------------------------------------------------"
                  "\n-----------------------------------------------------------------" % (indexM + 1, len(MList), MList[indexM]))
        # remove duplicates
        negative_nodes = np.unique(self.worstNodes)
        # Remove any top nodes from negative list
        negative_nodes = [i for i in negative_nodes if i not in top_nodes]
        # Convert negative correlated nodes
        negative_nodes = [n + 1 for n in negative_nodes]
        # Remove any negatively correlated nodes
        print("Final nodes before neg. node removal:", finalnodes)
        print("Negative nodes:", negative_nodes)
        finalnodes2 = [[[item for item in sublst if item not in negative_nodes] for sublst in lst] for lst in finalnodes]
        # Sanity check
        for i in range(len(finalnodes2)):
            for j in range(len(finalnodes2[i])):
                if len(finalnodes2[i][j]) == 0:
                    finalnodes2[i][j] = finalnodes[i][j]
        return finalnodes2, tpa, fpa, tna, fna


    def listTopNodes(self, filenum):
        """ Selects top 10 or so nodes to be tested for this file,
            using correlations stored in nodeCorrs, and provided file index.

            Return: tuple of lists (bestnodes, worstnodes)
        """
        # Retrieve stored node correlations
        nodeCorrs = self.nodeCorrs[filenum]
        nodes1 = np.flip(np.argsort(nodeCorrs)[:], 0).tolist()
        bestnodes = []

        # filter nodes that are outside target species freq range
        WF = WaveletFunctions.WaveletFunctions(data=[], wavelet=self.wavelet, maxLevel=1, samplerate=self.spInfo["SampleRate"])
        freqrange = [subf["FreqRange"] for subf in self.spInfo["Filters"]]
        freqrange = (np.min(freqrange), np.max(freqrange))

        # avoid low-level nodes
        low_level_nodes = list(range(14))
        for item in nodes1:
            itemfrl, itemfru = WF.getWCFreq(item, self.spInfo["SampleRate"])
            if item not in low_level_nodes and itemfrl < freqrange[1] and itemfru > freqrange[0]:
                bestnodes.append(item)

        # Find 10 most positively correlated nodes
        bestnodes = bestnodes[0:10]

        # Keep track of negative correlated nodes
        worstnodes = np.argsort(nodeCorrs)[:10]
        # # Avoid having any node in the first half of the positive nodes as a neg node
        # negative_nodes = [i for i in negative_nodes if i not in nodes[0:5]]

        # Sort the nodes, put any of its children (and their children, iteratively) that are in the list in front of it
        bestnodes = self.sortListByChild(bestnodes)

        # These nodes refer to the un-rooted tree, so add 1 to get the real WP indices
        bestnodes = [n + 1 for n in bestnodes]
        worstnodes = [n + 1 for n in worstnodes]

        return (bestnodes, worstnodes)

    def preprocess(self, data, sampleRate, fsOut, d=False, fastRes=False):
        """ Downsamples, denoises, and filters the data.
            sampleRate - actual sample rate of the input. Will be resampled based on spInfo.
            fsOut - target sample rate
            d - boolean, perform denoising?
            fastRes - use node-adjusting, or kaiser_fast instead of best. Twice faster but pretty similar output. To use only in batch mode! Otherwise need to deal with returned nodes properly.
        """
        # resample (implies this hasn't been done by node adjustment before)
        if sampleRate != fsOut:
            print("Resampling from", sampleRate, "to", fsOut)
            if not fastRes:
                # actually up/down-sample
                data = librosa.core.audio.resample(data, sampleRate, fsOut, res_type='kaiser_best')
            else:
                data = librosa.core.audio.resample(data, sampleRate, fsOut, res_type='kaiser_fast')

        # Get the five level wavelet decomposition
        if d:
            WF = WaveletFunctions.WaveletFunctions(data=data, wavelet=self.wavelet, maxLevel=20, samplerate=fsOut)
            denoisedData = WF.waveletDenoise(thresholdType='soft', maxLevel=5)
        else:
            denoisedData = data  # this is to avoid washing out very fade calls during the denoising

        WF = []
        del WF
        gc.collect()
        return denoisedData

    def loadDirectory(self, dirName, denoise, window=1, inc=None):
        """
            Finds and reads wavs from directory dirName.
            Denoise arg is passed to preprocessing.
            wpmode selects WP decomposition function ("new"-our but not AA'd, "aa"-our AA'd)
            Used in training to load an entire dir of wavs into memory.

            Results: self.annotation, self.audioList, self.noiseList arrays.
        """
        #Virginia: if no inc I set resol equal to window, otherwise it is equal to inc
        if inc is None:
            inc = window
            resol = window
        else:
            resol = (math.gcd(int(100 * window), int(100 * inc))) / 100

        self.annotation = []
        self.audioList = []

        for root, dirs, files in os.walk(str(dirName)):
            for file in files:
                if file.lower().endswith('.wav') and os.stat(os.path.join(root, file)).st_size != 0 and file[:-4] + '-res'+str(float(resol))+'sec.txt' in files:
                    opstartingtime = time.time()
                    wavFile = os.path.join(root, file)
                    self.filenames.append(wavFile)

                    # adds to self.annotation array, also sets self.sp data and sampleRate
                    succ = self.loadData(wavFile)
                    if not succ:
                        print("ERROR: failed to load file", wavFile)
                        return

                    # denoise and store actual audio data:
                    # note: preprocessing is a side effect on data
                    # (preprocess only reads target nodes from spInfo)
                    denoisedData = self.preprocess(self.sp.data, self.sp.sampleRate, self.spInfo['SampleRate'], d=denoise)
                    self.audioList.append(denoisedData)

                    print("file loaded in", time.time() - opstartingtime)

        if len(self.annotation) == 0 or len(self.audioList) == 0:
            print("ERROR: no files loaded!")
            return

        # Prepare WC data and annotation targets into a matrix for saving
        # WC = np.transpose(self.waveletCoefs)
        # ann = np.reshape(self.annotation, (len(self.annotation), 1))
        # MLdata = np.append(WC, ann, axis=1)
        # np.savetxt(os.path.join(dirName, "energies.tsv"), MLdata, delimiter="\t")
        denoisedData = None
        del denoisedData
        gc.collect()
        totalcalls = sum([sum(a) for a in self.annotation])
        totalblocks = sum([len(a) for a in self.annotation])
        print("Directory loaded. %d/%d presence blocks found.\n" % (totalcalls, totalblocks))

    def loadData(self, filename):
        """ Loads a single WAV file and corresponding 0/1 annotations.
            Input: filename - wav file name
            Output: fills self.annotation, sets self.sp data, samplerate
            Returns True if read without errors - important to
            catch this and immediately stop the process otherwise
        """
        # In case we want flexible-size windows again:
        # Added resol input as basic unit for read annotation file
        resol = 1.0
        print('\nLoading:', filename)
        filenameAnnotation = filename[:-4] + '-res' + str(float(resol)) + 'sec.txt'

        self.sp.readWav(filename)

        n = math.ceil((len(self.sp.data) / self.sp.sampleRate)/resol)

        # Do impulse masking by default
        self.sp.data = self.sp.impMask()

        fileAnnotations = []
        # Get the segmentation from the txt file
        with open(filenameAnnotation) as f:
            reader = csv.reader(f, delimiter="\t")
            d = list(reader)
        if d[-1] == []:
            d = d[:-1]
        if len(d) != n:
            print("ERROR: annotation length %d does not match file duration %d!" % (len(d), n))
            self.annotation = []
            return False

        # for each second, store 0/1 presence:
        presblocks = 0
        for row in d:
            fileAnnotations.append(int(row[1]))
            presblocks += int(row[1])

        self.annotation.append(np.array(fileAnnotations))

        totalblocks = sum([len(a) for a in self.annotation])
        print("%d blocks read, %d presence blocks found. %d blocks stored so far.\n" % (n, presblocks, totalblocks))
        return True<|MERGE_RESOLUTION|>--- conflicted
+++ resolved
@@ -201,19 +201,11 @@
 
         # 2a. prefilter audio to species freq range
         for filenum in range(len(self.audioList)):
-<<<<<<< HEAD
             self.audioList[filenum] = self.sp.bandpassFilter(self.audioList[filenum],
                                             self.spInfo['SampleRate'],
                                             start=subfilter['FreqRange'][0],
                                             end=subfilter['FreqRange'][1])
-=======
-            self.audioList[filenum] = self.sp.bandpassFilter(self.audioList[filenum], self.spInfo['SampleRate'],
-                                                             start=subfilter['FreqRange'][0],
-                                                             end=subfilter['FreqRange'][1])
-            # self.audioList[filenum] = self.sp.ButterworthBandpass(self.audioList[filenum],
-            #                                 self.spInfo['SampleRate'],
-            #                                 low=subfilter['FreqRange'][0], high=subfilter['FreqRange'][1])
->>>>>>> 80f27fa3
+
         # 2b. actually compute correlations
         for filenum in range(len(self.audioList)):
             print("Computing wavelet node correlations in file", filenum+1)
@@ -643,12 +635,8 @@
 
             # Filter
             if rf:
-<<<<<<< HEAD
                 C = self.sp.bandpassFilter(C, win_sr, subfilter['FreqRange'][0], subfilter['FreqRange'][1])
-=======
-                C = self.sp.bandpassFilter(C, win_sr, start=subfilter['FreqRange'][0], end=subfilter['FreqRange'][1])
-                # C = self.sp.ButterworthBandpass(C, win_sr, low=subfilter['FreqRange'][0], high=subfilter['FreqRange'][1])
->>>>>>> 80f27fa3
+
             C = np.abs(C)
             N = len(C)
             # Virginia: number of segments = number of centers of length inc
