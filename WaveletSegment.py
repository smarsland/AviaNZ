
# WaveletSegment.py
#
# Wavelet Segmentation

# Version 1.3 23/10/18
# Authors: Stephen Marsland, Nirosha Priyadarshani, Julius Juodakis

#    AviaNZ birdsong analysis program
#    Copyright (C) 2017--2018

#    This program is free software: you can redistribute it and/or modify
#    it under the terms of the GNU General Public License as published by
#    the Free Software Foundation, either version 3 of the License, or
#    (at your option) any later version.

#    This program is distributed in the hope that it will be useful,
#    but WITHOUT ANY WARRANTY; without even the implied warranty of
#    MERCHANTABILITY or FITNESS FOR A PARTICULAR PURPOSE.  See the
#    GNU General Public License for more details.

#    You should have received a copy of the GNU General Public License
#    along with this program.  If not, see <http://www.gnu.org/licenses/>.
import pywt
import WaveletFunctions
import wavio, librosa
import numpy as np
import json, time, os, math, csv
import SignalProc
import Segment
from ext import ce_denoise as ce

# Nirosha's approach of simultaneous segmentation and recognition using wavelets
    # (0) Bandpass filter with different parameters for each species
    # (1) 5 level wavelet packet decomposition
    # (2) Sort nodes of (1) into order by point-biserial correlation with training labels
        # This is based on energy
    # (3) Retain top nodes (up to 20)
    # (4) Re-sort to favour child nodes
    # (5) Reduce number using F_2 score
        # This is based on thresholded reconstruction
    # (6) Classify as call if OR of (5) is true

# TODO: Inconsisient about symmlots of or zeros for the wavelet packet
# TODO: This still needs lots of tidying up

class WaveletSegment:
    # This class implements wavelet segmentation for the AviaNZ interface

    def __init__(self,data=[],sampleRate=0,wavelet='dmey2',annotation=[],mingap=0.3,minlength=0.2):
        self.annotation = annotation
        self.annotationList = []
        self.waveletCoefs = []
        self.audioList = []
        if data != []:
            self.data = data
            self.sampleRate = sampleRate
            if self.data.dtype is not 'float':
                self.data = self.data.astype('float') / 32768.0

        self.sp = SignalProc.SignalProc([],0,256,128)
        self.WaveletFunctions = WaveletFunctions.WaveletFunctions(data=data, wavelet=wavelet,maxLevel=20)
        self.segmenter = Segment.Segment(data, None, self.sp, sampleRate, window_width=256, incr=128, mingap=mingap, minlength=minlength)

    def computeWaveletEnergy(self,data=None,sampleRate=0,nlevels=5):
        """ Computes the energy of the nodes in the wavelet packet decomposition
        # There are 62 coefficients up to level 5 of the wavelet tree (without root), and 300 seconds in 5 mins
        # Hence coefs would then be a 62*300 matrix
        # The energy is the sum of the squares of the data in each node divided by the total in that level of the tree as a percentage.
        """

        if data is None:
            data = self.data
            sampleRate = self.sampleRate

        n=int(len(data)/sampleRate)

        coefs = np.zeros((2**(nlevels+1)-2, n))
        for t in range(n):
            E = []
            for level in range(1,nlevels+1):
                wp = pywt.WaveletPacket(data=data[t * sampleRate:(t + 1) * sampleRate], wavelet=self.WaveletFunctions.wavelet, mode='symmetric', maxlevel=level)
                e = np.array([np.sum(n.data**2) for n in wp.get_level(level, "natural")])
                if np.sum(e)>0:
                    e = 100.0*e/np.sum(e)
                E = np.concatenate((E, e),axis=0)
            coefs[:, t] = E
        return coefs

    def fBetaScore(self,annotation, predicted,beta=2):
        """ Computes the beta scores given two sets of predictions """
        TP = np.sum(np.where((annotation==1)&(predicted==1),1,0))
        T = np.sum(annotation)
        P = np.sum(predicted)
        if T != 0:
            recall = float(TP)/T #TruePositive/#True
        else:
            recall = None
        if P!=0:
            precision = float(TP)/P #TruePositive/#Positive
        else:
            precision = None
        if recall != None and precision != None and not (recall==0 and precision==0):
            fB=((1.+beta**2)*recall*precision)/(recall + beta**2*precision)
        else:
            fB=None
        if recall==None and precision==None:
            print("TP=%d \tFP=%d \tTN=%d \tFN=%d \tRecall=%s \tPrecision=%s \tfB=%s" %(TP,P-TP,len(annotation)-(P+T-TP),T-TP,recall,precision,fB))
        elif recall==None:
            print("TP=%d \tFP=%d \tTN=%d \tFN=%d \tRecall=%s \tPrecision=%0.2f \tfB=%s" %(TP,P-TP,len(annotation)-(P+T-TP),T-TP,recall,precision,fB))
        elif precision==None:
            print("TP=%d \tFP=%d \tTN=%d \tFN=%d \tRecall=%0.2f \tPrecision=%s \tfB=%s" %(TP,P-TP,len(annotation)-(P+T-TP),T-TP,recall,precision,fB))
        elif fB==None:
            print("TP=%d \tFP=%d \tTN=%d \tFN=%d \tRecall=%0.2f \tPrecision=%0.2f \tfB=%s" %(TP,P-TP,len(annotation)-(P+T-TP),T-TP,recall,precision,fB))
        else:
            print("TP=%d \tFP=%d \tTN=%d \tFN=%d \tRecall=%0.2f \tPrecision=%0.2f \tfB=%0.2f" %(TP,P-TP,len(annotation)-(P+T-TP),T-TP,recall,precision,fB))
        #print TP, int(T), int(P), recall, precision, ((1.+beta**2)*recall*precision)/(recall + beta**2*precision)
        return fB,recall, TP,P-TP,len(annotation)-(P+T-TP), T-TP    # fB, recall, TP, FP, TN, FN

    def compute_r(self,annotation,waveletCoefs,nNodes=10):
        """ Computes the point-biserial correlations for a set of labels and a set of wavelet coefficients.
        r = (M_p - M_q) / S * sqrt(p*q), M_p = mean for those that are 0, S = std dev overall, p = proportion that are 0.
        """
        w0 = np.where(annotation==0)[0]
        w1 = np.where(annotation==1)[0]

        r = np.zeros(62)
        for count in range(62):
            r[count] = (np.mean(waveletCoefs[count,w1]) - np.mean(waveletCoefs[count,w0]))/np.std(waveletCoefs[count,:]) * np.sqrt(len(w0)*len(w1))/len(annotation)

        order = np.argsort(r)
        order = order[-1:-nNodes-1:-1]

        return order

    def sortListByChild(self,order):
        """ Inputs is a list sorted into order of correlation.
        This functions resort so that any children of the current node that are in the list go first.
        Assumes that there are five levels in the tree (easy to extend, though)
        """

        newlist = []
        currentIndex = 0
        # Need to keep track of where each level of the tree starts
        # Note that there is no root to the tree, hence the 0 then 2
        starts = [0, 2, 6, 14,30,62]
        while len(order)>0:
            if order[0]<30:
                # It could have children lower down the list
                # Build a list of the children of the first element of order
                level = int(np.log2(order[0]+2))
                nc = 2
                first = order[0]
                for l in range(level+1,6):
                    children = []
                    current = currentIndex
                    for i in range(nc):
                        children.append(starts[l] + 2*(first-starts[l-1])+i)
                    nc*=2
                    first = starts[l] + 2*(first-starts[l-1])
                    # Have to do it this annoying way since Python seems to ignore the next element if you delete one while iterating over the list
                    i=0
                    order_sub = []
                    while i < len(children):
                        if children[i] not in order:
                            del(children[i])
                        else:
                            order_sub.append(order.index(children[i]))
                            i+=1

                    # Sort into order
                    children = [x for (y, x) in sorted(zip(order_sub, children), key=lambda pair: pair[0])]

                    for a in children:
                        # If so, remove and insert at the current location in the new list
                        newlist.insert(current,a)
                        current += 1
                        order.remove(a)

            # Finally, add the first element
            newlist.append(order[0])
            currentIndex = newlist.index(order[0])+1
            del(order[0])

        return newlist

    # def detectCalls(self,wp,node,sampleRate=0,n=300,species='Kiwi',thr=0):
    #     """ For a given node of the wavelet tree, make the tree, detect calls """
    #     # TODO: Pass in (or load) a species-specific threshold and use that
    #
    #     if sampleRate==0:
    #         sampleRate=self.sampleRate
    #
    #     if thr==0:
    #         if species.title() == 'Sipo':
    #             thr = 0.25
    #         else:
    #             thr = 1.0
    #
    #     # Add relevant nodes to the wavelet packet tree and then reconstruct the data
    #     new_wp = pywt.WaveletPacket(data=None, wavelet=self.WaveletFunctions.wavelet, mode='symmetric')
    #
    #     for level in range(wp.maxlevel + 1):
    #         for n in new_wp.get_level(level, 'natural'):
    #             n.data = np.zeros(len(wp.get_level(level, 'natural')[0].data))
    #
    #     bin = self.WaveletFunctions.ConvertWaveletNodeName(node)
    #     new_wp[bin] = wp[bin].data
    #
    #     # Get the coefficients
    #     C = np.abs(new_wp.reconstruct(update=True))
    #     N = len(C)
    #
    #     # Compute the number of samples in a window -- species specific
    #     # TODO: set M in relation to the call length, M can make a big difference in results
    #     if species.title()=='Sipo':
    #         M=int(0.2*sampleRate/2.0)
    #     else:
    #         M = int(0.8*sampleRate/2.0)
    #     #print M
    #
    #     # Compute the energy curve (a la Jinnai et al. 2012)
    #     E = np.zeros(N)
    #     E[M] = np.sum(C[:2 * M+1])
    #     for i in range(M + 1, N - M):
    #         E[i] = E[i - 1] - C[i - M - 1] + C[i + M]
    #     E = E / (2. * M)
    #
    #     threshold = np.mean(C) + np.std(C)*thr
    #
    #     # bittern
    #     # TODO: test
    #     #thresholds[np.where(waveletCoefs<=32)] = 0
    #     #thresholds[np.where(waveletCoefs>32)] = 0.3936 + 0.1829*np.log2(np.where(waveletCoefs>32))
    #
    #     # If there is a call anywhere in the window, report it as a call
    #     E = np.where(E<threshold, 0, 1)
    #     detected = np.zeros(n)
    #     j = 0
    #     for i in range(0,N-sampleRate,sampleRate):
    #         detected[j] = np.max(E[i:i+sampleRate])
    #         j+=1
    #
    #     return detected

    def detectCalls(self, sampleRate, listnodes=[], thr=None, M=None, fileId=None, spInfo={},trainTest=False):
        """ Given a parameter combination (thr x M) and a file number:
            take relevant nodes from the wavelet packet tree, reconstruct the data from it,
            identify detections based on thr and M.
            Return value: 1D vector of detections over time blocks (seconds), for this file.
        """
        st = time.time()
        if sampleRate==0:
            sampleRate=self.sampleRate
        # thr = spInfo['WaveletParams'][0]
        # M = int(spInfo['WaveletParams'][1] * sampleRate / 2.0)

        # Reconstruct data from a limited WP tree
        wp = pywt.WaveletPacket(data=self.audioList[fileId], wavelet=self.WaveletFunctions.wavelet, mode='symmetric', maxlevel=5)
        new_wp = pywt.WaveletPacket(data=None, wavelet=wp.wavelet, mode='symmetric', maxlevel=wp.maxlevel)
        for index in listnodes:
            binNodeId = self.WaveletFunctions.ConvertWaveletNodeName(index)
            new_wp[binNodeId] = wp[binNodeId].data

        # Get the coefficients
        C = new_wp.reconstruct(update=True)
        # filter
        C = self.sp.ButterworthBandpass(C, self.sampleRate, low=spInfo['FreqRange'][0],high=spInfo['FreqRange'][1],order=10)
        C = np.abs(C)
        N = len(C)
        print("ch detectcalls 3 wp rec for file", time.time() - st)

        # Compute the number of samples in a window -- species specific
        M = int(M * sampleRate / 2.0)

        # Compute the energy curve (a la Jinnai et al. 2012)
        E = ce.EnergyCurve(C, M)
        print("ch detectcalls 4 computed E curve", time.time() - st)

        # thrLevel=len(bin)
        # if thrLevel==1 or thrLevel==2 or thrLevel==3:
        #     threshold = np.mean(C) + np.std(C)*thr
        # elif thrLevel == 4:
        #     threshold = np.mean(C) + np.std(C) * thr/2
        # elif thrLevel == 5:
        #     threshold = np.mean(C) + np.std(C) * thr/4
        threshold = np.mean(C) + np.std(C) * thr
        # if species.title() == 'Bittern':
        #     threshold = 0.3936 + 0.1829 * (math.log(len(C),10) / math.log(2,10));

        # bittern
        # TODO: test
        #thresholds[np.where(waveletCoefs<=32)] = 0
        #thresholds[np.where(waveletCoefs>32)] = 0.3936 + 0.1829*np.log2(np.where(waveletCoefs>32))

        # If there is a call anywhere in the window, report it as a call
        detected = np.zeros(int(len(wp.data)/sampleRate))
        j = 0
        for i in range(0,N-sampleRate,sampleRate):
            detected[j] = np.any(E[i:i+sampleRate]>threshold)
            j+=1
        print("ch in 5", time.time() - st)

        # detected[0]=0       # to avoid two FPs usually occur at the start and end of the recording
        # detected[-1]=0
        return detected

    def identifySegments(self, seg): #, maxgap=1, minlength=1):
    # TODO: *** Replace with segmenter.checkSegmentLength(self,segs, mingap=0, minlength=0, maxlength=5.0)
        segments = []
        # print seg, type(seg)
        if len(seg)>0:
            for s in seg:
                segments.append([s, s+1])
        return segments

    # Usage functions
    def preprocess(self, spInfo, df=False):
        # set df=True to perform both denoise and filter
        # df=False to skip denoise
        fs = spInfo['SampleRate']

        if self.sampleRate != fs:
            self.data = librosa.core.audio.resample(self.data, self.sampleRate, fs)
            self.sampleRate = fs

        # Get the five level wavelet decomposition
        if df == True:
            denoisedData = self.WaveletFunctions.waveletDenoise(self.data, thresholdType='soft', wavelet=self.WaveletFunctions.wavelet,maxLevel=5)
        else:
            denoisedData=self.data  # this is to avoid washing out very fade calls during the denoising

        filteredDenoisedData = self.sp.ButterworthBandpass(denoisedData, self.sampleRate, low=spInfo['FreqRange'][0], high=spInfo['FreqRange'][1])
        return filteredDenoisedData

    def waveletSegment_train(self, dirName, thrList, MList, spInfo={}, df=False):
        """ Take list of files and other parameters,
            load files, compute correlation for wavelets,
            perform grid search over thr and M parameters,
            do a stepwise search for best nodes.

            Let df=true (denoise during preprocess) for bittern, df=false for others
            A lot of stuff is stored in memory currently, but that's OK:
            1 min wav ~= 3.7 MB, 1h ~= 220 MB, so storing ~10 h isn't a problem on any desktop.
        """
        opstartingtime = time.time()
        # 1. Load each file, generate point-biserial correlations for the nodes.
        for root, dirs, files in os.walk(str(dirName)):
            for file in files:
                if file.endswith('.wav') and os.stat(root + '/' + file).st_size != 0 and file[:-4] + '-sec.txt' in files and file + '.data' in files:
                    wavFile = root + '/' + file[:-4]
                    self.loadData(wavFile)
                    # Load data and annotation
                    # (preprocess only requires SampleRate and FreqRange from spInfo)
                    filteredDenoisedData = self.preprocess(spInfo,df=df)
                    self.audioList.append(filteredDenoisedData)
                    # Compute energy in each WP node and store
                    self.waveletCoefs.extend(self.computeWaveletEnergy(filteredDenoisedData, self.sampleRate))
                    print("ch 1, loading completed", time.time() - opstartingtime)

        # Compute point-biserial correlations and sort wrt it, return top nNodes
        # (limit number of nodes to 10 and avoid getting in low level nodes)
        self.annotation = np.array(self.annotation)
        self.waveletCoefs = np.array(self.waveletCoefs)
        nodes = self.compute_r(self.annotation, self.waveletCoefs, nNodes=10)

        # Now for Nirosha's sorting
        # Basically, for each node, put any of its children (and their children, iteratively) that are in the list in front of it
        nodes = self.sortListByChild(np.ndarray.tolist(nodes))

        # These nodes refer to the unrooted tree, so add 1 to get the real indices
        nodes = [n + 1 for n in nodes]
        print("ch 2, found r2", time.time() - opstartingtime)

        # Now check the F2 values and add node if it improves F2
<<<<<<< HEAD
        m = len(self.annotation)
        thrList = np.linspace(0,1,num=5)
        MList = np.linspace(0.25, 2.0, num=5)
        # output structure: 1. 2d list of [nodes]
        # (1st d runs over M, 2nd d runs over thr)
        # 2-5. 2d np arrays of TP/FP/TN/FN
        shape = (len(MList), len(thrList))
        tpa = np.zeros(shape)
        fpa = np.zeros(shape)
        tna = np.zeros(shape)
        fna = np.zeros(shape)
        finalnodes = []

        # Grid search over M x thr
        for indexM in range(len(MList)):
            finalnodesT = []
            for indext in range(len(thrList)):
                # Stepwise search over nodes:
                # test with node 0, then nodes 0,1, then nodes 0,1,2 ...
                # (here 0,1,2,...,9 - 10 best nodes from above)
                oldDetections = np.zeros(m)
                listnodes = []
                bestBetaScore = 0
                bestRecall=0
                for node in nodes:
                    testlist = listnodes[:]
                    testlist.append(node)
                    print("Test list: ", testlist)
                    # detectCalls returns 1d vector for each file, over s
                    newDetections = np.array([])
                    for fileId in range(len(self.audioList)):
                        detected_c = self.detectCalls(self.sampleRate, listnodes=testlist, thr=thrList[indext], M=MList[indexM], fileId=fileId, spInfo=spInfo,trainTest=True)
                        newDetections = np.concatenate((newDetections, detected_c))
                    # OR over old and new detections
                    if np.shape(newDetections) != np.shape(oldDetections):
                        print("ERROR: detection result dimensions do not match: ", np.shape(oldDetections), np.shape(newDetections))
                        break
                    newDetections = np.maximum.reduce([oldDetections, newDetections])
                    fB,recall,tp,fp,tn,fn = self.fBetaScore(self.annotation, newDetections)
                    print("fB, recall: ", fB,recall)

                    print("ch detectcalls done", time.time() - opstartingtime)

                    # if current node improves score, append it to list and update maximums:
                    if fB is not None and fB > bestBetaScore:
                        bestBetaScore = fB
                        bestRecall = recall
                        oldDetections = newDetections
                        listnodes.append(node)
                    # if perfect score reached, no need to continue with other nodes:
                    if bestBetaScore == 1 or bestRecall == 1:
                        break
                    print("ch evaluation done", time.time() - opstartingtime)
                # one iteration done, store results
                finalnodesT.append(listnodes)
                tpa[indexM, indext] = tp
                fpa[indexM, indext] = fp
                tna[indexM, indext] = tn
                fna[indexM, indext] = fn
                print("Iteration t %d/%d, M %d/%d complete\n" %(indext+1, len(thrList), indexM+1, len(MList)))
            # one row done, store nodes
            finalnodes.append(finalnodesT)
        return finalnodes, tpa, fpa, tna, fna
=======
        listnodes = []
        bestBetaScore = 0
        bestRecall=0
        m = int(len(filteredDenoisedData) / self.sampleRate)
        detected = np.zeros(m)

        for node in nodes:
            testlist = listnodes[:]
            testlist.append(node)
            print("Test list: ", testlist)
            detected_c = self.detectCalls(wpFull, self.sampleRate, listnodes=testlist, spInfo=spInfo,trainTest=True)

            # update the detections
            detections = np.maximum.reduce([detected, detected_c])
            fB,recall,tp,fp,tn,fn = self.fBetaScore(self.annotation, detections)
            # print("Node,", node)
            # print("fB, recall: ", fB,recall)
            if fB is not None and fB > bestBetaScore:
                bestBetaScore = fB
                bestRecall=recall
                # now apend the detections of node c to detected
                detected = detections
                listnodes.append(node)
            if bestBetaScore == 1 or bestRecall == 1:
                break

        return listnodes, [tp,fp,tn,fn]
>>>>>>> a32b917f

    def waveletSegment_test(self,fName=None, data=None, sampleRate=None, listnodes = None, spInfo={}, trainTest=False, df=False):
        # TODO: review the detectCalls call
        # Load the relevant list of nodes
        if listnodes is None:
            nodes = spInfo['WaveletParams'][2]
        else:
            nodes = listnodes

        if fName != None:
            self.loadData(fName, trainTest)
        else:
            self.data = data
            self.sampleRate = sampleRate

        filteredDenoisedData = self.preprocess(spInfo=spInfo, df=df)
        wpFull = pywt.WaveletPacket(data=filteredDenoisedData, wavelet=self.WaveletFunctions.wavelet, mode='symmetric', maxlevel=5)
        detected = self.detectCalls(wpFull, self.sampleRate, listnodes=nodes, spInfo=spInfo, trainTest=trainTest)

        # Todo: remove clicks

        if trainTest == True:
            # print fName
            fB, recall, TP, FP, TN, FN = self.fBetaScore(self.annotation, detected)

        # merge neighbours in order to convert the detections into segments
        detected = np.where(detected > 0)
        # print "det",detected
        if np.shape(detected)[1] > 1:
            detected = self.identifySegments(np.squeeze(detected))
        elif np.shape(detected)[1] == 1:
            detected = np.array(detected).flatten().tolist()
            detected = self.identifySegments(detected)
        else:
            detected = []
        detected = self.mergeSeg(detected)

        if trainTest==True:
            return detected, TP, FP, TN, FN
        else:
            return detected

    def mergeSeg(self,detected):
        # Merge the neighbours, for now wavelet segments
        #     # **** Replace with segmenter.identifySegments(self, seg, maxgap=1, minlength=1,notSpec=False):
        indx = []
        for i in range(len(detected) - 1):
            if detected[i][1] == detected[i + 1][0]:
                indx.append(i)
        indx.reverse()
        for i in indx:
            detected[i][1] = detected[i + 1][1]
            del (detected[i + 1])
        return detected

    def loadData(self,fName,trainTest=True):
        # Load data
        filename = fName+'.wav' #'train/kiwi/train1.wav'
        filenameAnnotation = fName+'-sec.txt'#'train/kiwi/train1-sec.txt'
        try:
            wavobj = wavio.read(filename)
        except:
            print("unsupported file: ", filename)
            pass
        self.sampleRate = wavobj.rate
        self.data = wavobj.data
        if self.data.dtype is not 'float':
            self.data = self.data.astype('float') #/ 32768.0
        if np.shape(np.shape(self.data))[0]>1:
            self.data = np.squeeze(self.data[:,0])
        n=int(np.ceil(len(self.data)/self.sampleRate))

        fileAnnotations = []
        if trainTest==True:     #survey data don't have annotations
            # Get the segmentation from the txt file
            with open(filenameAnnotation) as f:
                reader = csv.reader(f, delimiter="\t")
                d = list(reader)
            d = d[:-1]
            if len(d) != n:
                print("ERROR: annotation length %d does not match file duration %d!" %(len(d), n))
                self.annotation = None
                return
            # for each second, store 0/1 presence:
            sum = 0
            for row in d:
                fileAnnotations.append(int(row[1]))
                sum += int(row[1])
            # annotations are stored in two formats: per-file and all
            self.annotationList.append(fileAnnotations)
            self.annotation.extend(fileAnnotations)
            print("%d blocks read, %d presence blocks found. %d blocks stored so far.\n" % (n, sum, len(self.annotation)))<|MERGE_RESOLUTION|>--- conflicted
+++ resolved
@@ -25,7 +25,7 @@
 import WaveletFunctions
 import wavio, librosa
 import numpy as np
-import json, time, os, math, csv
+import json, time, os, math, csv, gc
 import SignalProc
 import Segment
 from ext import ce_denoise as ce
@@ -49,7 +49,6 @@
 
     def __init__(self,data=[],sampleRate=0,wavelet='dmey2',annotation=[],mingap=0.3,minlength=0.2):
         self.annotation = annotation
-        self.annotationList = []
         self.waveletCoefs = []
         self.audioList = []
         if data != []:
@@ -73,7 +72,7 @@
             data = self.data
             sampleRate = self.sampleRate
 
-        n=int(len(data)/sampleRate)
+        n = int(len(data)/sampleRate)
 
         coefs = np.zeros((2**(nlevels+1)-2, n))
         for t in range(n):
@@ -243,8 +242,8 @@
     #
     #     return detected
 
-    def detectCalls(self, sampleRate, listnodes=[], thr=None, M=None, fileId=None, spInfo={},trainTest=False):
-        """ Given a parameter combination (thr x M) and a file number:
+    def detectCalls(self, wp, sampleRate, listnodes=[], thr=None, M=None, spInfo={},trainTest=False):
+        """ Given a parameter combination (thr x M) and a wavelet packet tree:
             take relevant nodes from the wavelet packet tree, reconstruct the data from it,
             identify detections based on thr and M.
             Return value: 1D vector of detections over time blocks (seconds), for this file.
@@ -252,16 +251,19 @@
         st = time.time()
         if sampleRate==0:
             sampleRate=self.sampleRate
-        # thr = spInfo['WaveletParams'][0]
-        # M = int(spInfo['WaveletParams'][1] * sampleRate / 2.0)
+        if thr is None:
+            thr = spInfo['WaveletParams'][0]
+        if M is None:
+            M = spInfo['WaveletParams'][1]
 
         # Reconstruct data from a limited WP tree
-        wp = pywt.WaveletPacket(data=self.audioList[fileId], wavelet=self.WaveletFunctions.wavelet, mode='symmetric', maxlevel=5)
         new_wp = pywt.WaveletPacket(data=None, wavelet=wp.wavelet, mode='symmetric', maxlevel=wp.maxlevel)
+        print("ch detectcalls 1 prebuilt tree", time.time() - st)
         for index in listnodes:
             binNodeId = self.WaveletFunctions.ConvertWaveletNodeName(index)
             new_wp[binNodeId] = wp[binNodeId].data
 
+        print("ch detectcalls 2 prep for rec", time.time() - st)
         # Get the coefficients
         C = new_wp.reconstruct(update=True)
         # filter
@@ -275,7 +277,6 @@
 
         # Compute the energy curve (a la Jinnai et al. 2012)
         E = ce.EnergyCurve(C, M)
-        print("ch detectcalls 4 computed E curve", time.time() - st)
 
         # thrLevel=len(bin)
         # if thrLevel==1 or thrLevel==2 or thrLevel==3:
@@ -294,10 +295,10 @@
         #thresholds[np.where(waveletCoefs>32)] = 0.3936 + 0.1829*np.log2(np.where(waveletCoefs>32))
 
         # If there is a call anywhere in the window, report it as a call
-        detected = np.zeros(int(len(wp.data)/sampleRate))
+        detected = np.zeros(int(N/sampleRate))
         j = 0
         for i in range(0,N-sampleRate,sampleRate):
-            detected[j] = np.any(E[i:i+sampleRate]>threshold)
+            detected[j] = np.any(E[i:max(i+sampleRate, N)]>threshold)
             j+=1
         print("ch in 5", time.time() - st)
 
@@ -373,10 +374,7 @@
         print("ch 2, found r2", time.time() - opstartingtime)
 
         # Now check the F2 values and add node if it improves F2
-<<<<<<< HEAD
         m = len(self.annotation)
-        thrList = np.linspace(0,1,num=5)
-        MList = np.linspace(0.25, 2.0, num=5)
         # output structure: 1. 2d list of [nodes]
         # (1st d runs over M, 2nd d runs over thr)
         # 2-5. 2d np arrays of TP/FP/TN/FN
@@ -405,8 +403,14 @@
                     # detectCalls returns 1d vector for each file, over s
                     newDetections = np.array([])
                     for fileId in range(len(self.audioList)):
-                        detected_c = self.detectCalls(self.sampleRate, listnodes=testlist, thr=thrList[indext], M=MList[indexM], fileId=fileId, spInfo=spInfo,trainTest=True)
+                        wp = pywt.WaveletPacket(data=self.audioList[fileId], wavelet=self.WaveletFunctions.wavelet, mode='symmetric', maxlevel=5)
+                        detected_c = self.detectCalls(wp, self.sampleRate, listnodes=testlist, thr=thrList[indext], M=MList[indexM], spInfo=spInfo, trainTest=True)
                         newDetections = np.concatenate((newDetections, detected_c))
+                        # memory cleanup:
+                        wp = []
+                        del wp
+                        gc.collect()
+
                     # OR over old and new detections
                     if np.shape(newDetections) != np.shape(oldDetections):
                         print("ERROR: detection result dimensions do not match: ", np.shape(oldDetections), np.shape(newDetections))
@@ -415,7 +419,6 @@
                     fB,recall,tp,fp,tn,fn = self.fBetaScore(self.annotation, newDetections)
                     print("fB, recall: ", fB,recall)
 
-                    print("ch detectcalls done", time.time() - opstartingtime)
 
                     # if current node improves score, append it to list and update maximums:
                     if fB is not None and fB > bestBetaScore:
@@ -437,63 +440,50 @@
             # one row done, store nodes
             finalnodes.append(finalnodesT)
         return finalnodes, tpa, fpa, tna, fna
-=======
-        listnodes = []
-        bestBetaScore = 0
-        bestRecall=0
-        m = int(len(filteredDenoisedData) / self.sampleRate)
-        detected = np.zeros(m)
-
-        for node in nodes:
-            testlist = listnodes[:]
-            testlist.append(node)
-            print("Test list: ", testlist)
-            detected_c = self.detectCalls(wpFull, self.sampleRate, listnodes=testlist, spInfo=spInfo,trainTest=True)
-
-            # update the detections
-            detections = np.maximum.reduce([detected, detected_c])
-            fB,recall,tp,fp,tn,fn = self.fBetaScore(self.annotation, detections)
-            # print("Node,", node)
-            # print("fB, recall: ", fB,recall)
-            if fB is not None and fB > bestBetaScore:
-                bestBetaScore = fB
-                bestRecall=recall
-                # now apend the detections of node c to detected
-                detected = detections
-                listnodes.append(node)
-            if bestBetaScore == 1 or bestRecall == 1:
-                break
-
-        return listnodes, [tp,fp,tn,fn]
->>>>>>> a32b917f
-
-    def waveletSegment_test(self,fName=None, data=None, sampleRate=None, listnodes = None, spInfo={}, trainTest=False, df=False):
-        # TODO: review the detectCalls call
+
+    def waveletSegment_test(self,dirName=None, data=None, sampleRate=None, listnodes = None, spInfo={}, trainTest=False, df=False):
+        print("Wavelet testing with annotation")
+        print(np.sum(self.annotation==1), np.sum(self.annotation==0))
+
         # Load the relevant list of nodes
         if listnodes is None:
             nodes = spInfo['WaveletParams'][2]
         else:
             nodes = listnodes
 
-        if fName != None:
-            self.loadData(fName, trainTest)
+        if dirName != None:
+            # clear storage for multifile processing
+            self.annotation = []
+            self.audioList = []
+
+            # populate storage
+            for root, dirs, files in os.walk(str(dirName)):
+                for file in files:
+                    if file.endswith('.wav') and os.stat(root + '/' + file).st_size != 0 and file[:-4] + '-sec.txt' in files and file + '.data' in files:
+                        wavFile = root + '/' + file[:-4]
+                        # Load data and annotation
+                        # (preprocess only requires SampleRate and FreqRange from spInfo)
+                        self.loadData(wavFile, trainTest)
+                        filteredDenoisedData = self.preprocess(spInfo,df=df)
+                        self.audioList.append(filteredDenoisedData)
         else:
             self.data = data
             self.sampleRate = sampleRate
-
-        filteredDenoisedData = self.preprocess(spInfo=spInfo, df=df)
+            filteredDenoisedData = self.preprocess(spInfo=spInfo, df=df)
+
         wpFull = pywt.WaveletPacket(data=filteredDenoisedData, wavelet=self.WaveletFunctions.wavelet, mode='symmetric', maxlevel=5)
         detected = self.detectCalls(wpFull, self.sampleRate, listnodes=nodes, spInfo=spInfo, trainTest=trainTest)
 
         # Todo: remove clicks
 
-        if trainTest == True:
-            # print fName
-            fB, recall, TP, FP, TN, FN = self.fBetaScore(self.annotation, detected)
+        if trainTest:
+            if np.all(self.annotation==0):
+                return detected, 0, 0, 0, 0
+            else:
+                fB, recall, TP, FP, TN, FN = self.fBetaScore(self.annotation, detected)
 
         # merge neighbours in order to convert the detections into segments
         detected = np.where(detected > 0)
-        # print "det",detected
         if np.shape(detected)[1] > 1:
             detected = self.identifySegments(np.squeeze(detected))
         elif np.shape(detected)[1] == 1:
@@ -536,7 +526,7 @@
             self.data = self.data.astype('float') #/ 32768.0
         if np.shape(np.shape(self.data))[0]>1:
             self.data = np.squeeze(self.data[:,0])
-        n=int(np.ceil(len(self.data)/self.sampleRate))
+        n=int(len(self.data)/self.sampleRate)
 
         fileAnnotations = []
         if trainTest==True:     #survey data don't have annotations
@@ -555,6 +545,5 @@
                 fileAnnotations.append(int(row[1]))
                 sum += int(row[1])
             # annotations are stored in two formats: per-file and all
-            self.annotationList.append(fileAnnotations)
             self.annotation.extend(fileAnnotations)
             print("%d blocks read, %d presence blocks found. %d blocks stored so far.\n" % (n, sum, len(self.annotation)))