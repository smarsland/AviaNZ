--- conflicted
+++ resolved
@@ -1,880 +1,874 @@
-
-# Utilities.py
-#
-# A set of utility functions for AviaNZ
-
-# Version 1.3 23/10/18
-# Authors: Stephen Marsland, Nirosha Priyadarshani, Julius Juodakis
-
-#    AviaNZ birdsong analysis program
-#    Copyright (C) 2017--2018
-
-#    This program is free software: you can redistribute it and/or modify
-#    it under the terms of the GNU General Public License as published by
-#    the Free Software Foundation, either version 3 of the License, or
-#    (at your option) any later version.
-
-#    This program is distributed in the hope that it will be useful,
-#    but WITHOUT ANY WARRANTY; without even the implied warranty of
-#    MERCHANTABILITY or FITNESS FOR A PARTICULAR PURPOSE.  See the
-#    GNU General Public License for more details.
-
-#    You should have received a copy of the GNU General Public License
-#    along with this program.  If not, see <http://www.gnu.org/licenses/>.
-
-import numpy as np
-import wavio
-import os, json
-import math, re
-import datetime
-
-#------------------------------------------------- generate .data from excel summary (GSK)
-def excel2data(dir,excelFile, sub=False):
-    import os
-    import openpyxl
-
-    # read excel file
-    book = openpyxl.load_workbook(excelFile)
-    sheet = book.active
-    rid = sheet['A2': 'A919']
-    endtime = sheet['C2': 'C919']
-    date = sheet['D2': 'D919']
-    type = sheet['E2': 'E919']
-    qlty = sheet['F2': 'F919']
-    rids=[]
-    endtimes=[]
-    endtimes_sec=[]
-    dates=[]
-    types=[]
-    quality=[]
-    for i in range(len(rid)):
-        rids.append(str(rid[i][0].value))
-    for i in range(len(endtime)):
-        endtimes.append(str(endtime[i][0].value))
-        h,m,s=str(endtime[i][0].value).split(':')
-        if len(h)>2:
-            x,h = h.split(' ')
-        try:
-            secs=int(h)*60*60+int(m)*60+int(s)
-        except:
-            print("here", i)
-            print(str(endtime[i][0].value))
-            print(h, m, s)
-        endtimes_sec.append(str(secs))
-    for i in range(len(date)):
-        d,t=str(date[i][0].value).split(' ')
-        y,m,d = d.split('-')
-        if not sub:
-            d=str(d)+str(m)+str(y[2:4])	# convert to DOC format
-        else:
-            d = str(y) + str(m) + str(d)
-        dates.append(d)
-    for i in range(len(type)):
-        types.append(str(type[i][0].value))
-    for i in range(len(qlty)):
-        quality.append(str(qlty[i][0].value))
-
-    # generate the .data files from excel
-    for root, dirs, files in os.walk(str(dir)):
-        for f1 in files:
-            if f1.endswith('.wav'):
-                if not sub:
-                    DOCRecording = re.search('(\d{6})_(\d{6})', f1)
-                else:
-                    DOCRecording = re.search('(\d{8})_(\d{6})', f1)
-                if DOCRecording:
-                    startTime = DOCRecording.group(2)
-                    recdate = DOCRecording.group(1)
-                annotation=[]
-                # find the recorder ID
-                if not sub:
-                    id = root.split('\\')[-1]
-                else:
-                    id = root.split('\\')[-2]
-                # convert start time into seconds
-                startSecs = int(startTime[0:2])*60*60+int(startTime[2:4])*60+int(startTime[4:6])
-                # now find any matching segments from excel
-                for i in range(len(rids)):
-                    if id==rids[i] and recdate==dates[i] and startSecs<int(endtimes_sec[i]) and int(endtimes_sec[i])<startSecs+900:
-                        if len(types[i])>1:
-                            annotation.append([int(endtimes_sec[i])-startSecs-40,int(endtimes_sec[i])-startSecs,500,3900,types[i]+'_'+quality[i]])
-                        else:
-                            annotation.append([int(endtimes_sec[i])-startSecs-20,int(endtimes_sec[i])-startSecs,500,3900,types[i]+'_'+quality[i]])
-                annotation.insert(0,[-1, startTime, "Doc_Operator", "Doc_Reviewer", -1])
-                file = open(root + '\\' + f1 + '.data', 'w')
-                json.dump(annotation, file)
-                file.close()
-# excel2data('D:\AviaNZ\Sound Files\kiwi-Fiordland roroa-Sandy and Robin\Brown_manualAnnotation\\New folder','D:\AviaNZ\Sound Files\kiwi-Fiordland roroa-Sandy and Robin\Brown files to Nirosha2.xlsx', sub=True)
-
-#----------------------------generate .data from Freebird tag files
-def tag2data(dir,birdlist):
-    import os
-    import openpyxl
-    import xml.etree.ElementTree as ET
-
-    # read freebird bird list
-    book = openpyxl.load_workbook(birdlist)
-    sheet = book.active
-    name = sheet['A2': 'A353']
-    code = sheet['B2': 'B353']
-    spName=[]
-    spCode=[]
-    for i in range(len(name)):
-        spName.append(str(name[i][0].value))
-    for i in range(len(code)):
-        spCode.append(int(code[i][0].value))
-
-    spDict = dict(zip(spCode, spName))
-
-    # generate the .data files from .tag
-    for root, dirs, files in os.walk(str(dir)):
-        for f1 in files:
-            if f1.endswith('.tag'):
-                DOCRecording = re.search('(\d{6})_(\d{6})', f1)
-                if DOCRecording:
-                    startTime = DOCRecording.group(2)
-                annotation=[]
-                tagFile = root + '/' + f1
-                tree = ET.parse(tagFile)
-                troot = tree.getroot()
-                for elem in troot:
-                    sp = spDict[int(elem[0].text)]
-                    annotation.append([float(elem[1].text),float(elem[1].text)+float(elem[2].text),500,7500,sp])
-                annotation.insert(0,[-1, startTime, "Doc_Operator", "Doc_Reviewer", -1])
-                file = open(tagFile[:-4] + '.wav.data', 'w')
-                json.dump(annotation, file)
-
-
-# tag2data('D:\AviaNZ\Sound Files\Fiordland kiwi\Fiordland_kiwi_training_data_Aug2018\.session','D:\AviaNZ\Sound Files\Tier1\Freebird_species_list.xlsx')
-
-# what was deleted by Fund frq. filter?
-def genDiffAnnotation(dir1, dir2):  # e.g. dir1 is Filter3 and dir2 is Filter4
-    for root, dirs, files in os.walk(str(dir1)):
-        for f1 in files:
-            if f1.endswith('.data'):
-                annotation1 = dir1 + '/' + f1
-                try:
-                    with open(annotation1) as ann1:
-                        segments1 = json.load(ann1)
-                    annotation2 = dir2 + '/' + f1
-                    with open(annotation2) as ann2:
-                        segments2 = json.load(ann2)
-                except:
-                    pass
-                annotation = []
-                for seg in segments1:
-                    if seg[0] == -1:
-                        annotation.append(seg)
-                    if seg in segments2:
-                        continue
-                    else:
-                        annotation.append(seg)
-
-                file = open(str(annotation1), 'w')
-                json.dump(annotation, file)
-
-#genDiffAnnotation('E:\AviaNZ\Sound Files\Kiwi\\test\Tier1 dataset\positive', 'E:\AviaNZ\Sound Files\Kiwi\\test\Tier1 dataset\positive\\filter4-v1')
-
-#------------------------------------------------- code to count segments
-def countSegments(dir):
-    """
-    This counts the segments in the data files in the given folder
-    """
-    # wavFile=datFile[:-5]
-    cnt=0
-    for root, dirs, files in os.walk(str(dir)):
-        for f1 in files:
-            if f1.endswith('.data'):
-                annotation = dir + '/' + f1
-                try:
-                    with open(annotation) as ann:
-                        segments = json.load(ann)
-                except:
-                    pass
-                for seg in segments:
-                    if seg[0] == -1:
-                        pass
-                    else:
-                        cnt += 1
-    print (cnt)
-
-# countSegments('/home/nirosha/Avianz_serverScript/test/')
-
-#------------------------------------------------- delete empty .data files
-def delEmpAnn(dir):
-    """
-    This deletes empty data files in a given folder
-    helps when manually reviewing auto detections, because reviwer can skip empty recordings without opening it (red and black color code from the list)
-    """
-    import os
-    for root, dirs, files in os.walk(str(dir)):
-        for f1 in files:
-            if f1.endswith('.data'):
-                annotation = root + '/' + f1
-                try:
-                    with open(annotation) as ann:
-                        segments = json.load(ann)
-                except:
-                    break
-                if len(segments)==0:
-                    os.remove(annotation)
-                elif len(segments)==1 and segments[0][0]==-1:
-                    os.remove(annotation)
-
-<<<<<<< HEAD
-# delEmpAnn('E:\Tier1-2014-15 batch1\CF20_acoustics_2014')
-=======
-# delEmpAnn('D:\\Nirosha\Employ\Heath_Haast tokoeka\\105')
->>>>>>> 26fd07ae
-
-#------------------------------------------------- code to extract segments
-def extractSegments(wavFile, destination, copyName, species):
-    """
-    This extracts the sound segments given the annotation and the corresponding wav file. (Isabel's experiment data extraction)
-    """
-    datFile=wavFile+'.data'
-    try:
-        wavobj = wavio.read(wavFile)
-        sampleRate = wavobj.rate
-        data = wavobj.data
-        if os.path.isfile(datFile):
-            with open(datFile) as f:
-                segments = json.load(f)
-            cnt = 1
-            for seg in segments:
-                if seg[0] == -1:
-                    continue
-                if copyName:    # extract all - extracted sounds are saved with the same name as the corresponding segment in the annotation (e.g. Rawhiti exp.)
-                    filename = destination + '\\' + seg[4] + '.wav'
-                    s = int(seg[0] * sampleRate)
-                    e = int(seg[1] * sampleRate)
-                    temp = data[s:e]
-                    wavio.write(filename, temp.astype('int16'), sampleRate, scale='dtype-limits', sampwidth=2)
-                elif not species:   # extract all - extracted sounds are saved with the original file name followed by an index starting 1
-                    ind = wavFile.rindex('/')
-                    filename = destination + '\\' + str(wavFile[ind + 1:-4]) + '-' + str(cnt) + '.wav'
-                    cnt += 1
-                    s = int(seg[0] * sampleRate)
-                    e = int(seg[1] * sampleRate)
-                    temp = data[s:e]
-                    wavio.write(filename, temp.astype('int16'), sampleRate, scale='dtype-limits', sampwidth=2)
-                elif species == seg[4][0]:   # extract only specific calls - extracted sounds are saved with with the original file name followed by an index starting 1
-                    ind = wavFile.rindex('/')
-                    ind2 = wavFile.rindex('\\')
-                    filename = destination + '\\' + str(wavFile[ind2+1:ind]) + '-' + str(wavFile[ind + 1:-4]) + '-' + str(seg[4][0]) + '-' + str(cnt) + '.wav'
-                    cnt += 1
-                    s = int((seg[0]-1) * sampleRate)
-                    e = int((seg[1]+1) * sampleRate)
-                    temp = data[s:e]
-                    wavio.write(filename, temp.astype('int16'), sampleRate, scale='dtype-limits', sampwidth=2)
-    except:
-        print ("unsupported file: ", wavFile)
-        # pass
-
-# extractSegments('E:\ISABEL\Rawhiti Experiment Data Sorting NP\Station7-DOC16-Night-Expert\St7-Night-Expert-Trial1to7.wav', 'E:\ISABEL\Rawhiti Experiment Data Sorting NP\Station7-DOC16-Night-Expert\songs')
-
-def extractSegments_batch(dirName, destination, copyName = True, species = None):
-    """
-    This extracts the sound segments in a directory (Isabel's Rawithi experiment data extraction)
-    copyName is True when extracted sounds are saved with the same name as the corresponding segment in the annotation
-    Specify 'species' when you want to extract specific calls, e.g. 'kiwi(M)1' to extract all v close brown kiwi male calls
-    """
-    for root, dirs, files in os.walk(str(dirName)):
-        for filename in files:
-            if filename.endswith('.wav') and filename+'.data' in files:
-                filename = root + '/' + filename
-                extractSegments(filename, destination, copyName=copyName, species = species)
-
-
-# extractSegments_batch('D:\\Nirosha\WaveletDetection\DATASETS\Morepork\Eglinton_EV',
-#                       'D:\\Nirosha\WaveletDetection\DATASETS\Morepork\Eglinton_EV\\tril\\tril5', copyName=False, species="Morepork(Trill)5")
-
-#------------------------------------------------- code to rename the annotations e.g. Kiwi(M)1 into bkm1
-def renameAnnotation(dirName, frm, to):
-    for root, dirs, files in os.walk(str(dirName)):
-        for filename in files:
-            if filename.endswith('.data') and filename[:-5] in files:
-                filename = root + '/' + filename
-                with open(filename) as f:
-                    segments = json.load(f)
-                    chg = False
-                    for seg in segments:
-                        if seg[0] == -1:
-                            continue
-                        elif frm == seg[4]:
-                            seg[4] = to
-                            chg = True
-                if chg:
-                    file = open(str(filename), 'w')
-                    json.dump(segments, file)
-                    file.close()
-
-#---------------------------generate GT batch
-def annotation2GT(wavFile, species, duration=0):
-    """
-    This generates the ground truth for a given sound file (currently for kiwi and bittern).
-    Given the AviaNZ annotation, returns the ground truth as a txt file
-    """
-    # wavFile=datFile[:-5]
-    datFile=wavFile+'.data'
-    print(datFile)
-    eFile = datFile[:-9]+'-1sec.txt'
-    if duration == 0:
-        wavobj = wavio.read(wavFile)
-        sampleRate = wavobj.rate
-        data = wavobj.data
-        duration = len(data)/sampleRate   # number of secs
-    GT=np.zeros((duration, 4))
-    GT=GT.tolist()
-    GT[:][1] = str(0)
-    GT[:][2] = ''
-    GT[:][3] = ''
-    if os.path.isfile(datFile):
-        # print(datFile)
-        with open(datFile) as f:
-            segments = json.load(f)
-        for seg in segments:
-            if seg[0] == -1:
-                continue
-            # x = re.search(species, str(seg[4]))
-            # print x
-            # if not re.search('Kiwi', seg[4][0]):
-            if not 'Kiwi' in seg[4][0]:
-                if seg[4][0][-1]=='?':
-                    print("**", wavFile)
-                continue
-            elif species == 'Kiwi (Nth Is Brown)' or species == 'Kiwi' or species == 'Kiwi_Tokoeka_Haast' or species == 'Kiwi_Brown' or species == 'Kiwi_spp' or species == 'Kiwi_Okarito_Brown' or species == 'Kiwi_Tokoeka_Stewart_Is':
-                # check M/F
-                if '(M)' in str(seg[4][0]):        # if re.search('(M)', seg[4]):
-                    type = 'M'
-                elif '(F)' in str(seg[4][0]):      #if re.search('(F)', seg[4]):
-                    type = 'F'
-                elif '(D)' in str(seg[4][0]):
-                    type = 'D'
-                else:
-                    type = 'K'
-            elif species == 'Bittern':
-                # check boom/inhalation
-                if '(B)' in str(seg[4]):
-                    type = 'B'
-                elif '(I)' in str(seg[4]):
-                    type = 'I'
-                else:
-                    type = ''
-
-            # check quality
-            if re.search('1', seg[4][0]):
-                quality = '1'   # v close
-            elif re.search('2', seg[4][0]):
-                quality = '2'    # close
-            elif re.search('3', seg[4][0]):
-                quality = '3'   # fade
-            elif re.search('4', seg[4][0]):
-                quality = '4'  # v fade
-            elif re.search('5', seg[4][0]):
-                quality = '5'   # v v fade
-            else:
-                quality = ''
-
-            s=int(math.floor(seg[0]))
-            e=int(math.ceil(seg[1]))
-            for i in range(s, e):
-                GT[i][1] = str(1)
-                GT[i][2] = type
-                GT[i][3] = quality
-        for line in GT:
-            if line[1] == 0.0:
-                line[1] = '0'
-            if line[2] == 0.0:
-                line[2] = ''
-            if line[3] == 0.0:
-                line[3] = ''
-
-        # now save GT as a .txt file
-        for i in range(1, duration + 1):
-            GT[i-1][0] = str(i)   # add time as the first column to make GT readable
-        out = open(eFile, "w")
-        for line in GT:
-            out.write("\t".join(line))
-            out.write("\n")
-        out.close()
-
-def genGT(dirName,species='Kiwi',duration=0):
-    """
-    Given the directory where sound files and the annotations along with the species being considered,
-    it generates the ground truth txt files using 'annotation2GT'
-    If you know the duration of a recording pass it through 'duration'.
-    """
-    for root, dirs, files in os.walk(str(dirName)):
-        for filename in files:
-            if filename.endswith('.wav'):
-                filename = root + '/' + filename
-                annotation2GT(filename,species,duration=duration)
-    print("Generated GT")
-
-
-# genGT('D:\\Nirosha\CHAPTER5\DATASETS\\NIbrownkiwi\Ponui_train', species='Kiwi', duration=300)
-
-#------------------------------------------------- code to convert the anotations to excel report batch
-def genReport(dirName,species='Kiwi'):
-    '''
-    Convert the kiwi annotations into an excel summary using annotation2Report (for Sumudu)
-    '''
-    from openpyxl import load_workbook, Workbook
-    eFile = dirName + '/report.xlsx'
-    wb = Workbook()
-    ws = wb.active
-    ws.cell(row=1, column=1, value="File name")
-    ws.cell(row=1, column=2, value="start")
-    ws.cell(row=1, column=3, value="end")
-    ws.cell(row=1, column=4, value="call")
-    # ws.cell(row=1, column=5, value="quality")
-    r = 2
-    for root, dirs, files in os.walk(str(dirName)):
-        for filename in files:
-            if filename.endswith('.data'):
-                print(filename)
-                fName=filename
-                filename = root + '/' + filename
-                with open(filename) as f:
-                    segments = json.load(f)
-                if len(segments) == 0:
-                    continue
-                if len(segments) == 1 and segments[0][0] == -1:
-                    continue
-                # Check if the filename is in standard DOC format
-                # Which is xxxxxx_xxxxxx.wav or ccxx_cccc_xxxxxx_xxxxxx.wav (c=char, x=0-9), could have _ afterward
-                # So this checks for the 6 ints _ 6 ints part anywhere in string
-                DOCRecording = re.search('(\d{6})_(\d{6})', filename[-22:-9])
-
-                if DOCRecording:
-                    startTime = DOCRecording.group(2)
-
-                    if int(startTime[:2]) > 8 or int(startTime[:2]) < 8:
-                        print ("Night time DOC recording")
-                    else:
-                        print ("Day time DOC recording")
-                        # TODO: And modify the order of the bird list
-                    startTime = int(startTime[:2]) * 3600 + int(startTime[2:4]) * 60 + int(startTime[4:6])
-                    print (startTime)
-                    print (datetime.timedelta(seconds=startTime))
-
-                c = 1
-                ws.cell(row=r, column=c, value=str(filename[22:-5]))
-                c = c + 1
-                for seg in segments:
-                    if seg[0] == -1:
-                        continue
-                    # x = re.search('Kiwi', seg[4][0])
-                    listformat = isinstance(seg[4], list)
-                    if listformat and not species in seg[4][0]:
-                        continue
-                    if not listformat and not species in seg[4]:
-                        continue
-                    s = int(math.floor(seg[0]))
-                    s = datetime.timedelta(seconds=startTime+s)
-                    e = int(math.ceil(seg[1]))
-                    e = datetime.timedelta(seconds=startTime+e)
-
-                    ws.cell(row=r, column=c, value=str(s))
-                    c = c+1
-                    ws.cell(row=r, column=c, value=str(e))
-                    c = c + 1
-                    # if len(seg[4][0])==19:                          # 'Kiwi?' and 'Kiwi5'
-                    #     gend='K'
-                    #     # if str(seg[4][4])=='?':
-                    #         # quality = ''
-                    #     # elif int(seg[4][0][-1]) == 1 or int(seg[4][0][-1]) == 2 or int(seg[4][0][-1]) == 3 or int(seg[4][0][-1]) == 4 or int(seg[4][0][-1]) == 5 or int(seg[4][0][-1]) == 6:
-                    #     #     quality = '*' * int(seg[4][0][-1])
-                    # else:
-                    #     gend=seg[4][0][-1]
-                        # quality = '*' * int(seg[4][0][-1])
-                    # elif len(seg[4]) == 8:                      # 'Kiwi(M)1'
-                    #     gend = seg[4][0][5]
-                    #     quality = '*' * int(seg[4][7])
-                    if listformat:
-                        ws.cell(row=r, column=c, value=seg[4][0])
-                    else:
-                        ws.cell(row=r, column=c, value=seg[4])
-                    # c = c + 1
-                    # ws.cell(row=r, column=c, value = quality)
-                    c = 2
-                    r = r + 1
-                c = 1
-                r = r + 1
-    wb.save(str(eFile))
-    print("Generated Report")
-
-# delEmpAnn('E:\HaastTokoeka-Heath\AR10')
-# genReport('E:\HaastTokoeka-Heath\\210',species='Kiwi (Tokoeka Haast)')
-#genReport('G:\Isabel-Summit Forest (Northland)-Karen Lucich 22-11-17\Kiwi Recorder card 5',species='Kiwi')
-#genReport('G:\Isabel-Summit Forest (Northland)-Karen Lucich 22-11-17\Kiwi Recorder card 5',species='Kiwi')
-
-def genReportBittern(dirName):
-    '''
-    Convert the bittern annotations into an excel summary using annotation2Report (for Sumudu)
-    '''
-    from openpyxl import load_workbook, Workbook
-    eFile = dirName + '/report.xlsx'
-    wb = Workbook()
-    ws = wb.active
-    ws.cell(row=1, column=1, value="File name")
-    ws.cell(row=1, column=2, value="start")
-    ws.cell(row=1, column=3, value="end")
-    ws.cell(row=1, column=4, value="B/I")
-    ws.cell(row=1, column=5, value="quality")
-    r = 2
-    for root, dirs, files in os.walk(str(dirName)):
-        for filename in files:
-            if filename.endswith('.data'):
-                fName=filename
-                filename = root + '/' + filename
-                with open(filename) as f:
-                    segments = json.load(f)
-                if len(segments)==0:
-                    continue
-                if len(segments)==1 and segments[0][0]==-1:
-                    continue
-                # Check if the filename is in standard DOC format
-                # Which is xxxxxx_xxxxxx.wav or ccxx_cccc_xxxxxx_xxxxxx.wav (c=char, x=0-9), could have _ afterward
-                # So this checks for the 6 ints _ 6 ints part anywhere in string
-                DOCRecording = re.search('(\d{6})_(\d{6})', filename)
-
-                if DOCRecording:
-                    startTime = DOCRecording.group(2)
-
-                    if int(startTime[:2]) > 8 or int(startTime[:2]) < 8:
-                        print ("Night time DOC recording")
-                    else:
-                        print ("Day time DOC recording")
-                        # TODO: And modify the order of the bird list
-                    startTime = int(startTime[:2]) * 3600 + int(startTime[2:4]) * 60 + int(startTime[4:6])
-                    print (startTime)
-                    print (datetime.timedelta(seconds=startTime))
-
-                c = 1
-                ws.cell(row=r, column=c, value=str(fName[:-9]))
-                c = c + 1
-                for seg in segments:
-                    if seg[0] == -1:
-                        continue
-                    # x = re.search('Bittern', seg[4])
-                    if not re.search('Bittern', seg[4]):
-                        continue
-                    else:
-                        # check Boom/Inhalation
-                        if '(B)' in str(seg[4]):
-                            type = 'B'
-                        elif '(I)' in str(seg[4]):
-                            type = 'I'
-                        # quality
-                        if int(str(seg[4])[-1:])==1 or int(str(seg[4])[-1:])==2 or int(str(seg[4])[-1:])==3 or int(str(seg[4])[-1:])==4 or int(str(seg[4])[-1:])==5:
-                            quality = '*' * int(str(seg[4])[-1:])
-
-                    s = int(math.floor(seg[0]))
-                    s = datetime.timedelta(seconds=startTime+s)
-                    e = int(math.ceil(seg[1]))
-                    e = datetime.timedelta(seconds=startTime+e)
-
-                    ws.cell(row=r, column=c, value=str(s))
-                    c=c+1
-                    ws.cell(row=r, column=c, value=str(e))
-                    c = c + 1
-                    ws.cell(row=r, column=c, value=type)
-                    c = c + 1
-                    ws.cell(row=r, column=c, value = quality)
-                    c = 2
-                    r = r + 1
-                # r = r + 1
-    wb.save(str(eFile))
-    print("Generated Report")
-
-# genReportBittern('E:\Employ\Kessel ecology\Bittern-Kessels Ecology-Wiea-2017-11-19\DownSampled\KA13 Oct 25-31 down')
-
-#------------------------------------------------- code to evaluate batch
-def batch_fB(dirName,species,length):
-    ''' This is to assess the detection results. Input the directory to assess containing GT (.txt)
-    and annotation (.data) made by the detector
-    length: length of a recording in sec
-    '''
-    import os, WaveletSegment
-    TP=FP=TN=FN=0
-    detected = np.zeros(length)
-    ws = WaveletSegment.WaveletSegment(wavelet='dmey')
-    for root, dirs, files in os.walk(str(dirName)):
-        for filename in files:
-            if filename.endswith('.data'):
-                filename = root + '/' + filename
-                # load the .data file
-                with open(filename) as f:
-                    segments = json.load(f)
-                if len(segments) == 0:
-                    detected = detected
-                if len(segments) == 1 and segments[0][0] == -1:
-                    detected = detected
-                # convert it into a binary thing
-
-                # load the GT
-                # use fB
-                if not train:
-                    print ("***", filename)
-                    det, tp, fp, tn, fn = ws.waveletSegment_test(filename, listnodes=listnodes, species=species, trainTest=True,df=df)
-                    TP+=tp
-                    FP+=fp
-                    TN+=tn
-                    FN+=fn
-
-    if train:
-        print ('----- wavelet nodes for the species', nodeList)
-    else:
-        print ("-----TP   FP  TN  FN")
-        print (TP, FP, TN, FN)
-
-<<<<<<< HEAD
-#--------------------------------------------------------- Find min, max, total duration
-def length(dirName):
-    """
-
-    """
-    durations = []
-    for root, dirs, files in os.walk(str(dirName)):
-        for filename in files:
-            if filename.endswith('.wav'):
-                filename = root + '/' + filename
-                wavobj = wavio.read(filename)
-                sampleRate = wavobj.rate
-                data = wavobj.data
-                duration = len(data) / sampleRate  # number of secs
-                durations.append(duration)
-    print("min duration: ", min(durations), " secs")
-    print("max duration: ", max(durations), " secs")
-    print("mean duration: ", np.mean(durations), " secs")
-    print("median duration: ", np.median(durations), " secs")
-    print("total duration: ", sum(durations), " secs")
-
-# length('D:\Cheetsheet\DOC_Tier1_nocturnal_sounds\BIRDS')
-
-# ------------------------------------------------MP3 to WAV conversion
-def mp3ToWav(dirName):
-    """
-
-    """
-    from os import path
-    from pydub import AudioSegment
-    for root, dirs, files in os.walk(str(dirName)):
-        for filename in files:
-            if filename.endswith('.mp3'):
-                src = root + '/' + filename
-                sound = AudioSegment.from_mp3(src)
-                sound.export(src[:-4]+'.wav', format="wav")
-
-# mp3ToWav('D:\Cheetsheet\\test')
-=======
-# ----------------------------------------------Randomly select n files (Fiordland annotation for training)
-def selectRandom(dirName, n, outDir):
-    import random
-    import os, shutil
-    from shutil import copyfile
-    # Get the complete file list
-    filelist = []
-    filelist2 = []
-    for root, dirs, files in os.walk(str(dirName)):
-        for filename in files:
-            if filename.endswith('.wav'):
-                filelist2.append(filename)
-                filename = root + '/' + filename
-                filelist.append(filename)
-    # Randomly select n files and copy them to out folder
-    ind = list(range(len(filelist)))
-    random.shuffle(ind)
-    inds = ind[0:n]
-    selctedFiles = []
-    selctedFiles2 = []
-    for index in inds:
-        selctedFiles.append(filelist[index])
-        selctedFiles2.append(filelist2[index])
-    for name in selctedFiles:
-        print(name)
-    for i in range(n):
-        src = selctedFiles[i]
-        dst = outDir + '\\' + src[42:].replace("\\", "_")
-        dst = dst.replace("/", "_")
-        copyfile(src, dst)
-
-# selectRandom('F:\Fiordland_kiwi_2018_DOC(James Motimer)', 100, 'E:\Fiordlandkiwi_100_RH_set2')
-
-# ----------------------------------------------Copy .wav, .txt, .data when all the three items in the src to a
-# ----------------------------------------------selected destination, otherwise skip
-def copyBatch(src, dst):
-    from shutil import copyfile
-    for root, dirs, files in os.walk(str(src)):
-        for file in files:
-            if file.endswith('.wav') and file[:-4] + '-sec.txt' in files and file + '.data' in files:
-                # copy them
-                srcwav = root + '\\' + file
-                srctxt = root + '\\' + file[:-4] + '-sec.txt'
-                srcdata = root + '\\' + file + '.data'
-                dstwav = dst + '\\' + root[62:].replace("\\", "_") + file
-                dsttxt = dst + '\\' + root[62:].replace("\\", "_") + file[:-4] + '-sec.txt'
-                dstdata = dst + '\\' + root[62:].replace("\\", "_") + file + '.data'
-                copyfile(srcwav, dstwav)
-                copyfile(srcdata, dstdata)
-                copyfile(srctxt, dsttxt)
-
-# copyBatch('E:\Bittern-Kessels Ecology-Wiea-2017-11-13\DownSampled+Reprot', 'D:\\Nirosha\CHAPTER5\\bittern\\train_national\Kessel')
-
-def batch_proc(dirName, species='BKiwi'):
-    import WaveletSegment
-    import SignalProc
-    import Segment
-    import SupportClasses
-    import pywt
-    speciesData = json.load(open(os.path.join('Filters', 'BKiwi' + '.txt')))
-    cnt = 0
-    for root, dirs, files in os.walk(str(dirName)):
-        for file in files:
-            Night = False
-            DOCRecording = re.search('(\d{6})_(\d{6})', file)
-            if DOCRecording:
-                startTime = DOCRecording.group(2)
-                if int(startTime[:2]) > 17 or int(startTime[
-                                                  :2]) < 6:  # if int(startTime[:2]) > 18 or int(startTime[:2]) < 6:   #   6pm to 6am as night
-                    Night = True
-            if file.endswith('.wav') and os.stat(root + '/' + file).st_size != 0:
-                if file + '.data' not in files:  # skip already processed files
-                    filename = root + '/' + file
-                    # load wav and annotation
-                    wSeg = WaveletSegment.WaveletSegment()
-                    wSeg.loadData(fName=filename[:-4], wavOnly=True)
-                    datalength = np.shape(wSeg.data)[0]
-                    if species != 'all':
-                        import librosa
-                        if (species == 'BKiwi' or species == 'Ruru') and wSeg.sampleRate != 16000:
-                            wSeg.data = librosa.core.audio.resample(wSeg.data, wSeg.sampleRate, 16000)
-                            wSeg.sampleRate = 16000
-                            datalength = np.shape(wSeg.data)[0]
-
-                        # ws = WaveletSegment.WaveletSegment(species=species, annotation=annotation)
-                        cnt = cnt+1
-                        print(cnt, filename)
-                        nodes = speciesData['WaveletParams'][2]
-                        detected = np.array([])
-
-                        filteredDenoisedData = wSeg.preprocess(speciesData, d=False, f=True)
-
-                        wp = pywt.WaveletPacket(data=filteredDenoisedData, wavelet=wSeg.WaveletFunctions.wavelet,
-                                                mode='symmetric', maxlevel=5)
-                        detected_c = wSeg.detectCalls_train_old(wp, wSeg.sampleRate, listnodes=nodes, spInfo=speciesData,
-                                                      withzeros=True)
-                        detected_c = np.where(detected_c > 0)
-                        if np.shape(detected_c)[1] > 1:
-                            detected_c = wSeg.identifySegments(np.squeeze(detected_c))
-                        elif np.shape(detected_c)[1] == 1:
-                            detected_c = np.array(detected_c).flatten().tolist()
-                            detected_c = wSeg.identifySegments(detected_c)
-                        else:
-                            detected_c = []
-                        detected_c = wSeg.mergeSeg(detected_c)
-                        for item in detected_c:
-                            item[0] = int(item[0])
-                            item[1] = int(item[1])
-                            item = item.append(speciesData['FreqRange'][0])
-                        for item in detected_c:
-                            item = item.append(speciesData['FreqRange'][1])
-                        for item in detected_c:
-                            item = item.append(speciesData['Name'])
-                        file = open(str(filename) + '.data', 'w')
-                        json.dump(detected_c, file)
-
-
-# batch_proc(dirName='E:\HaastTokoeka-Heath\AR4')
-
-# batch_proc(dirName='E:\\test')
-
-
-#------------------------------------- sort noises from Tier1 to sub-dirs
-def sort_noiseSegs(dirName, dst):
-    from shutil import copyfile
-    for root, dirs, files in os.walk(str(dirName)):
-        for file in files:
-            if file.endswith('.wav') and file + '.data' in files:
-                with open(root + '\\' + file + '.data') as f:
-                    segments = json.load(f)
-                    for seg in segments:
-                        if seg[0] == -1:
-                            continue
-                        else:
-                            # copy the file to the corresponding sub-folder
-                            srcwav = root + '\\' + file
-                            dstwav = dst + '\\' + seg[4][0] + '\\' + file
-                            copyfile(srcwav, dstwav)
-
-# sort_noiseSegs('E:\Tier1-2015-16\A_FP_examples\segments', 'E:\Tier1-2015-16\A_FP_examples\Segs')
-
-
-# -------------------------- Fiordland kiwi-----------------------------------------------------------
-#####################################################################################################
-# (1) run the wavelet filter
-# (2) post process to merge segments < 3 sec apart
-# (3) then delete segments < 3 sec long
-# (4) review in batch mode, choose single species
-
-def mergeneighbours(dir='', maxGap=3):
-    """
-    This will merge neighbour segments in the annotation
-    """
-    for root, dirs, files in os.walk(str(dir)):
-        for file in files:
-            if file.endswith('.data') and file[:-5] in files:   # skip GT annotations
-                file = root + '/' + file
-                meta = None
-                with open(file) as f:
-                    segments = json.load(f)
-                    if len(segments) > 0 and segments[0][0] == -1:
-                        meta = segments[0]
-                        del (segments[0])
-                    indx = []
-                    chg = False
-                    for i in range(len(segments) - 1):
-                        if segments[i + 1][0] - segments[i][1] < maxGap:
-                            indx.append(i)
-                            chg = True
-                    indx.reverse()
-                    for i in indx:
-                        segments[i][1] = segments[i + 1][1]
-                        del (segments[i + 1])
-                if chg:
-                    if meta:
-                        segments.insert(0, meta)
-                    file = open(file, 'w')
-                    json.dump(segments, file)
-
-def deleteShort(dir='', minLen=2):
-    """
-    This will delete short segments from the annotation
-    """
-    for root, dirs, files in os.walk(str(dir)):
-        for file in files:
-            if file.endswith('.data') and file[:-5] in files:   # skip GT annotations
-                file = root + '/' + file
-                with open(file) as f:
-                    segments = json.load(f)
-                    newSegments = []
-                    chg = False
-                    for seg in segments:
-                        if seg[0] == -1:
-                            newSegments.append(seg)
-                        elif seg[1]-seg[0] > minLen:
-                            newSegments.append(seg)
-                        else:
-                            chg = True
-                            continue
-                if chg:
-                    file = open(file, 'w')
-                    json.dump(newSegments, file)
-
-# mergeneighbours('G:\Lake Thompson_01052018_SOUTH1047849_01052018_part2')
-# deleteShort('G:\Lake Thompson_01052018_SOUTH1047849_01052018_part2')
-# Now ready to review, recomended to use 'Batch Review'
-# delEmpAnn('H:\Lake Thompson_01052018_SOUTH1047849_01052018_part3')    # This is only useful in main interface
->>>>>>> 26fd07ae
+
+# Utilities.py
+#
+# A set of utility functions for AviaNZ
+
+# Version 1.3 23/10/18
+# Authors: Stephen Marsland, Nirosha Priyadarshani, Julius Juodakis
+
+#    AviaNZ birdsong analysis program
+#    Copyright (C) 2017--2018
+
+#    This program is free software: you can redistribute it and/or modify
+#    it under the terms of the GNU General Public License as published by
+#    the Free Software Foundation, either version 3 of the License, or
+#    (at your option) any later version.
+
+#    This program is distributed in the hope that it will be useful,
+#    but WITHOUT ANY WARRANTY; without even the implied warranty of
+#    MERCHANTABILITY or FITNESS FOR A PARTICULAR PURPOSE.  See the
+#    GNU General Public License for more details.
+
+#    You should have received a copy of the GNU General Public License
+#    along with this program.  If not, see <http://www.gnu.org/licenses/>.
+
+import numpy as np
+import wavio
+import os, json
+import math, re
+import datetime
+
+#------------------------------------------------- generate .data from excel summary (GSK)
+def excel2data(dir,excelFile, sub=False):
+    import os
+    import openpyxl
+
+    # read excel file
+    book = openpyxl.load_workbook(excelFile)
+    sheet = book.active
+    rid = sheet['A2': 'A919']
+    endtime = sheet['C2': 'C919']
+    date = sheet['D2': 'D919']
+    type = sheet['E2': 'E919']
+    qlty = sheet['F2': 'F919']
+    rids=[]
+    endtimes=[]
+    endtimes_sec=[]
+    dates=[]
+    types=[]
+    quality=[]
+    for i in range(len(rid)):
+        rids.append(str(rid[i][0].value))
+    for i in range(len(endtime)):
+        endtimes.append(str(endtime[i][0].value))
+        h,m,s=str(endtime[i][0].value).split(':')
+        if len(h)>2:
+            x,h = h.split(' ')
+        try:
+            secs=int(h)*60*60+int(m)*60+int(s)
+        except:
+            print("here", i)
+            print(str(endtime[i][0].value))
+            print(h, m, s)
+        endtimes_sec.append(str(secs))
+    for i in range(len(date)):
+        d,t=str(date[i][0].value).split(' ')
+        y,m,d = d.split('-')
+        if not sub:
+            d=str(d)+str(m)+str(y[2:4])	# convert to DOC format
+        else:
+            d = str(y) + str(m) + str(d)
+        dates.append(d)
+    for i in range(len(type)):
+        types.append(str(type[i][0].value))
+    for i in range(len(qlty)):
+        quality.append(str(qlty[i][0].value))
+
+    # generate the .data files from excel
+    for root, dirs, files in os.walk(str(dir)):
+        for f1 in files:
+            if f1.endswith('.wav'):
+                if not sub:
+                    DOCRecording = re.search('(\d{6})_(\d{6})', f1)
+                else:
+                    DOCRecording = re.search('(\d{8})_(\d{6})', f1)
+                if DOCRecording:
+                    startTime = DOCRecording.group(2)
+                    recdate = DOCRecording.group(1)
+                annotation=[]
+                # find the recorder ID
+                if not sub:
+                    id = root.split('\\')[-1]
+                else:
+                    id = root.split('\\')[-2]
+                # convert start time into seconds
+                startSecs = int(startTime[0:2])*60*60+int(startTime[2:4])*60+int(startTime[4:6])
+                # now find any matching segments from excel
+                for i in range(len(rids)):
+                    if id==rids[i] and recdate==dates[i] and startSecs<int(endtimes_sec[i]) and int(endtimes_sec[i])<startSecs+900:
+                        if len(types[i])>1:
+                            annotation.append([int(endtimes_sec[i])-startSecs-40,int(endtimes_sec[i])-startSecs,500,3900,types[i]+'_'+quality[i]])
+                        else:
+                            annotation.append([int(endtimes_sec[i])-startSecs-20,int(endtimes_sec[i])-startSecs,500,3900,types[i]+'_'+quality[i]])
+                annotation.insert(0,[-1, startTime, "Doc_Operator", "Doc_Reviewer", -1])
+                file = open(root + '\\' + f1 + '.data', 'w')
+                json.dump(annotation, file)
+                file.close()
+# excel2data('D:\AviaNZ\Sound Files\kiwi-Fiordland roroa-Sandy and Robin\Brown_manualAnnotation\\New folder','D:\AviaNZ\Sound Files\kiwi-Fiordland roroa-Sandy and Robin\Brown files to Nirosha2.xlsx', sub=True)
+
+#----------------------------generate .data from Freebird tag files
+def tag2data(dir,birdlist):
+    import os
+    import openpyxl
+    import xml.etree.ElementTree as ET
+
+    # read freebird bird list
+    book = openpyxl.load_workbook(birdlist)
+    sheet = book.active
+    name = sheet['A2': 'A353']
+    code = sheet['B2': 'B353']
+    spName=[]
+    spCode=[]
+    for i in range(len(name)):
+        spName.append(str(name[i][0].value))
+    for i in range(len(code)):
+        spCode.append(int(code[i][0].value))
+
+    spDict = dict(zip(spCode, spName))
+
+    # generate the .data files from .tag
+    for root, dirs, files in os.walk(str(dir)):
+        for f1 in files:
+            if f1.endswith('.tag'):
+                DOCRecording = re.search('(\d{6})_(\d{6})', f1)
+                if DOCRecording:
+                    startTime = DOCRecording.group(2)
+                annotation=[]
+                tagFile = root + '/' + f1
+                tree = ET.parse(tagFile)
+                troot = tree.getroot()
+                for elem in troot:
+                    sp = spDict[int(elem[0].text)]
+                    annotation.append([float(elem[1].text),float(elem[1].text)+float(elem[2].text),500,7500,sp])
+                annotation.insert(0,[-1, startTime, "Doc_Operator", "Doc_Reviewer", -1])
+                file = open(tagFile[:-4] + '.wav.data', 'w')
+                json.dump(annotation, file)
+
+
+# tag2data('D:\AviaNZ\Sound Files\Fiordland kiwi\Fiordland_kiwi_training_data_Aug2018\.session','D:\AviaNZ\Sound Files\Tier1\Freebird_species_list.xlsx')
+
+# what was deleted by Fund frq. filter?
+def genDiffAnnotation(dir1, dir2):  # e.g. dir1 is Filter3 and dir2 is Filter4
+    for root, dirs, files in os.walk(str(dir1)):
+        for f1 in files:
+            if f1.endswith('.data'):
+                annotation1 = dir1 + '/' + f1
+                try:
+                    with open(annotation1) as ann1:
+                        segments1 = json.load(ann1)
+                    annotation2 = dir2 + '/' + f1
+                    with open(annotation2) as ann2:
+                        segments2 = json.load(ann2)
+                except:
+                    pass
+                annotation = []
+                for seg in segments1:
+                    if seg[0] == -1:
+                        annotation.append(seg)
+                    if seg in segments2:
+                        continue
+                    else:
+                        annotation.append(seg)
+
+                file = open(str(annotation1), 'w')
+                json.dump(annotation, file)
+
+#genDiffAnnotation('E:\AviaNZ\Sound Files\Kiwi\\test\Tier1 dataset\positive', 'E:\AviaNZ\Sound Files\Kiwi\\test\Tier1 dataset\positive\\filter4-v1')
+
+#------------------------------------------------- code to count segments
+def countSegments(dir):
+    """
+    This counts the segments in the data files in the given folder
+    """
+    # wavFile=datFile[:-5]
+    cnt=0
+    for root, dirs, files in os.walk(str(dir)):
+        for f1 in files:
+            if f1.endswith('.data'):
+                annotation = dir + '/' + f1
+                try:
+                    with open(annotation) as ann:
+                        segments = json.load(ann)
+                except:
+                    pass
+                for seg in segments:
+                    if seg[0] == -1:
+                        pass
+                    else:
+                        cnt += 1
+    print (cnt)
+
+# countSegments('/home/nirosha/Avianz_serverScript/test/')
+
+#------------------------------------------------- delete empty .data files
+def delEmpAnn(dir):
+    """
+    This deletes empty data files in a given folder
+    helps when manually reviewing auto detections, because reviwer can skip empty recordings without opening it (red and black color code from the list)
+    """
+    import os
+    for root, dirs, files in os.walk(str(dir)):
+        for f1 in files:
+            if f1.endswith('.data'):
+                annotation = root + '/' + f1
+                try:
+                    with open(annotation) as ann:
+                        segments = json.load(ann)
+                except:
+                    break
+                if len(segments)==0:
+                    os.remove(annotation)
+                elif len(segments)==1 and segments[0][0]==-1:
+                    os.remove(annotation)
+
+# delEmpAnn('D:\\Nirosha\Employ\Heath_Haast tokoeka\\105')
+
+#------------------------------------------------- code to extract segments
+def extractSegments(wavFile, destination, copyName, species):
+    """
+    This extracts the sound segments given the annotation and the corresponding wav file. (Isabel's experiment data extraction)
+    """
+    datFile=wavFile+'.data'
+    try:
+        wavobj = wavio.read(wavFile)
+        sampleRate = wavobj.rate
+        data = wavobj.data
+        if os.path.isfile(datFile):
+            with open(datFile) as f:
+                segments = json.load(f)
+            cnt = 1
+            for seg in segments:
+                if seg[0] == -1:
+                    continue
+                if copyName:    # extract all - extracted sounds are saved with the same name as the corresponding segment in the annotation (e.g. Rawhiti exp.)
+                    filename = destination + '\\' + seg[4] + '.wav'
+                    s = int(seg[0] * sampleRate)
+                    e = int(seg[1] * sampleRate)
+                    temp = data[s:e]
+                    wavio.write(filename, temp.astype('int16'), sampleRate, scale='dtype-limits', sampwidth=2)
+                elif not species:   # extract all - extracted sounds are saved with the original file name followed by an index starting 1
+                    ind = wavFile.rindex('/')
+                    filename = destination + '\\' + str(wavFile[ind + 1:-4]) + '-' + str(cnt) + '.wav'
+                    cnt += 1
+                    s = int(seg[0] * sampleRate)
+                    e = int(seg[1] * sampleRate)
+                    temp = data[s:e]
+                    wavio.write(filename, temp.astype('int16'), sampleRate, scale='dtype-limits', sampwidth=2)
+                elif species == seg[4][0]:   # extract only specific calls - extracted sounds are saved with with the original file name followed by an index starting 1
+                    ind = wavFile.rindex('/')
+                    ind2 = wavFile.rindex('\\')
+                    filename = destination + '\\' + str(wavFile[ind2+1:ind]) + '-' + str(wavFile[ind + 1:-4]) + '-' + str(seg[4][0]) + '-' + str(cnt) + '.wav'
+                    cnt += 1
+                    s = int((seg[0]-1) * sampleRate)
+                    e = int((seg[1]+1) * sampleRate)
+                    temp = data[s:e]
+                    wavio.write(filename, temp.astype('int16'), sampleRate, scale='dtype-limits', sampwidth=2)
+    except:
+        print ("unsupported file: ", wavFile)
+        # pass
+
+# extractSegments('E:\ISABEL\Rawhiti Experiment Data Sorting NP\Station7-DOC16-Night-Expert\St7-Night-Expert-Trial1to7.wav', 'E:\ISABEL\Rawhiti Experiment Data Sorting NP\Station7-DOC16-Night-Expert\songs')
+
+def extractSegments_batch(dirName, destination, copyName = True, species = None):
+    """
+    This extracts the sound segments in a directory (Isabel's Rawithi experiment data extraction)
+    copyName is True when extracted sounds are saved with the same name as the corresponding segment in the annotation
+    Specify 'species' when you want to extract specific calls, e.g. 'kiwi(M)1' to extract all v close brown kiwi male calls
+    """
+    for root, dirs, files in os.walk(str(dirName)):
+        for filename in files:
+            if filename.endswith('.wav') and filename+'.data' in files:
+                filename = root + '/' + filename
+                extractSegments(filename, destination, copyName=copyName, species = species)
+
+
+# extractSegments_batch('D:\\Nirosha\WaveletDetection\DATASETS\Morepork\Eglinton_EV',
+#                       'D:\\Nirosha\WaveletDetection\DATASETS\Morepork\Eglinton_EV\\tril\\tril5', copyName=False, species="Morepork(Trill)5")
+
+#------------------------------------------------- code to rename the annotations e.g. Kiwi(M)1 into bkm1
+def renameAnnotation(dirName, frm, to):
+    for root, dirs, files in os.walk(str(dirName)):
+        for filename in files:
+            if filename.endswith('.data') and filename[:-5] in files:
+                filename = root + '/' + filename
+                with open(filename) as f:
+                    segments = json.load(f)
+                    chg = False
+                    for seg in segments:
+                        if seg[0] == -1:
+                            continue
+                        elif frm == seg[4]:
+                            seg[4] = to
+                            chg = True
+                if chg:
+                    file = open(str(filename), 'w')
+                    json.dump(segments, file)
+                    file.close()
+
+#---------------------------generate GT batch
+def annotation2GT(wavFile, species, duration=0):
+    """
+    This generates the ground truth for a given sound file (currently for kiwi and bittern).
+    Given the AviaNZ annotation, returns the ground truth as a txt file
+    """
+    # wavFile=datFile[:-5]
+    datFile=wavFile+'.data'
+    print(datFile)
+    eFile = datFile[:-9]+'-1sec.txt'
+    if duration == 0:
+        wavobj = wavio.read(wavFile)
+        sampleRate = wavobj.rate
+        data = wavobj.data
+        duration = len(data)/sampleRate   # number of secs
+    GT=np.zeros((duration, 4))
+    GT=GT.tolist()
+    GT[:][1] = str(0)
+    GT[:][2] = ''
+    GT[:][3] = ''
+    if os.path.isfile(datFile):
+        # print(datFile)
+        with open(datFile) as f:
+            segments = json.load(f)
+        for seg in segments:
+            if seg[0] == -1:
+                continue
+            # x = re.search(species, str(seg[4]))
+            # print x
+            # if not re.search('Kiwi', seg[4][0]):
+            if not 'Kiwi' in seg[4][0]:
+                if seg[4][0][-1]=='?':
+                    print("**", wavFile)
+                continue
+            elif species == 'Kiwi (Nth Is Brown)' or species == 'Kiwi' or species == 'Kiwi_Tokoeka_Haast' or species == 'Kiwi_Brown' or species == 'Kiwi_spp' or species == 'Kiwi_Okarito_Brown' or species == 'Kiwi_Tokoeka_Stewart_Is':
+                # check M/F
+                if '(M)' in str(seg[4][0]):        # if re.search('(M)', seg[4]):
+                    type = 'M'
+                elif '(F)' in str(seg[4][0]):      #if re.search('(F)', seg[4]):
+                    type = 'F'
+                elif '(D)' in str(seg[4][0]):
+                    type = 'D'
+                else:
+                    type = 'K'
+            elif species == 'Bittern':
+                # check boom/inhalation
+                if '(B)' in str(seg[4]):
+                    type = 'B'
+                elif '(I)' in str(seg[4]):
+                    type = 'I'
+                else:
+                    type = ''
+
+            # check quality
+            if re.search('1', seg[4][0]):
+                quality = '1'   # v close
+            elif re.search('2', seg[4][0]):
+                quality = '2'    # close
+            elif re.search('3', seg[4][0]):
+                quality = '3'   # fade
+            elif re.search('4', seg[4][0]):
+                quality = '4'  # v fade
+            elif re.search('5', seg[4][0]):
+                quality = '5'   # v v fade
+            else:
+                quality = ''
+
+            s=int(math.floor(seg[0]))
+            e=int(math.ceil(seg[1]))
+            for i in range(s, e):
+                GT[i][1] = str(1)
+                GT[i][2] = type
+                GT[i][3] = quality
+        for line in GT:
+            if line[1] == 0.0:
+                line[1] = '0'
+            if line[2] == 0.0:
+                line[2] = ''
+            if line[3] == 0.0:
+                line[3] = ''
+
+        # now save GT as a .txt file
+        for i in range(1, duration + 1):
+            GT[i-1][0] = str(i)   # add time as the first column to make GT readable
+        out = open(eFile, "w")
+        for line in GT:
+            out.write("\t".join(line))
+            out.write("\n")
+        out.close()
+
+def genGT(dirName,species='Kiwi',duration=0):
+    """
+    Given the directory where sound files and the annotations along with the species being considered,
+    it generates the ground truth txt files using 'annotation2GT'
+    If you know the duration of a recording pass it through 'duration'.
+    """
+    for root, dirs, files in os.walk(str(dirName)):
+        for filename in files:
+            if filename.endswith('.wav'):
+                filename = root + '/' + filename
+                annotation2GT(filename,species,duration=duration)
+    print("Generated GT")
+
+
+# genGT('D:\\Nirosha\CHAPTER5\DATASETS\\NIbrownkiwi\Ponui_train', species='Kiwi', duration=300)
+
+#------------------------------------------------- code to convert the anotations to excel report batch
+def genReport(dirName,species='Kiwi'):
+    '''
+    Convert the kiwi annotations into an excel summary using annotation2Report (for Sumudu)
+    '''
+    from openpyxl import load_workbook, Workbook
+    eFile = dirName + '/report.xlsx'
+    wb = Workbook()
+    ws = wb.active
+    ws.cell(row=1, column=1, value="File name")
+    ws.cell(row=1, column=2, value="start")
+    ws.cell(row=1, column=3, value="end")
+    ws.cell(row=1, column=4, value="call")
+    # ws.cell(row=1, column=5, value="quality")
+    r = 2
+    for root, dirs, files in os.walk(str(dirName)):
+        for filename in files:
+            if filename.endswith('.data'):
+                print(filename)
+                fName=filename
+                filename = root + '/' + filename
+                with open(filename) as f:
+                    segments = json.load(f)
+                if len(segments) == 0:
+                    continue
+                if len(segments) == 1 and segments[0][0] == -1:
+                    continue
+                # Check if the filename is in standard DOC format
+                # Which is xxxxxx_xxxxxx.wav or ccxx_cccc_xxxxxx_xxxxxx.wav (c=char, x=0-9), could have _ afterward
+                # So this checks for the 6 ints _ 6 ints part anywhere in string
+                DOCRecording = re.search('(\d{6})_(\d{6})', filename[-22:-9])
+
+                if DOCRecording:
+                    startTime = DOCRecording.group(2)
+
+                    if int(startTime[:2]) > 8 or int(startTime[:2]) < 8:
+                        print ("Night time DOC recording")
+                    else:
+                        print ("Day time DOC recording")
+                        # TODO: And modify the order of the bird list
+                    startTime = int(startTime[:2]) * 3600 + int(startTime[2:4]) * 60 + int(startTime[4:6])
+                    print (startTime)
+                    print (datetime.timedelta(seconds=startTime))
+
+                c = 1
+                ws.cell(row=r, column=c, value=str(filename[22:-5]))
+                c = c + 1
+                for seg in segments:
+                    if seg[0] == -1:
+                        continue
+                    # x = re.search('Kiwi', seg[4][0])
+                    listformat = isinstance(seg[4], list)
+                    if listformat and not species in seg[4][0]:
+                        continue
+                    if not listformat and not species in seg[4]:
+                        continue
+                    s = int(math.floor(seg[0]))
+                    s = datetime.timedelta(seconds=startTime+s)
+                    e = int(math.ceil(seg[1]))
+                    e = datetime.timedelta(seconds=startTime+e)
+
+                    ws.cell(row=r, column=c, value=str(s))
+                    c = c+1
+                    ws.cell(row=r, column=c, value=str(e))
+                    c = c + 1
+                    # if len(seg[4][0])==19:                          # 'Kiwi?' and 'Kiwi5'
+                    #     gend='K'
+                    #     # if str(seg[4][4])=='?':
+                    #         # quality = ''
+                    #     # elif int(seg[4][0][-1]) == 1 or int(seg[4][0][-1]) == 2 or int(seg[4][0][-1]) == 3 or int(seg[4][0][-1]) == 4 or int(seg[4][0][-1]) == 5 or int(seg[4][0][-1]) == 6:
+                    #     #     quality = '*' * int(seg[4][0][-1])
+                    # else:
+                    #     gend=seg[4][0][-1]
+                        # quality = '*' * int(seg[4][0][-1])
+                    # elif len(seg[4]) == 8:                      # 'Kiwi(M)1'
+                    #     gend = seg[4][0][5]
+                    #     quality = '*' * int(seg[4][7])
+                    if listformat:
+                        ws.cell(row=r, column=c, value=seg[4][0])
+                    else:
+                        ws.cell(row=r, column=c, value=seg[4])
+                    # c = c + 1
+                    # ws.cell(row=r, column=c, value = quality)
+                    c = 2
+                    r = r + 1
+                c = 1
+                r = r + 1
+    wb.save(str(eFile))
+    print("Generated Report")
+
+# delEmpAnn('E:\HaastTokoeka-Heath\AR10')
+# genReport('E:\HaastTokoeka-Heath\\210',species='Kiwi (Tokoeka Haast)')
+#genReport('G:\Isabel-Summit Forest (Northland)-Karen Lucich 22-11-17\Kiwi Recorder card 5',species='Kiwi')
+#genReport('G:\Isabel-Summit Forest (Northland)-Karen Lucich 22-11-17\Kiwi Recorder card 5',species='Kiwi')
+
+def genReportBittern(dirName):
+    '''
+    Convert the bittern annotations into an excel summary using annotation2Report (for Sumudu)
+    '''
+    from openpyxl import load_workbook, Workbook
+    eFile = dirName + '/report.xlsx'
+    wb = Workbook()
+    ws = wb.active
+    ws.cell(row=1, column=1, value="File name")
+    ws.cell(row=1, column=2, value="start")
+    ws.cell(row=1, column=3, value="end")
+    ws.cell(row=1, column=4, value="B/I")
+    ws.cell(row=1, column=5, value="quality")
+    r = 2
+    for root, dirs, files in os.walk(str(dirName)):
+        for filename in files:
+            if filename.endswith('.data'):
+                fName=filename
+                filename = root + '/' + filename
+                with open(filename) as f:
+                    segments = json.load(f)
+                if len(segments)==0:
+                    continue
+                if len(segments)==1 and segments[0][0]==-1:
+                    continue
+                # Check if the filename is in standard DOC format
+                # Which is xxxxxx_xxxxxx.wav or ccxx_cccc_xxxxxx_xxxxxx.wav (c=char, x=0-9), could have _ afterward
+                # So this checks for the 6 ints _ 6 ints part anywhere in string
+                DOCRecording = re.search('(\d{6})_(\d{6})', filename)
+
+                if DOCRecording:
+                    startTime = DOCRecording.group(2)
+
+                    if int(startTime[:2]) > 8 or int(startTime[:2]) < 8:
+                        print ("Night time DOC recording")
+                    else:
+                        print ("Day time DOC recording")
+                        # TODO: And modify the order of the bird list
+                    startTime = int(startTime[:2]) * 3600 + int(startTime[2:4]) * 60 + int(startTime[4:6])
+                    print (startTime)
+                    print (datetime.timedelta(seconds=startTime))
+
+                c = 1
+                ws.cell(row=r, column=c, value=str(fName[:-9]))
+                c = c + 1
+                for seg in segments:
+                    if seg[0] == -1:
+                        continue
+                    # x = re.search('Bittern', seg[4])
+                    if not re.search('Bittern', seg[4]):
+                        continue
+                    else:
+                        # check Boom/Inhalation
+                        if '(B)' in str(seg[4]):
+                            type = 'B'
+                        elif '(I)' in str(seg[4]):
+                            type = 'I'
+                        # quality
+                        if int(str(seg[4])[-1:])==1 or int(str(seg[4])[-1:])==2 or int(str(seg[4])[-1:])==3 or int(str(seg[4])[-1:])==4 or int(str(seg[4])[-1:])==5:
+                            quality = '*' * int(str(seg[4])[-1:])
+
+                    s = int(math.floor(seg[0]))
+                    s = datetime.timedelta(seconds=startTime+s)
+                    e = int(math.ceil(seg[1]))
+                    e = datetime.timedelta(seconds=startTime+e)
+
+                    ws.cell(row=r, column=c, value=str(s))
+                    c=c+1
+                    ws.cell(row=r, column=c, value=str(e))
+                    c = c + 1
+                    ws.cell(row=r, column=c, value=type)
+                    c = c + 1
+                    ws.cell(row=r, column=c, value = quality)
+                    c = 2
+                    r = r + 1
+                # r = r + 1
+    wb.save(str(eFile))
+    print("Generated Report")
+
+# genReportBittern('E:\Employ\Kessel ecology\Bittern-Kessels Ecology-Wiea-2017-11-19\DownSampled\KA13 Oct 25-31 down')
+
+#------------------------------------------------- code to evaluate batch
+def batch_fB(dirName,species,length):
+    ''' This is to assess the detection results. Input the directory to assess containing GT (.txt)
+    and annotation (.data) made by the detector
+    length: length of a recording in sec
+    '''
+    import os, WaveletSegment
+    TP=FP=TN=FN=0
+    detected = np.zeros(length)
+    ws = WaveletSegment.WaveletSegment(wavelet='dmey')
+    for root, dirs, files in os.walk(str(dirName)):
+        for filename in files:
+            if filename.endswith('.data'):
+                filename = root + '/' + filename
+                # load the .data file
+                with open(filename) as f:
+                    segments = json.load(f)
+                if len(segments) == 0:
+                    detected = detected
+                if len(segments) == 1 and segments[0][0] == -1:
+                    detected = detected
+                # convert it into a binary thing
+
+                # load the GT
+                # use fB
+                if not train:
+                    print ("***", filename)
+                    det, tp, fp, tn, fn = ws.waveletSegment_test(filename, listnodes=listnodes, species=species, trainTest=True,df=df)
+                    TP+=tp
+                    FP+=fp
+                    TN+=tn
+                    FN+=fn
+
+    if train:
+        print ('----- wavelet nodes for the species', nodeList)
+    else:
+        print ("-----TP   FP  TN  FN")
+        print (TP, FP, TN, FN)
+
+#--------------------------------------------------------- Find min, max, total duration
+def length(dirName):
+    """
+
+    """
+    durations = []
+    for root, dirs, files in os.walk(str(dirName)):
+        for filename in files:
+            if filename.endswith('.wav'):
+                filename = root + '/' + filename
+                wavobj = wavio.read(filename)
+                sampleRate = wavobj.rate
+                data = wavobj.data
+                duration = len(data) / sampleRate  # number of secs
+                durations.append(duration)
+    print("min duration: ", min(durations), " secs")
+    print("max duration: ", max(durations), " secs")
+    print("mean duration: ", np.mean(durations), " secs")
+    print("median duration: ", np.median(durations), " secs")
+    print("total duration: ", sum(durations), " secs")
+
+# length('D:\Cheetsheet\DOC_Tier1_nocturnal_sounds\BIRDS')
+
+# ------------------------------------------------MP3 to WAV conversion
+def mp3ToWav(dirName):
+    """
+
+    """
+    from os import path
+    from pydub import AudioSegment
+    for root, dirs, files in os.walk(str(dirName)):
+        for filename in files:
+            if filename.endswith('.mp3'):
+                src = root + '/' + filename
+                sound = AudioSegment.from_mp3(src)
+                sound.export(src[:-4]+'.wav', format="wav")
+
+# mp3ToWav('D:\Cheetsheet\\test')
+
+# ----------------------------------------------Randomly select n files (Fiordland annotation for training)
+def selectRandom(dirName, n, outDir):
+    import random
+    import os, shutil
+    from shutil import copyfile
+    # Get the complete file list
+    filelist = []
+    filelist2 = []
+    for root, dirs, files in os.walk(str(dirName)):
+        for filename in files:
+            if filename.endswith('.wav'):
+                filelist2.append(filename)
+                filename = root + '/' + filename
+                filelist.append(filename)
+    # Randomly select n files and copy them to out folder
+    ind = list(range(len(filelist)))
+    random.shuffle(ind)
+    inds = ind[0:n]
+    selctedFiles = []
+    selctedFiles2 = []
+    for index in inds:
+        selctedFiles.append(filelist[index])
+        selctedFiles2.append(filelist2[index])
+    for name in selctedFiles:
+        print(name)
+    for i in range(n):
+        src = selctedFiles[i]
+        dst = outDir + '\\' + src[42:].replace("\\", "_")
+        dst = dst.replace("/", "_")
+        copyfile(src, dst)
+
+# selectRandom('F:\Fiordland_kiwi_2018_DOC(James Motimer)', 100, 'E:\Fiordlandkiwi_100_RH_set2')
+
+# ----------------------------------------------Copy .wav, .txt, .data when all the three items in the src to a
+# ----------------------------------------------selected destination, otherwise skip
+def copyBatch(src, dst):
+    from shutil import copyfile
+    for root, dirs, files in os.walk(str(src)):
+        for file in files:
+            if file.endswith('.wav') and file[:-4] + '-sec.txt' in files and file + '.data' in files:
+                # copy them
+                srcwav = root + '\\' + file
+                srctxt = root + '\\' + file[:-4] + '-sec.txt'
+                srcdata = root + '\\' + file + '.data'
+                dstwav = dst + '\\' + root[62:].replace("\\", "_") + file
+                dsttxt = dst + '\\' + root[62:].replace("\\", "_") + file[:-4] + '-sec.txt'
+                dstdata = dst + '\\' + root[62:].replace("\\", "_") + file + '.data'
+                copyfile(srcwav, dstwav)
+                copyfile(srcdata, dstdata)
+                copyfile(srctxt, dsttxt)
+
+# copyBatch('E:\Bittern-Kessels Ecology-Wiea-2017-11-13\DownSampled+Reprot', 'D:\\Nirosha\CHAPTER5\\bittern\\train_national\Kessel')
+
+def batch_proc(dirName, species='BKiwi'):
+    import WaveletSegment
+    import SignalProc
+    import Segment
+    import SupportClasses
+    import pywt
+    speciesData = json.load(open(os.path.join('Filters', 'BKiwi' + '.txt')))
+    cnt = 0
+    for root, dirs, files in os.walk(str(dirName)):
+        for file in files:
+            Night = False
+            DOCRecording = re.search('(\d{6})_(\d{6})', file)
+            if DOCRecording:
+                startTime = DOCRecording.group(2)
+                if int(startTime[:2]) > 17 or int(startTime[
+                                                  :2]) < 6:  # if int(startTime[:2]) > 18 or int(startTime[:2]) < 6:   #   6pm to 6am as night
+                    Night = True
+            if file.endswith('.wav') and os.stat(root + '/' + file).st_size != 0:
+                if file + '.data' not in files:  # skip already processed files
+                    filename = root + '/' + file
+                    # load wav and annotation
+                    wSeg = WaveletSegment.WaveletSegment()
+                    wSeg.loadData(fName=filename[:-4], wavOnly=True)
+                    datalength = np.shape(wSeg.data)[0]
+                    if species != 'all':
+                        import librosa
+                        if (species == 'BKiwi' or species == 'Ruru') and wSeg.sampleRate != 16000:
+                            wSeg.data = librosa.core.audio.resample(wSeg.data, wSeg.sampleRate, 16000)
+                            wSeg.sampleRate = 16000
+                            datalength = np.shape(wSeg.data)[0]
+
+                        # ws = WaveletSegment.WaveletSegment(species=species, annotation=annotation)
+                        cnt = cnt+1
+                        print(cnt, filename)
+                        nodes = speciesData['WaveletParams'][2]
+                        detected = np.array([])
+
+                        filteredDenoisedData = wSeg.preprocess(speciesData, d=False, f=True)
+
+                        wp = pywt.WaveletPacket(data=filteredDenoisedData, wavelet=wSeg.WaveletFunctions.wavelet,
+                                                mode='symmetric', maxlevel=5)
+                        detected_c = wSeg.detectCalls_train_old(wp, wSeg.sampleRate, listnodes=nodes, spInfo=speciesData,
+                                                      withzeros=True)
+                        detected_c = np.where(detected_c > 0)
+                        if np.shape(detected_c)[1] > 1:
+                            detected_c = wSeg.identifySegments(np.squeeze(detected_c))
+                        elif np.shape(detected_c)[1] == 1:
+                            detected_c = np.array(detected_c).flatten().tolist()
+                            detected_c = wSeg.identifySegments(detected_c)
+                        else:
+                            detected_c = []
+                        detected_c = wSeg.mergeSeg(detected_c)
+                        for item in detected_c:
+                            item[0] = int(item[0])
+                            item[1] = int(item[1])
+                            item = item.append(speciesData['FreqRange'][0])
+                        for item in detected_c:
+                            item = item.append(speciesData['FreqRange'][1])
+                        for item in detected_c:
+                            item = item.append(speciesData['Name'])
+                        file = open(str(filename) + '.data', 'w')
+                        json.dump(detected_c, file)
+
+
+# batch_proc(dirName='E:\HaastTokoeka-Heath\AR4')
+
+# batch_proc(dirName='E:\\test')
+
+
+#------------------------------------- sort noises from Tier1 to sub-dirs
+def sort_noiseSegs(dirName, dst):
+    from shutil import copyfile
+    for root, dirs, files in os.walk(str(dirName)):
+        for file in files:
+            if file.endswith('.wav') and file + '.data' in files:
+                with open(root + '\\' + file + '.data') as f:
+                    segments = json.load(f)
+                    for seg in segments:
+                        if seg[0] == -1:
+                            continue
+                        else:
+                            # copy the file to the corresponding sub-folder
+                            srcwav = root + '\\' + file
+                            dstwav = dst + '\\' + seg[4][0] + '\\' + file
+                            copyfile(srcwav, dstwav)
+
+# sort_noiseSegs('E:\Tier1-2015-16\A_FP_examples\segments', 'E:\Tier1-2015-16\A_FP_examples\Segs')
+
+
+# -------------------------- Fiordland kiwi-----------------------------------------------------------
+#####################################################################################################
+# (1) run the wavelet filter
+# (2) post process to merge segments < 3 sec apart
+# (3) then delete segments < 3 sec long
+# (4) review in batch mode, choose single species
+
+def mergeneighbours(dir='', maxGap=3):
+    """
+    This will merge neighbour segments in the annotation
+    """
+    for root, dirs, files in os.walk(str(dir)):
+        for file in files:
+            if file.endswith('.data') and file[:-5] in files:   # skip GT annotations
+                file = root + '/' + file
+                meta = None
+                with open(file) as f:
+                    segments = json.load(f)
+                    if len(segments) > 0 and segments[0][0] == -1:
+                        meta = segments[0]
+                        del (segments[0])
+                    indx = []
+                    chg = False
+                    for i in range(len(segments) - 1):
+                        if segments[i + 1][0] - segments[i][1] < maxGap:
+                            indx.append(i)
+                            chg = True
+                    indx.reverse()
+                    for i in indx:
+                        segments[i][1] = segments[i + 1][1]
+                        del (segments[i + 1])
+                if chg:
+                    if meta:
+                        segments.insert(0, meta)
+                    file = open(file, 'w')
+                    json.dump(segments, file)
+
+def deleteShort(dir='', minLen=2):
+    """
+    This will delete short segments from the annotation
+    """
+    for root, dirs, files in os.walk(str(dir)):
+        for file in files:
+            if file.endswith('.data') and file[:-5] in files:   # skip GT annotations
+                file = root + '/' + file
+                with open(file) as f:
+                    segments = json.load(f)
+                    newSegments = []
+                    chg = False
+                    for seg in segments:
+                        if seg[0] == -1:
+                            newSegments.append(seg)
+                        elif seg[1]-seg[0] > minLen:
+                            newSegments.append(seg)
+                        else:
+                            chg = True
+                            continue
+                if chg:
+                    file = open(file, 'w')
+                    json.dump(newSegments, file)
+
+# mergeneighbours('G:\Lake Thompson_01052018_SOUTH1047849_01052018_part2')
+# deleteShort('G:\Lake Thompson_01052018_SOUTH1047849_01052018_part2')
+# Now ready to review, recomended to use 'Batch Review'
+# delEmpAnn('H:\Lake Thompson_01052018_SOUTH1047849_01052018_part3')    # This is only useful in main interface