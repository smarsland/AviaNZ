--- conflicted
+++ resolved
@@ -118,17 +118,10 @@
         self.segments = segments
         if spInfo != []:
             self.minLen = spInfo[0]
-<<<<<<< HEAD
-            self.fundf1 = spInfo[7]
-            self.fundf2 = spInfo[8]
-        else:
-            self.minLen = 1 # hard minimum length of segment for any species
-=======
             self.fundf1 = spInfo[5]
             self.fundf2 = spInfo[6]
         else:
-            self.minLen = 5
->>>>>>> 8aed08a5
+            self.minLen = 5 # hard minimum length of segment for any species
         # self.confirmedSegments = []  # post processed detections with confidence TP
         # self.segmentstoCheck = []  # need more testing to confirm
 
@@ -235,11 +228,7 @@
                 # else:
                 #     sampleRate = self.sampleRate
                 # denoise before fundamental frq. extraction
-<<<<<<< HEAD
-                sc = preProcess(audioData=data, sampleRate=self.sampleRate, spInfo='', df=True)  # species left empty to avoid bandpass filter
-=======
                 sc = preProcess(audioData=data, sampleRate=self.sampleRate, spInfo=[], df=True)  # species left empty to avoid bandpass filter
->>>>>>> 8aed08a5
                 data, sampleRate = sc.denoise_filter(level=10)
 
                 sp = SignalProc.SignalProc([], 0, 512, 256)
