# Version 0.2 10/7/17
# Author: Stephen Marsland

# Support classes for the AviaNZ program
# Mostly subclassed from pyqtgraph
#     from PyQt5.QtGui import QIcon, QPixmap
from PyQt5.QtWidgets import QAbstractButton
from PyQt5.QtCore import QTime, QFile, QIODevice, QBuffer, QByteArray
from PyQt5.QtMultimedia import QAudio, QAudioOutput
from PyQt5.QtGui import QPainter

import pyqtgraph as pg
from pyqtgraph.Qt import QtCore, QtGui
import pyqtgraph.functions as fn

from openpyxl import load_workbook, Workbook
from openpyxl.styles import colors
from openpyxl.styles import Font, Color

from scipy import signal
from scipy.signal import medfilt
import SignalProc
import WaveletFunctions
import Segment

from time import sleep
import time

import librosa

import math
import numpy as np
import os, json
import copy

import pywt
import wavio

import io

# import WaveletSegment

class preProcess:
    """ This class implements few pre processing methods to avoid noise
    """
    # todo: remove duplicate preprocess in 'Wavelet Segments'

    def __init__(self,audioData=None, spInfo={}, df=False, wavelet='dmey2'):
        self.audioData=audioData
        self.spInfo=spInfo
        self.df=df
        if wavelet == 'dmey2':
            [lowd, highd, lowr, highr] = np.loadtxt('dmey.txt')
            self.wavelet = pywt.Wavelet(filter_bank=[lowd, highd, lowr, highr])
            self.wavelet.orthogonal=True
        else:
            self.wavelet = wavelet
        self.sp = SignalProc.SignalProc([], 0, 256, 128)
        self.WaveletFunctions = WaveletFunctions.WaveletFunctions(data=self.audioData, wavelet=self.wavelet, maxLevel=20)

    def denoise_filter(self, level=5):
        # set df=True to perform both denoise and filter
        # df=False to skip denoise
        if self.spInfo == {}:
            fs = 8000
            f1 = None
            f2 = None
        else:
            f1 = self.spInfo['FreqRange'][0]
            f2 = self.spInfo['FreqRange'][1]
            fs = self.spInfo['SampleRate']

        # Done before this is called
        #if self.sampleRate != fs:
            #self.audioData = librosa.core.audio.resample(self.audioData, self.sampleRate, fs)
            #self.sampleRate = fs

        # Get the five level wavelet decomposition
        if self.df == True:
            denoisedData = self.WaveletFunctions.waveletDenoise(self.audioData, thresholdType='soft', wavelet=self.wavelet,maxLevel=level)
        else:
            denoisedData=self.audioData  # this is to avoid washing out very fade calls during the denoising

        # # Denoise each 10 secs and merge
        # denoisedData = []
        # n = len(self.data)
        # dLen=10*self.sampleRate
        # for i in range(0,n,dLen):
        #     temp = self.WaveletFunctions.waveletDenoise(self.data[i:i+dLen], thresholdType='soft', wavelet=self.WaveletFunctions.wavelet,maxLevel=5)
        #     denoisedData.append(temp)
        # import itertools
        # denoisedData = list(itertools.chain(*denoisedData))
        # denoisedData = np.asarray(denoisedData)
        # wavio.write('../Sound Files/Kiwi/test/Tier1/test/test/test/test_whole.wav', denoisedData, self.sampleRate, sampwidth=2)
        # librosa.output.write_wav('Sound Files/Kiwi/test/Tier1/test/test/test', denoisedData, self.sampleRate, norm=False)

        if f1 and f2:
            filteredDenoisedData = self.sp.ButterworthBandpass(denoisedData, fs, low=f1, high=f2)
            # filteredDenoisedData = self.sp.bandpassFilter(denoisedData, start=f1, end=f2, sampleRate=self.sampleRate)
        # elif species == 'Ruru':
        #     filteredDenoisedData = self.sp.ButterworthBandpass(denoisedData, self.sampleRate, low=f1, high=7000)
        # elif species == 'Sipo':
        #     filteredDenoisedData = self.sp.ButterworthBandpass(denoisedData, self.sampleRate, low=1200, high=3800)
        else:
            filteredDenoisedData = denoisedData

        return filteredDenoisedData, fs

class postProcess:
    """ This class implements few post processing methods to avoid false positives

    segments:   detected segments in form of [[s1,e1], [s2,e2],...]
    species:    species to consider
    """

    def __init__(self,audioData=None, sampleRate=0, segments=[], spInfo={}):
        self.audioData = audioData
        self.sampleRate = sampleRate
        self.segments = segments
        if spInfo != {}:
            self.minLen = spInfo['TimeRange'][0]
            self.F0 = spInfo['F0Range']
        else:
            self.minLen = 0
        # self.confirmedSegments = []  # post processed detections with confidence TP
        # self.segmentstoCheck = []  # need more testing to confirm

    def short(self):
        """
        This will delete segments < minLen/2 secs
        """
        newSegments = []
        for seg in self.segments:
            if seg[0] == -1:
                newSegments.append(seg)
            elif seg[1] - seg[0] >= self.minLen/2:
                newSegments.append(seg)
            else:
                continue
        self.segments = newSegments

    def wind(self, Tmean_wind = 1e-8):
        """
        delete wind corrupted segments (targeting moderate wind and above) if no sign of kiwi (check len)
        Automatic Identification of Rainfall in Acoustic Recordings by Carol Bedoya, Claudia Isaza, Juan M.Daza, and Jose D.Lopez
        """
        newSegments = copy.deepcopy(self.segments)
        for seg in self.segments:
            if seg[0] == -1:
                continue
            else:  # read the sound segment and check for wind
                secs = seg[1] - seg[0]
                data = self.audioData[int(seg[0]*self.sampleRate):int(seg[1]*self.sampleRate)]

                wind_lower = 2.0 * 100 / self.sampleRate
                wind_upper = 2.0 * 250 / self.sampleRate

                f, p = signal.welch(data, fs=self.sampleRate, window='hamming', nperseg=512, detrend=False)

                # check wind
                limite_inf = int(
                    round(p.__len__() * wind_lower))  # minimum frequency of the rainfall frequency band 0.00625(in
                # normalized frequency); in Hz = 0.00625 * (44100 / 2) = 100 Hz
                limite_sup = int(
                    round(p.__len__() * wind_upper))  # maximum frequency of the rainfall frequency band 0.03125(in
                # normalized frequency); in Hz = 0.03125 * (44100 / 2) = 250 Hz
                a_wind = p[
                         limite_inf:limite_sup]  # section of interest of the power spectral density.Step 2 in Algorithm 2.1

                mean_a_wind = np.mean(
                    a_wind)  # mean of the PSD in the frequency band of interest.Upper part of the step 3 in Algorithm 2.1
                # std_a_wind = np.std(a_wind)  # standar deviation of the PSD in the frequency band of the interest. Lower part of the step 3 in Algorithm 2.1
                if mean_a_wind > Tmean_wind:
                    if secs > self.minLen:  # just check duration
                        continue
                    else:
                        newSegments.remove(seg)
        self.segments = newSegments

    def rainClick(self):
        """
        delete random clicks e.g. rain. Check for sign of kiwi (len)
        """
        newSegments = copy.deepcopy(self.segments)
        if newSegments.__len__() > 1:
            mfcc = librosa.feature.mfcc(self.audioData, self.sampleRate)
            # Normalise
            mfcc -= np.mean(mfcc, axis=0)
            mfcc /= np.max(np.abs(mfcc), axis=0)
            mean = np.mean(mfcc[1, :])
            std = np.std(mfcc[1, :])
            thr = mean - 2 * std  # mfcc1 thr for the recording

            for seg in self.segments:
                if seg[0] == -1:
                    continue
                else:
                    secs = seg[1] - seg[0]
                    data = self.audioData[int(seg[0]*self.sampleRate):int(seg[1]*self.sampleRate)]
                mfcc = librosa.feature.mfcc(data, self.sampleRate)
                # Normalise
                mfcc -= np.mean(mfcc, axis=0)
                mfcc /= np.max(np.abs(mfcc), axis=0)
                mfcc1 = mfcc[1, :]  # mfcc1 of the segment
                if np.min(mfcc1) < thr:
                    if secs > self.minLen:  # just check duration>10 sec
                        continue
                    else:
                        newSegments.remove(seg)
        self.segments = newSegments

    def fundamentalFrq(self):
        '''
        Check for fundamental frequency of the segments, discard the segments that does not indicate the species.
        '''
        newSegments = copy.deepcopy(self.segments)
        for seg in self.segments:
            if seg[0] == -1:
                continue
            else:
                # read the sound segment and check fundamental frq.
                data = self.audioData[int(seg[0]*self.sampleRate):int(seg[1]*self.sampleRate)]

                # denoise before fundamental frq. extraction
                sc = preProcess(audioData=data, sampleRate=self.sampleRate, spInfo={}, df=True)  # species left empty to avoid bandpass filter
                data, sampleRate = sc.denoise_filter(level=10)

                sp = SignalProc.SignalProc([], 0, 512, 256)
                sgRaw = sp.spectrogram(data, 512, 256, mean_normalise=True, onesided=True, multitaper=False)
                segment = Segment.Segment(data, sgRaw, sp, sampleRate, 512, 256)
                pitch, y, minfreq, W = segment.yin(minfreq=100)
                ind = np.squeeze(np.where(pitch > minfreq))
                pitch = pitch[ind]
                if pitch.size == 0:
                    print('Segment ', seg, ' *++ no fundamental freq detected, could be faded call or noise')
                    # newSegments.remove(seg) # for now keep it
                    continue    # continue to the next seg
                ind = ind * W / 512
                x = (pitch * 2. / sampleRate * np.shape(sgRaw)[1]).astype('int')
                from scipy.signal import medfilt
                x = medfilt(pitch, 15)
                if ind.size < 2:
                    if (pitch > self.F0[0]) and (pitch < self.F0[1]):
<<<<<<< HEAD
                        print("match with F0 of bird, ", pitch)
=======
                        #print("kiwi ", pitch)
>>>>>>> c25bb52e
                        continue    # print file, 'segment ', seg, round(pitch), ' *##kiwi found'
                    else:
                        #print('segment ', seg, round(pitch), ' *-- fundamental freq is out of range, could be noise')
                        newSegments.remove(seg)
<<<<<<< HEAD
                else:
                    if (np.mean(pitch) > self.F0[0]) and (np.mean(pitch) < self.F0[1]):
                        # print file, 'segment ', seg, round(np.mean(pitch)), ' *## kiwi found '
                        continue
                    else:
                        print('segment ', seg, round(np.mean(pitch)),
                              ' *-- fundamental freq is out of range, could be noise')
=======
                else:   # Get the individual pieces within a seg
                    syls = segment.identifySegments(ind, maxgap=10, minlength=self.minLen/2)
                    count = 0
                    if syls == []:
                        if (np.mean(pitch) > self.F0[0]) and (np.mean(pitch) < self.F0[1]):
                            # print file, 'segment ', seg, round(np.mean(pitch)), ' *## kiwi found '
                            continue
                        else:
                            #print('segment ', seg, round(np.mean(pitch)), ' *-- fundamental freq is out of range, could be noise')
                            newSegments.remove(seg)
                            continue
                    flag = False
                    for s in syls:  # see if any syllable got right ff
                        count += 1
                        s[0] = s[0] * sampleRate / float(256)
                        s[1] = s[1] * sampleRate / float(256)
                        i = np.where((ind > s[0]) & (ind < s[1]))
                        if (np.mean(x[i]) > self.F0[0]) and (np.mean(x[i]) < self.F0[1]):    # :   # and (
                            flag = True
                            break
                    if not flag:
>>>>>>> c25bb52e
                        newSegments.remove(seg)
                        continue
        self.segments = newSegments

    # ***no use of the rest of the functions in this class for the moment.
    def eRatioConfd(self, seg, AviaNZ_extra = False):
        '''
        This is a post processor to introduce some confidence level
        high ratio --> classes 1-3 'good' calls
        low ratio --> classes 4-5 'weak' calls
        ratio = energy in band/energy above the band
        The problem with this simple classifier is that the ratio is relatively low when the
        calls are having most of the harmonics (close range)
        Mostly works
        '''
        # TODO: Check range -- species specific of course!
        # Also recording range specific -- 16KHz will be different -- resample?
        # import WaveletSegment
        # ws = WaveletSegment.WaveletSegment()
        # detected = np.where(self.detections > 0)
        # # print "det",detected
        # if np.shape(detected)[1] > 1:
        #     detected = ws.identifySegments(np.squeeze(detected))
        # elif np.shape(detected)[1] == 1:
        #     detected = ws.identifySegments(detected)
        # else:
        #     detected=[]
        if seg: # going through segments
            sp = SignalProc.SignalProc(self.audioData[int(seg[0])*self.sampleRate:int(seg[1])*self.sampleRate], self.sampleRate, 256, 128)
            self.sg = sp.spectrogram(self.audioData[int(seg[0])*self.sampleRate:int(seg[1])*self.sampleRate])
        else: # eRatio of the whole file e.g. the extracted segments
            sp = SignalProc.SignalProc(self.audioData, self.sampleRate, 256, 128)
            self.sg = sp.spectrogram(self.audioData)

        f1 = 1500
        f2 = 4000
        F1 = f1 * np.shape(self.sg)[1] / (self.sampleRate / 2.)
        F2 = f2 * np.shape(self.sg)[1] / (self.sampleRate / 2.)

        e = np.sum(self.sg[:,int(F2):],axis=1)
        eband = np.sum(self.sg[:,int(F1):int(F2)],axis=1)
        if AviaNZ_extra:
            return eband/e, 1
        else:
            return np.mean(eband/e)

    def eRatioConfdV2(self, seg):
            '''
            This is a post processor to introduce some confidence level
            testing a variation of eratio = energy in band within segment/energy in band 10sec before or after the segment
            '''
            # TODO: Check range -- species specific of course!
            # Also recording range specific -- 16KHz will be different -- resample?
            if seg:  # going through segments
                sp = SignalProc.SignalProc(self.audioData[int(seg[0]) * self.sampleRate:int(seg[1]) * self.sampleRate],
                                           self.sampleRate, 256, 128)
                self.sg = sp.spectrogram(self.audioData[int(seg[0]) * self.sampleRate:int(seg[1]) * self.sampleRate])
                # get neighbour
                if seg[0] >= 0: #10 sec before
                    sp_nbr = SignalProc.SignalProc(self.audioData[int(seg[0]-10) * self.sampleRate:int(seg[0]) * self.sampleRate],
                                           self.sampleRate, 256, 128)
                    sg_nbr = sp_nbr.spectrogram(self.audioData[int(seg[0]-10) * self.sampleRate:int(seg[0]) * self.sampleRate])
                else: # 10 sec after
                    sp_nbr = SignalProc.SignalProc(
                        self.audioData[int(seg[1]) * self.sampleRate:int(seg[1]+10) * self.sampleRate],
                        self.sampleRate, 256, 128)
                    sg_nbr = sp_nbr.spectrogram(
                        self.audioData[int(seg[1]) * self.sampleRate:int(seg[1]+10) * self.sampleRate])

            f1 = 1500
            f2 = 7000
            F1 = f1 * np.shape(self.sg)[1] / (self.sampleRate / 2.)
            F2 = f2 * np.shape(self.sg)[1] / (self.sampleRate / 2.)

            # e = np.sum(self.sg[:, int(F2):], axis=1)
            eband = np.sum(self.sg[:, int(F1):int(F2)], axis=1)
            enbr = np.sum(sg_nbr[:, int(F1):int(F2)], axis=1)
            return (np.mean(eband) / np.mean(enbr))

    def eRatioConfd2(self, thr=2.5):
        '''
        Same as above but it checks all segments (delete after Tier1)
        This is a post processor to introduce some confidence level
        high ratio --> classes 1-3 'good' calls
        low ratio --> classes 4-5 'weak' calls
        ratio = energy in band/energy above the band
        The problem with this simple classifier is that the ratio is relatively low when the
        calls are having most of the harmonics (close range)
        Mostly works
        '''
        # TODO: Check range -- species specific of course!
        # Also recording range specific -- 16KHz will be different -- resample?
        # import WaveletSegment
        # ws = WaveletSegment.WaveletSegment()
        # detected = np.where(self.detections > 0)
        # # print "det",detected
        # if np.shape(detected)[1] > 1:
        #     detected = ws.identifySegments(np.squeeze(detected))
        # elif np.shape(detected)[1] == 1:
        #     detected = ws.identifySegments(detected)
        # else:
        #     detected=[]

        sp = SignalProc.SignalProc(self.audioData, self.sampleRate, 256, 128)
        self.sg = sp.spectrogram(self.audioData)

        # f1 = 1500
        # f2 = 4000
        # F1 = f1 * np.shape(self.sg)[1] / (self.sampleRate / 2.)
        # F2 = f2 * np.shape(self.sg)[1] / (self.sampleRate / 2.)
        #
        # e = np.sum(self.sg[:,F2:],axis=1)
        # eband = np.sum(self.sg[:,F1:F2],axis=1)
        #
        # return eband/e, 1
        f1 = 1100
        f2 = 4000
        for seg in self.segments:
            # e = np.sum(self.sg[seg[0] * self.sampleRate / 128:seg[1] * self.sampleRate / 128, :]) /128     # whole frequency range
            # nBand = 128  # number of frequency bands
            e = np.sum(self.sg[seg[0] * self.sampleRate / 128:seg[1] * self.sampleRate / 128, f2 * 128 / (self.sampleRate / 2):])  # f2:
            nBand = 128 - f2 * 128 / (self.sampleRate / 2)    # number of frequency bands
            e=e/nBand   # per band power

            eBand = np.sum(self.sg[seg[0] * self.sampleRate / 128:seg[1] * self.sampleRate / 128, f1 * 128 / (self.sampleRate / 2):f2 * 128 / (self.sampleRate / 2)]) # f1:f2
            nBand = f2 * 128 / (self.sampleRate / 2) - f1 * 128 / (self.sampleRate / 2)
            eBand = eBand / nBand
            r = eBand/e
            # print seg, r
            if r>thr:
                self.confirmedSegments.append(seg)
            else:
                self.segmentstoCheck.append(seg)

    def detectClicks(self,sg=None):
        '''
        This function finds 'click' sounds that normally pick up by any detector as false positives.
        Remove those from the output.
        '''
        # TODO: this also tends to delete true positives! Try looking back and forth to see if its longer than 1 sec
        #fs = self.sampleRate
        #data = self.audioData

        if sg is None:
            sp = SignalProc.SignalProc(self.audioData, self.sampleRate, 256, 128)
            self.sg = sp.spectrogram(self.audioData)
        else:
            self.sg = sg
        # s = Segment(data, sg, sp, fs, 50)

        energy = np.sum(self.sg, axis=1)
        energy = medfilt(energy, 15)
        e2 = np.percentile(energy, 90) * 2
        # Step 1: clicks have high energy
        clicks = np.squeeze(np.where(energy > e2))
        # Step 2: clicks are short!

        # clicks = s.identifySegments(clicks, minlength=1)
        clicks = clicks * 128 / self.sampleRate  # convert frame numbers to seconds
        #c = list(set(clicks))
        #for i in c:
        #    self.detections[i] = 0        # remove clicks
        return energy, e2

class exportSegments:
    """ This class saves the batch detection results(Find Species) and also current annotations (AviaNZ interface)
        in three different formats: time stamps, presence/absence, and per second presence/absence
        in an excel workbook. It makes the workbook if necessary.

        Inputs
            segments:   detected segments in form of [[s1,e1], [s2,e2],...]
                        OR in format [[s1, e1, fs1, fe1, sp1], [s2, e2, fs2, fe2, sp2], ...]
                segmentstoCheck     : segments without confidence in form of [[s1,e1], [s2,e2],...]
                confirmedSegments   : segments with confidence
            species:    default species. e.g. 'Kiwi'. Default is 'all'
            startTime:  start time of the recording (in DoC format). Default is 0
            dirName:    directory name
            filename:   file name e.g.
            datalength: number of data points in the recording
            sampleRate: sample rate
            method:     e.g. 'Wavelets'. Default is 'Default'
            resolution: output resolution on excel (sheet 3) in seconds. Default is 1
            trainTest:  is it for training/testing (=True) or real use (=False)
            withConf:   is it with some level of confidence? e.g. after post-processing (e ratio). Default is 'False'
            seg_pos:    possible segments are needed apart from the segments when withConf is True. This is just to
                        generate the annotation including the segments with conf (kiwi) and without confidence (kiwi?).
            minLen: minimum length of a segment in secs

    """

    def __init__(self, segments, confirmedSegments=[], segmentstoCheck=[], species=["Don't Know"], startTime=0, dirName='', filename='',datalength=0,sampleRate=0, method="Default", resolution=1, trainTest=False, withConf=False, seg_pos=[], operator='', reviewer='', minLen=0, numpages=1, batch=False):

        self.species=species
        # convert 2-col lists to 5-col lists, if needed
        self.segments = self.correctSegFormat(segments, [])
        self.confirmedSegments = self.correctSegFormat(confirmedSegments, species)
        if species==[]:
            self.segmentstoCheck = self.correctSegFormat(segmentstoCheck, ["Don't Know"])
        else:
            self.segmentstoCheck = self.correctSegFormat(segmentstoCheck, [species[0] + "?"])

        self.numpages=numpages
        self.startTime=startTime
        self.dirName=dirName
        self.filename=filename
        self.datalength=datalength
        self.sampleRate=sampleRate
        self.method=method
        self.resolution = resolution
        self.trainTest = trainTest
        self.withConf=withConf  # todo: remove
        self.seg_pos=seg_pos #segmentstoCheck
        self.operator = operator
        self.reviewer = reviewer
        self.minLen = minLen
        self.batch = batch

    def correctSegFormat(self, seglist, species):
        # Checks and if needed corrects 2-col segments to 5-col segments.
        # segments can be provided as confirmed/toCheck lists,
        # while everything from segments list is exported as-is.
        if len(seglist)>0:
            if len(seglist[0])==2:
                print("Using old format segment list")
                # convert to new format
                for seg in seglist:
                    seg.append(0)
                    seg.append(0)
                    seg.append(species)
                return(seglist)
            elif len(seglist[0])==5:
                #print("using new format segment list")
                return(seglist)
            else:
                print("ERROR: incorrect segment format")
                return
        else:
            return([])

    def makeNewWorkbook(self, species):
        self.wb = Workbook()
        self.wb.create_sheet(title='Time Stamps', index=1)
        self.wb.create_sheet(title='Presence Absence', index=2)
        self.wb.create_sheet(title='Per second', index=3)

        ws = self.wb['Time Stamps']
        ws.cell(row=1, column=1, value="File Name")
        ws.cell(row=1, column=2, value="start (hh:mm:ss)")
        ws.cell(row=1, column=3, value="end (hh:mm:ss)")
        ws.cell(row=1, column=4, value="min freq., Hz")
        ws.cell(row=1, column=5, value="max freq., Hz")
        if species=="All species":
            ws.cell(row=1, column=6, value="species")

        # Second sheet
        ws = self.wb['Presence Absence']
        ws.cell(row=1, column=1, value="File Name")
        ws.cell(row=1, column=2, value="Presence/Absence")

        # Third sheet
        ws = self.wb['Per second']
        ws.cell(row=1, column=1, value="File Name_Page")
        ws.cell(row=1, column=2, value="Presence=1, Absence=0")

        # Hack to delete original sheet
        del self.wb['Sheet']
        return self.wb

    def excel(self):
        """ This saves the detections in three different formats: time stamps, presence/absence, and per second presence/absence in an excel workbook. It makes the workbook if necessary.
        Saves each species into a separate workbook,
        + an extra workbook for all species (to function as a readable segment printout).
        """
        # identify all unique species
        speciesList = set()
        for sp in self.species:
            speciesList.add(sp)
        for seg in self.segments:
            for birdName in seg[4]:
                segmentSpecies = birdName
                if birdName.endswith('?'):
                    segmentSpecies = segmentSpecies[:-1]
                speciesList.add(segmentSpecies)
        speciesList.add("All species")
        print("The following species were detected for export:")
        print(speciesList)

        def writeToExcelp1(segments):
            ws = wb['Time Stamps']
            r = ws.max_row + 1
            # Print the filename
            ws.cell(row=r, column=1, value=str(relfname))
            # Loop over the segments
            for seg in segments:
                # if int(seg[1]-seg[0]) < self.minLen: # skip very short segments
                #     continue
                # deleting short segments already done during post processing
                ws.cell(row=r, column=2, value=str(QTime(0,0,0).addSecs(seg[0]+self.startTime).toString('hh:mm:ss')))
                ws.cell(row=r, column=3, value=str(QTime(0,0,0).addSecs(seg[1]+self.startTime).toString('hh:mm:ss')))
                if seg[3]!=0:
                    ws.cell(row=r, column=4, value=int(seg[2]))
                    ws.cell(row=r, column=5, value=int(seg[3]))
                if species=="All species":
                    ws.cell(row=r, column=6, value=", ".join(seg[4]))
                r += 1

        def writeToExcelp2(segments):
            ws = wb['Presence Absence']
            r = ws.max_row + 1
            ws.cell(row=r, column=1, value=str(relfname))
            ws.cell(row=r, column=2, value='_')
            if len(segments)>0:
                # if seg[1]-seg[0] > self.minLen: # skip very short segments
                ws.cell(row=r, column=2, value='Yes')
                # break
            else:
                ws.cell(row=r, column=2, value='No')

        def writeToExcelp3(detected, starttime=0):
            # todo: use minLen
            need_reset = False
            if self.resolution > math.ceil(float(self.datalength) / self.sampleRate):
                resolution_before = self.resolution
                need_reset = True
                self.resolution = int(math.ceil(float(self.datalength) / self.sampleRate))
            ws = wb['Per second']
            r = ws.max_row + 1
            ws.cell(row=r, column=1, value= str(self.resolution) + ' secs resolution')
            ft = Font(color=colors.DARKYELLOW)
            ws.cell(row=r, column=1).font=ft
            c = 2
            for i in range(starttime,starttime+len(detected), self.resolution):
                endtime = min(i+self.resolution, int(math.ceil(self.datalength * self.numpages / self.sampleRate)))
                ws.cell(row=r, column=c, value=str(i) + '-' + str(endtime))
                ws.cell(row=r, column=c).font = ft
                c += 1
            r += 1
            pagesize = int(starttime/self.datalength * self.sampleRate)
            ws.cell(row=r, column=1, value=str(relfname)+ '_p' + str(pagesize))
            c = 2
            for i in range(0, len(detected), self.resolution):
                j=1 if np.sum(detected[i:i+self.resolution])>0 else 0
                ws.cell(row=r, column=c, value=j)
                c += 1
            # reset resolution
            if need_reset:
                self.resolution = resolution_before

        # now, generate the actual files, SEPARATELY FOR EACH SPECIES:
        for species in speciesList:
            print("Exporting species %s" % species)
            # setup output files:
            # if an Excel exists, append (so multiple files go into one worksheet)
            # if not, create new

            if self.withConf:
                if self.batch:
                    self.eFile = self.dirName + '/DetectionSummary_withConf_' + species + '.xlsx'
                else:
                    self.eFile = self.filename + '_withConf_' + species + '.xlsx'
            else:
                if self.batch:
                    self.eFile = self.dirName + '/DetectionSummary_' + species + '.xlsx'
                else:
                    self.eFile = self.filename + '_' + species + '.xlsx'

            if os.path.isfile(self.eFile):
                try:
                    wb = load_workbook(str(self.eFile))
                except:
                    print("Unable to open file")  # Does not exist OR no read permissions
                    return
            else:
                wb = self.makeNewWorkbook(species)
            relfname = os.path.relpath(str(self.filename), str(self.dirName))
            # extract SINGLE-SPECIES ONLY segments,
            # incl. potential assignments ('Kiwi?').
            # if species=="All", take ALL segments.
            segmentsWPossible = []
            for seg in self.segments + self.confirmedSegments + self.segmentstoCheck:
                if len(seg) == 2:
                    seg.append(0)
                    seg.append(0)
                    seg.append(species)
                if species in seg[4] or species+'?' in seg[4] or species == "All species":
                    segmentsWPossible.append(seg)
            # if len(segmentsWPossible)==0:
            #     print("Warning: no segments found for species %s" % species)
            #     continue

            # export segments
            writeToExcelp1(segmentsWPossible)
            # export presence/absence
            writeToExcelp2(segmentsWPossible)

            # Generate per second binary output
            n = math.ceil(float(self.datalength) / self.sampleRate)
            for p in range(0, self.numpages):
                detected = np.zeros(n)
                print("exporting page %d" % p)
                for seg in segmentsWPossible:
                    for t in range(n):
                        truet = t + p*n
                        if math.floor(seg[0]) <= truet and truet < math.ceil(seg[1]):
                            detected[t] = 1
                writeToExcelp3(detected, p*n)

            # Save the file
            wb.save(str(self.eFile))

    def saveAnnotation(self):
        # Save annotations - batch processing
        annotation = []
        annotation.append([-1, str(QTime(0,0,0).addSecs(self.startTime).toString('hh:mm:ss')), self.operator, self.reviewer, -1])
        for seg in self.confirmedSegments:
            annotation.append([float(seg[0]), float(seg[1]), float(seg[2]), float(seg[3]), seg[4]])
        for seg in self.segmentstoCheck:
            annotation.append([float(seg[0]), float(seg[1]), float(seg[2]), float(seg[3]), seg[4]])
        for seg in self.segments:
            annotation.append([float(seg[0]), float(seg[1]), float(seg[2]), float(seg[3]), seg[4]])

        if isinstance(self.filename, str):
            file = open(self.filename + '.data', 'w')
        else:
            file = open(str(self.filename) + '.data', 'w')

        json.dump(annotation, file)
        file.write("\n")

class TimeAxisHour(pg.AxisItem):
    # Time axis (at bottom of spectrogram)
    # Writes the time as hh:mm:ss, and can add an offset
    def __init__(self, *args, **kwargs):
        super(TimeAxisHour, self).__init__(*args, **kwargs)
        self.offset = 0
        self.setLabel('Time', units='hh:mm:ss')

    def tickStrings(self, values, scale, spacing):
        # Overwrite the axis tick code
        return [QTime(0,0,0).addSecs(value+self.offset).toString('hh:mm:ss') for value in values]

    def setOffset(self,offset):
        self.offset = offset
        #self.update()

class TimeAxisMin(pg.AxisItem):
    # Time axis (at bottom of spectrogram)
    # Writes the time as mm:ss, and can add an offset
    def __init__(self, *args, **kwargs):
        super(TimeAxisMin, self).__init__(*args, **kwargs)
        self.offset = 0
        self.setLabel('Time', units='mm:ss')

    def tickStrings(self, values, scale, spacing):
        # Overwrite the axis tick code
        return [QTime(0,0,0).addSecs(value+self.offset).toString('mm:ss') for value in values]

    def setOffset(self,offset):
        self.offset = offset
        self.update()

class FixedLineROI(pg.LineSegmentROI):
    def clearHandles(self):
        self.scene().removeItem(self.handles[0]['item'])
        self.scene().removeItem(self.handles[1]['item'])
        #while len(self.handles) > 0:
        #    self.removeHandle(self.handles[0]['item'])

class ShadedROI(pg.ROI):
    # A region of interest that is shaded, for marking segments
    def paint(self, p, opt, widget):
        #brush = QtGui.QBrush(QtGui.QColor(0, 0, 255, 50))
        if not hasattr(self, 'currentBrush'):
            self.setBrush(QtGui.QBrush(QtGui.QColor(0, 0, 255, 50)))
        if not hasattr(self, 'currentPen'):
            self.setPen(QtGui.QPen(QtGui.QColor(255, 0, 0, 255)))
        p.save()
        r = self.boundingRect()
        p.setRenderHint(QtGui.QPainter.Antialiasing)
        p.setPen(self.currentPen)
        p.setBrush(self.currentBrush)
        p.translate(r.left(), r.top())
        p.scale(r.width(), r.height())
        p.drawRect(0, 0, 1, 1)
        p.restore()

    def setMovable(self,value):
        self.translatable = value

    def setBrush(self, *br, **kargs):
        """Set the brush that fills the region. Can have any arguments that are valid
        for :func:`mkBrush <pyqtgraph.mkBrush>`.
        """
        self.brush = fn.mkBrush(*br, **kargs)
        self.currentBrush = self.brush

    def setPen(self, *br, **kargs):
        self.pen = fn.mkPen(*br, **kargs)
        self.currentPen = self.pen

def mouseDragEventFlexible(self, ev):
    if ev.button() == self.rois[0].parent.MouseDrawingButton:
        return
    ev.accept()
    
    ## Inform ROIs that a drag is happening 
    ##  note: the ROI is informed that the handle has moved using ROI.movePoint
    ##  this is for other (more nefarious) purposes.
    #for r in self.roi:
        #r[0].pointDragEvent(r[1], ev)
        
    if ev.isFinish():
        if self.isMoving:
            for r in self.rois:
                r.stateChangeFinished()
        self.isMoving = False
    elif ev.isStart():
        for r in self.rois:
            r.handleMoveStarted()
        self.isMoving = True
        self.startPos = self.scenePos()
        self.cursorOffset = self.scenePos() - ev.buttonDownScenePos()
        
    if self.isMoving:  ## note: isMoving may become False in mid-drag due to right-click.
        pos = ev.scenePos() + self.cursorOffset
        self.movePoint(pos, ev.modifiers(), finish=False)

def mouseDragEventFlexibleLine(self, ev):
    if self.movable and ev.button() != self.btn:
        if ev.isStart():
            self.moving = True
            self.cursorOffset = self.pos() - self.mapToParent(ev.buttonDownPos())
            self.startPosition = self.pos()
        ev.accept()

        if not self.moving:
            return

        self.setPos(self.cursorOffset + self.mapToParent(ev.pos()))
        self.sigDragged.emit(self)
        if ev.isFinish():
            self.moving = False
            self.sigPositionChangeFinished.emit(self)

class ShadedRectROI(ShadedROI):
    # A rectangular ROI that it shaded, for marking segments
    def __init__(self, pos, size, centered=False, sideScalers=False, parent=None, **args):
        #QtGui.QGraphicsRectItem.__init__(self, 0, 0, size[0], size[1])
        pg.ROI.__init__(self, pos, size, **args)
        self.parent = parent
        if centered:
            center = [0.5, 0.5]
        else:
            center = [0, 0]

        #self.addTranslateHandle(center)
        self.addScaleHandle([1, 1], center)
        if sideScalers:
            self.addScaleHandle([1, 0.5], [center[0], 0.5])
            self.addScaleHandle([0.5, 1], [0.5, center[1]])

    # this allows compatibility with LinearRegions:
    def setHoverBrush(self, *br, **args):
        pass

    def mouseDragEvent(self, ev):
        if ev.isStart():
            if ev.button() != self.parent.MouseDrawingButton:
                self.setSelected(True)
                if self.translatable:
                    self.isMoving = True
                    self.preMoveState = self.getState()
                    self.cursorOffset = self.pos() - self.mapToParent(ev.buttonDownPos())
                    self.sigRegionChangeStarted.emit(self)
                    ev.accept()
                else:
                    ev.ignore()

        elif ev.isFinish():
            if self.translatable:
                if self.isMoving:
                    self.stateChangeFinished()
                self.isMoving = False
            return

        if self.translatable and self.isMoving and ev.buttons() != self.parent.MouseDrawingButton:
            snap = True if (ev.modifiers() & QtCore.Qt.ControlModifier) else None
            newPos = self.mapToParent(ev.pos()) + self.cursorOffset
            self.translate(newPos - self.pos(), snap=snap, finish=False)

pg.graphicsItems.ROI.Handle.mouseDragEvent = mouseDragEventFlexible
pg.graphicsItems.InfiniteLine.InfiniteLine.mouseDragEvent = mouseDragEventFlexibleLine

class LinearRegionItem2(pg.LinearRegionItem):
    def __init__(self, parent, *args, **kwds):
        pg.LinearRegionItem.__init__(self, *args, **kwds)
        self.parent = parent
        self.lines[0].btn = self.parent.MouseDrawingButton
        self.lines[1].btn = self.parent.MouseDrawingButton

    def mouseDragEvent(self, ev):
        if not self.movable or ev.button()==self.parent.MouseDrawingButton:
            return
        ev.accept()
        
        if ev.isStart():
            bdp = ev.buttonDownPos()
            self.cursorOffsets = [l.pos() - bdp for l in self.lines]
            self.startPositions = [l.pos() for l in self.lines]
            self.moving = True
            
        if not self.moving:
            return
            
        self.lines[0].blockSignals(True)  # only want to update once
        for i, l in enumerate(self.lines):
            l.setPos(self.cursorOffsets[i] + ev.pos())
        self.lines[0].blockSignals(False)
        self.prepareGeometryChange()
        
        if ev.isFinish():
            self.moving = False
            self.sigRegionChangeFinished.emit(self)
        else:
            self.sigRegionChanged.emit(self)

class DragViewBox(pg.ViewBox):
    # A normal ViewBox, but with ability to drag the segments
    # and also processes keypress events
    sigMouseDragged = QtCore.Signal(object,object,object)
    keyPressed = QtCore.Signal(int)

    def __init__(self, parent, enableDrag, thisIsAmpl, *args, **kwds):
        pg.ViewBox.__init__(self, *args, **kwds)
        self.enableDrag = enableDrag
        self.parent = parent
        self.thisIsAmpl = thisIsAmpl

    def mouseDragEvent(self, ev):
        print("Uncaptured drag event")
        # if self.enableDrag:
        #     ## if axis is specified, event will only affect that axis.
        #     ev.accept()
        #     if self.state['mouseMode'] != pg.ViewBox.RectMode or ev.button() == QtCore.Qt.RightButton:
        #         ev.ignore()

        #     if ev.isFinish():  ## This is the final move in the drag; draw the actual box
        #         print("dragging done")
        #         self.rbScaleBox.hide()
        #         self.sigMouseDragged.emit(ev.buttonDownScenePos(ev.button()),ev.scenePos(),ev.screenPos())
        #     else:
        #         ## update shape of scale box
        #         self.updateScaleBox(ev.buttonDownPos(), ev.pos())
        # else:
        #     pass

    def mousePressEvent(self, ev):
        if self.enableDrag and ev.button() == self.parent.MouseDrawingButton:
            if self.thisIsAmpl:
                self.parent.mouseClicked_ampl(ev)
            else:
                self.parent.mouseClicked_spec(ev)
            ev.accept()
        else:
            ev.ignore()

    def mouseReleaseEvent(self, ev):
        if self.enableDrag and ev.button() == self.parent.MouseDrawingButton:
            if self.thisIsAmpl:
                self.parent.mouseClicked_ampl(ev)
            else:
                self.parent.mouseClicked_spec(ev)
            ev.accept()
        else:
            ev.ignore()

    def keyPressEvent(self,ev):
        # This catches the keypresses and sends out a signal
        #self.emit(SIGNAL("keyPressed"),ev)
        super(DragViewBox, self).keyPressEvent(ev)
        self.keyPressed.emit(ev.key())

class ChildInfoViewBox(pg.ViewBox):
    # Normal ViewBox, but with ability to pass a message back from a child
    sigChildMessage = QtCore.Signal(object)

    def __init__(self, *args, **kwds):
        pg.ViewBox.__init__(self, *args, **kwds)

    def resend(self,x):
        self.sigChildMessage.emit(x)

class PicButton(QAbstractButton):
    # Class for HumanClassify dialogs to put spectrograms on buttons
    # Also includes playback capability.
    def __init__(self, index, im1, im2, audiodata, format, duration, parent=None):
        super(PicButton, self).__init__(parent)
        self.index = index
        self.im1 = im1
        self.im2 = im2
        self.buttonClicked = False
        self.clicked.connect(self.changePic)

        # playback things
        self.media_obj = ControllableAudio(format)
        self.media_obj.notify.connect(self.endListener)
        self.audiodata = audiodata
        self.duration = duration * 1000 # in ms

        self.playButton = QtGui.QToolButton(self)
        self.playButton.setIcon(self.style().standardIcon(QtGui.QStyle.SP_MediaPlay))
        self.playButton.clicked.connect(self.playImage)
        self.playButton.hide()

    def paintEvent(self, event):
        im = self.im2 if self.buttonClicked else self.im1

        if type(event) is not bool:
            painter = QPainter(self)
            painter.drawImage(event.rect(), im)

    def enterEvent(self, QEvent):
        self.playButton.show()

    def leaveEvent(self, QEvent):
        if not self.media_obj.isPlaying():
            self.playButton.hide()

    def playImage(self):
        if self.media_obj.isPlaying():
            self.stopPlayback()
        else:
            self.playButton.setIcon(self.style().standardIcon(QtGui.QStyle.SP_MediaStop))
            self.media_obj.loadArray(self.audiodata)

    def endListener(self):
        time = self.media_obj.elapsedUSecs() // 1000
        if time > self.duration:
            self.stopPlayback()

    def stopPlayback(self):
        self.media_obj.pressedStop()
        self.playButton.hide()
        self.playButton.setIcon(self.style().standardIcon(QtGui.QStyle.SP_MediaPlay))

    def sizeHint(self):
        return self.im1.size()

    def changePic(self,event):
        self.buttonClicked = not(self.buttonClicked)
        self.paintEvent(event)
        self.update()

class ClickableRectItem(QtGui.QGraphicsRectItem):
    # QGraphicsItem doesn't include signals, hence this mess
    def __init__(self, *args, **kwds):
        QtGui.QGraphicsRectItem.__init__(self, *args, **kwds)

    def mousePressEvent(self, ev):
        super(ClickableRectItem, self).mousePressEvent(ev)
        self.parentWidget().resend(self.mapRectToParent(self.boundingRect()).x())

class ControllableAudio(QAudioOutput):
    # This links all the PyQt5 audio playback things -
    # QAudioOutput, QFile, and input from main interfaces

    def __init__(self, format):
        super(ControllableAudio, self).__init__(format)
        # on this notify, move slider (connected in main file)
        self.setNotifyInterval(30)
        self.stateChanged.connect(self.endListener)
        self.tempin = QBuffer()
        self.startpos = 0
        self.timeoffset = 0
        self.keepSlider = False
        self.format = format
        # set buffer size to 100 ms
        self.setBufferSize(int(self.format.sampleSize() * self.format.sampleRate()/10 * self.format.channelCount()))

    def isPlaying(self):
        return(self.state() == QAudio.ActiveState)

    def endListener(self):
        # this should only be called if there's some misalignment between GUI and Audio
        if self.state() == QAudio.IdleState:
            # give some time for GUI to catch up and stop
            while(self.state() != QAudio.StoppedState):
                sleep(0.03)
                self.notify.emit()
            self.keepSlider=False
            self.stop()

    def pressedPlay(self, resetPause=False, start=0, stop=0, audiodata=None):
        if not resetPause and self.state() == QAudio.SuspendedState:
            print("Resuming at: %d" % self.pauseoffset)
            self.sttime = time.time() - self.pauseoffset/1000
            self.resume()
        else:
            if not self.keepSlider or resetPause:
                self.pressedStop()

            print("Starting at: %d" % self.tempin.pos())
            sleep(0.2)
            # in case bar was moved under pause, we need this:
            pos = self.tempin.pos() # bytes
            pos = self.format.durationForBytes(pos) / 1000 # convert to ms
            pos = pos + start
            print("Pos: %d start: %d stop %d" %(pos, start, stop))
            self.filterSeg(pos, stop, audiodata)

    def pressedPause(self):
        self.keepSlider=True # a flag to avoid jumping the slider back to 0
        pos = self.tempin.pos() # bytes
        pos = self.format.durationForBytes(pos) / 1000 # convert to ms
        # store offset, relative to the start of played segment
        self.pauseoffset = pos + self.timeoffset
        self.suspend()

    def pressedStop(self):
        # stop and reset to window/segment start
        self.keepSlider=False
        self.stop()
        if self.tempin.isOpen():
            self.tempin.close()

    def filterBand(self, start, stop, low, high, audiodata, sp):
        # takes start-end in ms, relative to file start
        self.timeoffset = max(0, start)
        start = max(0, start * self.format.sampleRate() // 1000)
        stop = min(stop * self.format.sampleRate() // 1000, len(audiodata))
        segment = audiodata[int(start):int(stop)]
        segment = sp.bandpassFilter(segment,sampleRate=None, start=low, end=high)
        # segment = self.sp.ButterworthBandpass(segment, self.sampleRate, bottom, top,order=5)
        self.loadArray(segment)

    def filterSeg(self, start, stop, audiodata):
        # takes start-end in ms
        self.timeoffset = max(0, start)
        start = max(0, int(start * self.format.sampleRate() // 1000))
        stop = min(int(stop * self.format.sampleRate() // 1000), len(audiodata))
        segment = audiodata[start:stop]
        self.loadArray(segment)

    def loadArray(self, audiodata):
        # loads an array from memory into an audio buffer
        if self.format.sampleSize() == 16:
            audiodata = audiodata.astype('int16') # 16 corresponds to sampwidth=2
        elif self.format.sampleSize() == 32:
            audiodata = audiodata.astype('int32')
        elif self.format.sampleSize() == 24:
            audiodata = audiodata.astype('int32')
            print("Warning: 24-bit sample playback currently not supported")
        else:
            print("ERROR: sampleSize %d not supported" % self.format.sampleSize())
            return
        # double mono sound to get two channels - simplifies reading
        if self.format.channelCount()==2:
            audiodata = np.column_stack((audiodata, audiodata))

        # write filtered output to a BytesIO buffer
        self.tempout = io.BytesIO()
        wavio.write(self.tempout, audiodata, self.format.sampleRate(), scale='none', sampwidth=self.format.sampleSize() // 8)

        # copy BytesIO@write to QBuffer@read for playing
        self.temparr = QByteArray(self.tempout.getvalue()[44:])
        # self.tempout.close()
        if self.tempin.isOpen():
            self.tempin.close()
        self.tempin.setBuffer(self.temparr)
        self.tempin.open(QIODevice.ReadOnly)

        # actual timer is launched here, with time offset set asynchronously
        sleep(0.2)
        self.sttime = time.time() - self.timeoffset/1000
        self.start(self.tempin)

    def seekToMs(self, ms, start):
        print("Seeking to %d ms" % ms)
        # start is an offset for the current view start, as it is position 0 in extracted file
        self.reset()
        self.tempin.seek(self.format.bytesForDuration((ms-start)*1000))
        self.timeoffset = ms

    def applyVolSlider(self, value):
        # passes UI volume nonlinearly
        # value = QAudio.convertVolume(value / 100, QAudio.LogarithmicVolumeScale, QAudio.LinearVolumeScale)
        value = (math.exp(value/50)-1)/(math.exp(2)-1)
        self.setVolume(value)

class FlowLayout(QtGui.QLayout):
    # This is the flow layout which lays out a set of spectrogram pictures on buttons (for HumanClassify2) as
    # nicely as possible
    # From https://gist.github.com/Cysu/7461066
    def __init__(self, parent=None, margin=0, spacing=-1):
        super(FlowLayout, self).__init__(parent)

        if parent is not None:
            self.setMargin(margin)

        self.setSpacing(spacing)

        self.itemList = []

        self.margin = margin

    def __del__(self):
        item = self.takeAt(0)
        while item:
            item = self.takeAt(0)

    def addItem(self, item):
        self.itemList.append(item)

    def count(self):
        return len(self.itemList)

    def itemAt(self, index):
        if index >= 0 and index < len(self.itemList):
            return self.itemList[index]

        return None

    def takeAt(self, index):
        if index >= 0 and index < len(self.itemList):
            return self.itemList.pop(index)

        return None

    def expandingDirections(self):
        return QtCore.Qt.Orientations(QtCore.Qt.Orientation(0))

    def hasHeightForWidth(self):
        return True

    def heightForWidth(self, width):
        height = self._doLayout(QtCore.QRect(0, 0, width, 0), True)
        return height

    def setGeometry(self, rect):
        super(FlowLayout, self).setGeometry(rect)
        self._doLayout(rect, False)

    def sizeHint(self):
        return self.minimumSize()

    # def minimumSize(self):
    #     size = QtCore.QSize()
    #
    #     for item in self.itemList:
    #         size = size.expandedTo(item.minimumSize())
    #
    #     size += QtCore.QSize(2 * self.margin(), 2 * self.margin())
    #     return size

    def _doLayout(self, rect, testOnly):
        x = rect.x()
        y = rect.y()
        lineHeight = 0

        for item in self.itemList:
            wid = item.widget()
            spaceX = self.spacing() + wid.style().layoutSpacing(
                QtGui.QSizePolicy.PushButton,
                QtGui.QSizePolicy.PushButton,
                QtCore.Qt.Horizontal)

            spaceY = self.spacing() + wid.style().layoutSpacing(
                QtGui.QSizePolicy.PushButton,
                QtGui.QSizePolicy.PushButton,
                QtCore.Qt.Vertical)

            nextX = x + item.sizeHint().width() + spaceX
            if nextX - spaceX > rect.right() and lineHeight > 0:
                x = rect.x()
                y = y + lineHeight + spaceY
                nextX = x + item.sizeHint().width() + spaceX
                lineHeight = 0

            if not testOnly:
                item.setGeometry(
                    QtCore.QRect(QtCore.QPoint(x, y), item.sizeHint()))

            x = nextX
            lineHeight = max(lineHeight, item.sizeHint().height())

        return y + lineHeight - rect.y()

class Log(object):
    """ Used for logging info during batch processing.
        Stores most recent analysis for each species, to stay in sync w/ data files.
        Arguments:
        1. path to log file
        2. species
        3. list of other settings of the current analysis

        LOG FORMAT, for each analysis:
        #freetext line
        species
        settings line
        files, multiple lines
    """

    def __init__(self, path, species, settings):
        # in order to append, the previous log must:
        # 1. exist
        # 2. be writeable
        # 3. match current analysis
        # On init, we parse the existing log to see if appending is possible.
        # Actual append/create happens later.
        self.possibleAppend = False
        self.file = path
        self.species = species
        self.settings = ','.join(map(str, settings))
        self.oldAnalyses = []
        self.filesDone = []
        self.currentHeader = ""
        allans = []

        # now, check if the specified log can be resumed:
        if os.path.isfile(path):
            try:
                f = open(path, 'r+')
                print("Found log file at %s" % path)

                lines = [line.rstrip('\n') for line in f]
                f.close()
                lstart = 0
                lend = 1
                # parse to separate each analysis into
                # [freetext, species, settings, [files]]
                # (basically I'm parsing txt into json because I'm dumb)
                while lend<len(lines):
                    #print(lines[lend])
                    if lines[lend][0] == "#":
                        allans.append([lines[lstart], lines[lstart+1], lines[lstart+2],
                                        lines[lstart+3 : lend]])
                        lstart = lend
                    lend += 1
                allans.append([lines[lstart], lines[lstart+1], lines[lstart+2],
                                lines[lstart+3 : lend]])

                # parse the log thusly:
                # if current species analysis found, store parameters
                # and compare to check if it can be resumed.
                # store all other analyses for re-printing.
                for a in allans:
                    #print(a)
                    if a[1]==self.species:
                        print("Resumable analysis found")
                        # do not reprint this in log
                        if a[2]==self.settings:
                            self.currentHeader = a[0]
                            # (a1 and a2 match species & settings anyway)
                            self.filesDone = a[3]
                            self.possibleAppend = True
                    else:
                        # store this for re-printing to log
                        self.oldAnalyses.append(a)

            except IOError:
                # bad error: lacking permissions?
                print("ERROR: could not open log at %s" % path)

    def appendFile(self, filename):
        print('Appending %s to log' % filename)
        # attach file path to end of log
        self.file.write(filename)
        self.file.write("\n")
        self.file.flush()

    def appendHeader(self, header, species, settings):
        if header is None:
            header = "#Analysis started on " + time.strftime("%Y %m %d, %H:%M:%S") + ":"
        self.file.write(header)
        self.file.write("\n")
        self.file.write(species)
        self.file.write("\n")
        if type(settings) is list:
            settings = ','.join(settings)
        self.file.write(settings)
        self.file.write("\n")
        self.file.flush()

    def reprintOld(self):
        # push everything from oldAnalyses to log
        # To be called once starting a new log is confirmed
        for a in self.oldAnalyses:
            self.appendHeader(a[0], a[1], a[2])
            for f in a[3]:
                self.appendFile(f)
<|MERGE_RESOLUTION|>--- conflicted
+++ resolved
@@ -241,16 +241,11 @@
                 x = medfilt(pitch, 15)
                 if ind.size < 2:
                     if (pitch > self.F0[0]) and (pitch < self.F0[1]):
-<<<<<<< HEAD
                         print("match with F0 of bird, ", pitch)
-=======
-                        #print("kiwi ", pitch)
->>>>>>> c25bb52e
                         continue    # print file, 'segment ', seg, round(pitch), ' *##kiwi found'
                     else:
-                        #print('segment ', seg, round(pitch), ' *-- fundamental freq is out of range, could be noise')
+                        print('segment ', seg, round(pitch), ' *-- fundamental freq is out of range, could be noise')
                         newSegments.remove(seg)
-<<<<<<< HEAD
                 else:
                     if (np.mean(pitch) > self.F0[0]) and (np.mean(pitch) < self.F0[1]):
                         # print file, 'segment ', seg, round(np.mean(pitch)), ' *## kiwi found '
@@ -258,29 +253,6 @@
                     else:
                         print('segment ', seg, round(np.mean(pitch)),
                               ' *-- fundamental freq is out of range, could be noise')
-=======
-                else:   # Get the individual pieces within a seg
-                    syls = segment.identifySegments(ind, maxgap=10, minlength=self.minLen/2)
-                    count = 0
-                    if syls == []:
-                        if (np.mean(pitch) > self.F0[0]) and (np.mean(pitch) < self.F0[1]):
-                            # print file, 'segment ', seg, round(np.mean(pitch)), ' *## kiwi found '
-                            continue
-                        else:
-                            #print('segment ', seg, round(np.mean(pitch)), ' *-- fundamental freq is out of range, could be noise')
-                            newSegments.remove(seg)
-                            continue
-                    flag = False
-                    for s in syls:  # see if any syllable got right ff
-                        count += 1
-                        s[0] = s[0] * sampleRate / float(256)
-                        s[1] = s[1] * sampleRate / float(256)
-                        i = np.where((ind > s[0]) & (ind < s[1]))
-                        if (np.mean(x[i]) > self.F0[0]) and (np.mean(x[i]) < self.F0[1]):    # :   # and (
-                            flag = True
-                            break
-                    if not flag:
->>>>>>> c25bb52e
                         newSegments.remove(seg)
                         continue
         self.segments = newSegments
