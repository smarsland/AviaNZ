
# SupportClasses.py

# Support classes for the AviaNZ program

# Version 2.0 18/11/19
# Authors: Stephen Marsland, Nirosha Priyadarshani, Julius Juodakis

#    AviaNZ bioacoustic analysis program
#    Copyright (C) 2017--2019

#    This program is free software: you can redistribute it and/or modify
#    it under the terms of the GNU General Public License as published by
#    the Free Software Foundation, either version 3 of the License, or
#    (at your option) any later version.

#    This program is distributed in the hope that it will be useful,
#    but WITHOUT ANY WARRANTY; without even the implied warranty of
#    MERCHANTABILITY or FITNESS FOR A PARTICULAR PURPOSE.  See the
#    GNU General Public License for more details.

#    You should have received a copy of the GNU General Public License
#    along with this program.  If not, see <http://www.gnu.org/licenses/>.

#from PyQt5.QtWidgets import QMessageBox, QAbstractButton, QWidget, QListWidget, QListWidgetItem
#from PyQt5.QtCore import Qt, QTime, QIODevice, QBuffer, QByteArray, QMimeData, QEvent, QLineF, QLine, QPoint, QSize, QDir
#from PyQt5.QtMultimedia import QAudio, QAudioOutput, QAudioFormat
#from PyQt5.QtGui import QIcon, QPixmap, QPainter, QPen, QColor, QFont, QDrag

#import pyqtgraph as pg
#from pyqtgraph.Qt import QtCore, QtGui
#import pyqtgraph.functions as fn

from openpyxl import load_workbook, Workbook
from openpyxl.styles import colors
from openpyxl.styles import Font

import Segment

import wavio
from time import sleep
import time
import math
import numpy as np
import os, json
import re
import sys
import io
from tensorflow.keras.models import model_from_json
from tensorflow.keras.models import load_model

class Log(object):
    """ Used for logging info during batch processing.
        Stores most recent analysis for each species, to stay in sync w/ data files.
        Arguments:
        1. path to log file
        2. species
        3. list of other settings of the current analysis

        LOG FORMAT, for each analysis:
        #freetext line
        species
        settings line
        files, multiple lines
    """

    def __init__(self, path, species, settings):
        # in order to append, the previous log must:
        # 1. exist
        # 2. be writeable
        # 3. match current analysis
        # On init, we parse the existing log to see if appending is possible.
        # Actual append/create happens later.
        self.possibleAppend = False
        self.file = path
        self.species = species
        self.settings = ','.join(map(str, settings))
        self.oldAnalyses = []
        self.filesDone = []
        self.currentHeader = ""
        allans = []

        # now, check if the specified log can be resumed:
        if os.path.isfile(path):
            try:
                f = open(path, 'r+')
                print("Found log file at %s" % path)

                lines = [line.rstrip('\n') for line in f]
                f.close()
                lstart = 0
                lend = 1
                # parse to separate each analysis into
                # [freetext, species, settings, [files]]
                # (basically I'm parsing txt into json because I'm dumb)
                while lend<len(lines):
                    #print(lines[lend])
                    if len(lines[lend]) > 0:    # there are empty lines too
                        if lines[lend][0] == "#":
                            allans.append([lines[lstart], lines[lstart+1], lines[lstart+2],
                                            lines[lstart+3 : lend]])
                            lstart = lend
                    lend += 1
                allans.append([lines[lstart], lines[lstart+1], lines[lstart+2],
                                lines[lstart+3 : lend]])

                # parse the log thusly:
                # if current species analysis found, store parameters
                # and compare to check if it can be resumed.
                # store all other analyses for re-printing.
                for a in allans:
                    #print(a)
                    if a[1]==self.species:
                        print("Resumable analysis found")
                        # do not reprint this in log
                        if a[2]==self.settings:
                            self.currentHeader = a[0]
                            # (a1 and a2 match species & settings anyway)
                            self.filesDone = a[3]
                            self.possibleAppend = True
                    else:
                        # store this for re-printing to log
                        self.oldAnalyses.append(a)

            except IOError:
                # bad error: lacking permissions?
                print("ERROR: could not open log at %s" % path)

    def appendFile(self, filename):
        print('Appending %s to log' % filename)
        # attach file path to end of log
        self.file.write(filename)
        self.file.write("\n")
        self.file.flush()

    def appendHeader(self, header, species, settings):
        if header is None:
            header = "#Analysis started on " + time.strftime("%Y %m %d, %H:%M:%S") + ":"
        self.file.write(header)
        self.file.write("\n")
        self.file.write(species)
        self.file.write("\n")
        if type(settings) is list:
            settings = ','.join(settings)
        self.file.write(settings)
        self.file.write("\n")
        self.file.flush()

    def reprintOld(self):
        # push everything from oldAnalyses to log
        # To be called once starting a new log is confirmed
        for a in self.oldAnalyses:
            self.appendHeader(a[0], a[1], a[2])
            for f in a[3]:
                self.appendFile(f)


class ConfigLoader(object):
    """ This deals with reading main config files.
        Not much functionality, but lots of exception handling,
        so moved it out separately.

        Most of these functions return the contents of a corresponding JSON file.
    """

    def config(self, file):
        # At this point, the main config file should already be ensured to exist.
        # It will always be in user configdir, otherwise it would be impossible to find.
        print("Loading software settings from file %s" % file)
        try:
            config = json.load(open(file))
            return config
        except ValueError as e:
            # if JSON looks corrupt, quit:
            print(e)
            msg = MessagePopup("w", "Bad config file", "ERROR: file " + file + " corrupt, delete it to restore default")
            msg.exec_()
            sys.exit()

    def filters(self, dir, bats=True):
        """ Returns a dict of filter JSONs,
            named after the corresponding file names.
            bats - include bat filters?
        """
        print("Loading call filters from folder %s" % dir)
        try:
            filters = [f for f in os.listdir(dir) if os.path.isfile(os.path.join(dir, f))]
        except Exception:
            print("Folder %s not found, no filters loaded" % dir)
            return None

        goodfilters = dict()
        for filtfile in filters:
            if not filtfile.endswith("txt"):
                continue
            # Very primitive way to recognize bat filters
            if not bats and filtfile.endswith("Bats.txt"):
                continue
            try:
                filt = json.load(open(os.path.join(dir, filtfile)))

                # skip this filter if it looks fishy:
                if not isinstance(filt, dict) or "species" not in filt or "SampleRate" not in filt or "Filters" not in filt or len(filt["Filters"])<1:
                    raise ValueError("Filter JSON format wrong, skipping")
                for subfilt in filt["Filters"]:
                    if not isinstance(subfilt, dict) or "calltype" not in subfilt or "WaveletParams" not in subfilt or "TimeRange" not in subfilt:
                        raise ValueError("Subfilter JSON format wrong, skipping")
                    if "thr" not in subfilt["WaveletParams"] or "nodes" not in subfilt["WaveletParams"] or len(subfilt["TimeRange"])<4:
                        raise ValueError("Subfilter JSON format wrong (details), skipping")

                # if filter passed checks, store it,
                # using filename (without extension) as the key
                goodfilters[filtfile[:-4]] = filt
            except Exception as e:
                print("Could not load filter:", filtfile, e)
        print("Loaded filters:", list(goodfilters.keys()))
        return goodfilters

    def CNNmodels(self, filters, dircnn, targetspecies):
        """ Returns a dict of target CNN models
            Filters - dict of loaded filter files
            Targetspecies - list of species names to load
            """
        print("Loading CNN models from folder %s" % dircnn)
        targetmodels = dict()
        for species in targetspecies:
            filt = filters[species]
            if "CNN" not in filt:
                continue
            elif filt["CNN"]:
                if species == "NZ Bats":
                    try:
                        model = load_model(os.path.join(dircnn, filt["CNN"]["CNN_name"]))
                        targetmodels[species] = [model, filt["CNN"]["win"], filt["CNN"]["inputdim"], filt["CNN"]["output"],
                                                 filt["CNN"]["windowInc"], filt["CNN"]["thr"]]
                        print('Loaded model:', os.path.join(dircnn, filt["CNN"]["CNN_name"]))
                    except Exception as e:
                        print("Could not load CNN model from file:", os.path.join(dircnn, filt["CNN"]["CNN_name"]), e)
                else:
                    try:
                        json_file = open(os.path.join(dircnn, filt["CNN"]["CNN_name"]) + '.json', 'r')
                        loaded_model_json = json_file.read()
                        json_file.close()
                        model = model_from_json(loaded_model_json)
                        model.load_weights(os.path.join(dircnn, filt["CNN"]["CNN_name"]) + '.h5')
                        print('Loaded model:', os.path.join(dircnn, filt["CNN"]["CNN_name"]))
                        model.compile(loss=filt["CNN"]["loss"], optimizer=filt["CNN"]["optimizer"], metrics=['accuracy'])
                        targetmodels[species] = [model, filt["CNN"]["win"], filt["CNN"]["inputdim"], filt["CNN"]["output"],
                                                 filt["CNN"]["windowInc"], filt["CNN"]["thr"]]
                    except Exception as e:
                        print("Could not load CNN model from file:", os.path.join(dircnn, filt["CNN"]["CNN_name"]))
                        print(e)
        print("Loaded CNN models:", list(targetmodels.keys()))
        return targetmodels

    def shortbl(self, file, configdir):
        # A fallback shortlist will be confirmed to exist in configdir.
        # This list is necessary
        print("Loading short species list from file %s" % file)
        try:
            if os.path.isabs(file):
                # user-picked files will have absolute paths
                shortblfile = file
            else:
                # initial file will have relative path,
                # to allow looking it up in various OSes.
                shortblfile = os.path.join(configdir, file)
            if not os.path.isfile(shortblfile):
                print("Warning: file %s not found, falling back to default" % shortblfile)
                shortblfile = os.path.join(configdir, "ListCommonBirds.txt")

            try:
                readlist = json.load(open(shortblfile))
                if len(readlist)>29:
                    print("Warning: short species list has %s entries, truncating to 30" % len(readlist))
                    readlist = readlist[:29]
                return readlist
            except ValueError as e:
                # if JSON looks corrupt, quit and suggest deleting:
                print(e)
                msg = MessagePopup("w", "Bad species list", "ERROR: file " + shortblfile + " corrupt, delete it to restore default. Reverting to default.")
                msg.exec_()
                return None

        except Exception as e:
            # if file is not found at all, quit, user must recreate the file or change path
            print(e)
            msg = MessagePopup("w", "Bad species list", "ERROR: Failed to load short species list from " + file + ". Reverting to default.")
            msg.exec_()
            return None

    def longbl(self, file, configdir):
        print("Loading long species list from file %s" % file)
        try:
            if os.path.isabs(file):
                # user-picked files will have absolute paths
                longblfile = file
            else:
                # initial file will have relative path,
                # to allow looking it up in various OSes.
                longblfile = os.path.join(configdir, file)
            if not os.path.isfile(longblfile):
                print("Warning: file %s not found, falling back to default" % longblfile)
                longblfile = os.path.join(configdir, "ListDOCBirds.txt")

            try:
                readlist = json.load(open(longblfile))
                return readlist
            except ValueError as e:
                print(e)
                msg = MessagePopup("w", "Bad species list", "Warning: file " + longblfile + " corrupt, delete it to restore default. Reverting to default.")
                msg.exec_()
                return None

        except Exception as e:
            print(e)
            msg = MessagePopup("w", "Bad species list", "Warning: Failed to load long species list from " + file + ". Reverting to default.")
            msg.exec_()
            return None

    def batl(self, file, configdir):
        print("Loading bat list from file %s" % file)
        try:
            if os.path.isabs(file):
                # user-picked files will have absolute paths
                blfile = file
            else:
                # initial file will have relative path,
                # to allow looking it up in various OSes.
                blfile = os.path.join(configdir, file)
            if not os.path.isfile(blfile):
                print("Warning: file %s not found, falling back to default" % blfile)
                blfile = os.path.join(configdir, "ListBats.txt")

            try:
                readlist = json.load(open(blfile))
                return readlist
            except ValueError as e:
                print(e)
                msg = MessagePopup("w", "Bad species list", "Warning: file " + blfile + " corrupt, delete it to restore default. Reverting to default.")
                msg.exec_()
                return None

        except Exception as e:
            print(e)
            msg = MessagePopup("w", "Bad species list", "Warning: Failed to load bat list from " + file + ". Reverting to default.")
            msg.exec_()
            return None

    # Dumps the provided JSON array to the corresponding bird file.
    def blwrite(self, content, file, configdir):
        print("Updating species list in file %s" % file)
        try:
            if os.path.isabs(file):
                # user-picked files will have absolute paths
                file = file
            else:
                # initial file will have relative path,
                # to allow looking it up in various OSes.
                file = os.path.join(configdir, file)

            # no fallback in case file not found - don't want to write to random places.
            json.dump(content, open(file, 'w'), indent=1)

        except Exception as e:
            print(e)
            msg = MessagePopup("w", "Unwriteable species list", "Warning: Failed to write species list to " + file)
            msg.exec_()

    # Dumps the provided JSON array to the corresponding config file.
    def configwrite(self, content, file):
        print("Saving config to file %s" % file)
        try:
            # will always be an absolute path to the user configdir.
            json.dump(content, open(file, 'w'), indent=1)

        except Exception as e:
            print("ERROR while saving config file:")
            print(e)


class ExcelIO():
    """ Exports the annotations to xlsx, with three sheets:
    time stamps, presence/absence, and per second presence/absence.
    Saves each species into a separate workbook,
    + an extra workbook for all species (to function as a readable segment printout).
    It makes the workbook if necessary.

    Inputs
        segments:   list of SegmentList objects, with additional filename attribute
        dirName:    xlsx will be stored here
        filename:   name of the wav file, to be recorded inside the xlsx
        action:     "append" or "overwrite" any found Excels
        pagelen:    page length, seconds (for filling out absence)
        numpages:   number of pages in this file (of size pagelen)
        speciesList:    list of species that are currently processed -- will force an xlsx output even if none were detected
        startTime:  timestamp for cell names
        resolution: output resolution on excel (sheet 3) in seconds. Default is 1
    """
    # functions for filling out the excel sheets:
    # First page lists all segments (of a species, if specified)
    # segsLL: list of SegmentList with filename attribute
    # startTime: offset from 0, when exporting a single page
    def writeToExcelp1(self, wb, segsLL, currsp, startTime):
        from PyQt5.QtCore import QTime
        ws = wb['Time Stamps']
        r = ws.max_row + 1

        for segsl in segsLL:
            # extract segments for the current species
            # if species=="All", take ALL segments.
            if currsp=="Any sound":
                speciesSegs = segsl
            else:
                speciesSegs = [segsl[ix] for ix in segsl.getSpecies(currsp)]

            if len(speciesSegs)==0:
                continue

            # Loop over the segments
            for seg in speciesSegs:
                # Print the filename
                ws.cell(row=r, column=1, value=segsl.filename)

                # Time limits
                ws.cell(row=r, column=2, value=str(QTime(0,0,0).addSecs(seg[0]+startTime).toString('hh:mm:ss')))
                ws.cell(row=r, column=3, value=str(QTime(0,0,0).addSecs(seg[1]+startTime).toString('hh:mm:ss')))
                # Freq limits
                if seg[3]!=0:
                    ws.cell(row=r, column=4, value=int(seg[2]))
                    ws.cell(row=r, column=5, value=int(seg[3]))
                if currsp=="Any sound":
                    # print species and certainty
                    text = [lab["species"] for lab in seg[4]]
                    ws.cell(row=r, column=6, value=", ".join(text))
                    text = [str(lab["certainty"]) for lab in seg[4]]
                    ws.cell(row=r, column=7, value=", ".join(text))
                else:
                    # only print certainty
                    text = []
                    for lab in seg[4]:
                        if lab["species"]==currsp:
                            text.append(str(lab["certainty"]))
                    ws.cell(row=r, column=6, value=", ".join(text))
                r += 1

    # This stores pres/abs and max certainty for the species in each file
    # segscert: a 2D list of segs x [start, end, certainty]
    def writeToExcelp2(self, wb, segscert, filename):
        ws = wb['Presence Absence']
        r = ws.max_row + 1

        ws.cell(row=r, column=1, value=filename)

        # segs: a 2D list of [start, end, certainty] for each seg
        if len(segscert)>0:
            pres = "Yes"
            certainty = [lab[2] for lab in segscert]
            certainty = max(certainty)
        else:
            pres = "No"
            certainty = 0
        ws.cell(row=r, column=2, value=pres)
        ws.cell(row=r, column=3, value=certainty)

    # This stores pres/abs (or max cert) for the species
    # in windows of size=resolution in each file
    # segscert: a 2D list of segs x [start, end, certainty]
    # pagenum: index of the current page, 0-base
    # totpages: total number of pages
    # pagelen: page length in s
    def writeToExcelp3(self, wb, segscert, filename, pagenum, pagelen, totpages, resolution):
        # writes binary output DETECTED (per s) from page PAGENUM of length PAGELEN
        starttime = pagenum * pagelen
        ws = wb['Per Time Period']
        r = ws.max_row + 1

        # print resolution "header"
        ws.cell(row=r, column=1, value=str(resolution) + ' secs resolution')
        ft = Font(color=colors.DARKYELLOW)
        ws.cell(row=r, column=1).font=ft

        # print file name and page number
        ws.cell(row=r+1, column=1, value=filename)
        ws.cell(row=r+1, column=2, value=str(pagenum+1))

        detected = np.zeros(math.ceil(pagelen/resolution))
        # convert segs to max certainty at each second
        for seg in segscert:
            # segment start-end, relative to this page start:
            segStart = seg[0] - pagenum*pagelen
            segEnd = seg[1] - pagenum*pagelen
            # just in case of some old reversed segments:
            if segStart > segEnd:
                segStart, segEnd = segEnd, segStart

            # segment is completely outside the current page:
            if segEnd<0 or segStart>pagelen:
                continue

            # convert segment time in s to time in resol windows:
            # map [1..1.999 -> 1
            segStart = max(0, math.floor(segStart/resolution))
            # map 2.0001...3] -> 3
            segEnd = math.ceil(min(segEnd, pagelen)/resolution)
            # range 1:3 selects windows 1 & 2
            for t in range(segStart, segEnd):
                # store certainty if it's larger
                detected[t] = max(detected[t], seg[2])

        # fill the header and detection columns
        c = 3
        for t in range(len(detected)):
            # absolute (within-file) times:
            win_start = starttime + t*resolution
            win_end = min(win_start+resolution, int(pagelen * totpages))
            ws.cell(row=r, column=c, value="%d-%d" % (win_start, win_end))
            ws.cell(row=r, column=c).font = ft
            ws.cell(row=r+1, column=c, value=detected[t])
            c += 1

    def export(self, segments, dirName, action, pagelenarg=None, numpages=1, speciesList=[], startTime=0, resolution=10):
        # will export species present in self, + passed as arg, + "all species" excel
        speciesList = set(speciesList)
        for segl in segments:
            for seg in segl:
                speciesList.update([lab["species"] for lab in seg[4]])
        speciesList.add("Any sound")
        print("The following species were detected for export:", speciesList)

        # check source .wav file names -
        # ideally, we store relative paths, but that's not possible across drives:
        for segl in segments:
            try:
                segl.filename = str(os.path.relpath(segl.filename, dirName))
            except Exception as e:
                print("Falling back to absolute paths. Encountered exception:")
                print(e)
                segl.filename = str(os.path.abspath(segl.filename))

        # now, generate the actual files, SEPARATELY FOR EACH SPECIES:
        for species in speciesList:
            print("Exporting species %s" % species)
            # clean version for filename
            speciesClean = re.sub(r'\W', "_", species)

            # setup output files:
            # if an Excel exists, append (so multiple files go into one worksheet)
            # if not, create new
            eFile = os.path.join(dirName, 'DetectionSummary_' + speciesClean + '.xlsx')

            if action == "overwrite" or not os.path.isfile(eFile):
                # make a new workbook:
                wb = Workbook()

                # First sheet
                wb.create_sheet(title='Time Stamps', index=1)
                ws = wb['Time Stamps']
                ws.cell(row=1, column=1, value="File Name")
                ws.cell(row=1, column=2, value="start (hh:mm:ss)")
                ws.cell(row=1, column=3, value="end (hh:mm:ss)")
                ws.cell(row=1, column=4, value="min freq. (Hz)")
                ws.cell(row=1, column=5, value="max freq. (Hz)")
                if species=="Any sound":
                    ws.cell(row=1, column=6, value="species")
                    ws.cell(row=1, column=7, value="certainty")
                else:
                    ws.cell(row=1, column=6, value="certainty")

                    # Second sheet
                    wb.create_sheet(title='Presence Absence', index=2)
                    ws = wb['Presence Absence']
                    ws.cell(row=1, column=1, value="File Name")
                    ws.cell(row=1, column=2, value="Present?")
                    ws.cell(row=1, column=3, value="Certainty, %")

                    # Third sheet
                    wb.create_sheet(title='Per Time Period', index=3)
                    ws = wb['Per Time Period']
                    ws.cell(row=1, column=1, value="File Name")
                    ws.cell(row=1, column=2, value="Page")
                    ws.cell(row=1, column=3, value="Maximum certainty of species presence (0 = absent)")

                # Hack to delete original sheet
                del wb['Sheet']
            elif action == "append":
                try:
                    wb = load_workbook(eFile)
                except Exception as e:
                    print("ERROR: cannot open file %s to append" % eFile)  # no read permissions or smth
                    print(e)
                    return 0
            else:
                print("ERROR: unrecognised action", action)
                return 0

            # export segments
            self.writeToExcelp1(wb, segments, species, startTime)

            if species!="Any sound":
                # loop over all SegmentLists, i.e. for each wav file:
                for segsl in segments:
                    # extract the certainty from each label for current species
                    # to a 2D list of segs x [start, end, certainty]
                    # (for this wav file)
                    speciesCerts = []
                    for seg in segsl:
                        for lab in seg[4]:
                            if lab["species"]==species:
                                speciesCerts.append([seg[0], seg[1], lab["certainty"]])

                    # export presence/absence and max certainty
                    self.writeToExcelp2(wb, speciesCerts, segsl.filename)

                    # either read duration from this SegList
                    # or need current page length if called from manual
                    # (assuming all pages are of same length as current data)
                    if pagelenarg is None:
                        pagelen = math.ceil(segsl.metadata["Duration"])
                    else:
                        pagelen = pagelenarg

                    # Generate pres/abs per custom resolution windows
                    for p in range(0, numpages):
                        self.writeToExcelp3(wb, speciesCerts, segsl.filename, p, pagelen, numpages, resolution)

            # Save the file
            try:
                wb.save(eFile)
            except Exception as e:
                print("ERROR: could not create new file %s" % eFile)  # no read permissions or smth
                print(e)
                return 0
        return 1
<<<<<<< HEAD


class PicButton(QAbstractButton):
    # Class for HumanClassify dialogs to put spectrograms on buttons
    # Also includes playback capability.
    def __init__(self, index, spec, audiodata, format, duration, unbufStart, unbufStop, lut, colStart, colEnd, cmapInv, guides=None, parent=None, cluster=False):
        super(PicButton, self).__init__(parent)
        self.index = index
        self.mark = "green"
        self.spec = spec
        self.unbufStart = unbufStart
        self.unbufStop = unbufStop
        self.cluster = cluster
        self.setMouseTracking(True)

        self.playButton = QtGui.QToolButton(self)
        self.playButton.setIcon(self.style().standardIcon(QtGui.QStyle.SP_MediaPlay))
        self.playButton.hide()
        # check if playback possible (e.g. batmode)
        if len(audiodata)>0:
            self.noaudio = False
            self.playButton.clicked.connect(self.playImage)
        else:
            self.noaudio = True
            # batmode frequency guides (in Y positions 0-1)
            if guides is not None:
                self.guides = guides
                self.guidelines = [0]*len(self.guides)

        # setImage reads some properties from self, to allow easy update
        # when color map changes
        self.setImage(lut, colStart, colEnd, cmapInv)

        self.buttonClicked = False
        # if not self.cluster:
        self.clicked.connect(self.changePic)
        # fixed size
        self.setSizePolicy(0,0)
        self.setMinimumSize(self.im1.size())

        # playback things
        self.media_obj = ControllableAudio(format)
        self.media_obj.notify.connect(self.endListener)
        self.audiodata = audiodata
        self.duration = duration * 1000  # in ms

    def setImage(self, lut, colStart, colEnd, cmapInv):
        # takes in a piece of spectrogram and produces a pair of images
        if cmapInv:
            im, alpha = fn.makeARGB(self.spec, lut=lut, levels=[colEnd, colStart])
        else:
            im, alpha = fn.makeARGB(self.spec, lut=lut, levels=[colStart, colEnd])
        im1 = fn.makeQImage(im, alpha)
        if im1.size().width() == 0:
            print("ERROR: button not shown, likely bad spectrogram coordinates")
            return

        # Output image width - larger for batmode:
        if self.noaudio:
            targwidth = 750
        else:
            targwidth = 500

        # hardcode all image sizes
        if self.cluster:
            self.im1 = im1.scaled(200, 150)
        else:
            self.specReductionFact = im1.size().width()/targwidth
            # use original height if it is not extreme
            prefheight = max(192, min(im1.size().height(), 512))
            self.im1 = im1.scaled(targwidth, prefheight)

            heightRedFact = im1.size().height()/prefheight

            # draw lines marking true segment position
            unbufStartAdj = self.unbufStart / self.specReductionFact
            unbufStopAdj = self.unbufStop / self.specReductionFact
            self.line1 = QLineF(unbufStartAdj, 0, unbufStartAdj, self.im1.size().height())
            self.line2 = QLineF(unbufStopAdj, 0, unbufStopAdj, self.im1.size().height())

            # create guides for batmode
            if self.noaudio:
                for i in range(len(self.guides)):
                    self.guidelines[i] = QLineF(0, self.im1.height() - self.guides[i]/heightRedFact, targwidth, self.im1.height() - self.guides[i]/heightRedFact)

    def paintEvent(self, event):
        if type(event) is not bool:
            # this will repaint the entire widget, rather than
            # trying to squish the image into the current viewport
            rect = self.im1.rect()

            painter = QPainter(self)
            painter.setPen(QPen(QColor(80,255,80), 2))
            if self.cluster:
                if self.mark == "yellow":
                    painter.setOpacity(0.5)
            else:
                if self.mark == "yellow":
                    painter.setOpacity(0.8)
                elif self.mark == "red":
                    painter.setOpacity(0.5)
            painter.drawImage(rect, self.im1)
            if not self.cluster:
                painter.drawLine(self.line1)
                painter.drawLine(self.line2)

            if self.noaudio:
                painter.setPen(QPen(QColor(255,232,140), 2))
                painter.drawLine(self.guidelines[0])
                painter.drawLine(self.guidelines[3])
                painter.setPen(QPen(QColor(239,189,124), 2))
                painter.drawLine(self.guidelines[1])
                painter.drawLine(self.guidelines[2])

            # draw decision mark
            fontsize = int(self.im1.size().height() * 0.65)
            if self.mark == "green":
                pass
            elif self.mark == "yellow" and not self.cluster:
                painter.setOpacity(0.9)
                painter.setPen(QPen(QColor(220,220,0)))
                painter.setFont(QFont("Helvetica", fontsize))
                painter.drawText(rect, Qt.AlignHCenter | Qt.AlignVCenter, "?")
            elif self.mark == "yellow" and self.cluster:
                painter.setOpacity(0.9)
                painter.setPen(QPen(QColor(220, 220, 0)))
                painter.setFont(QFont("Helvetica", fontsize))
                painter.drawText(rect, Qt.AlignHCenter | Qt.AlignVCenter, "√")
            elif self.mark == "red":
                painter.setOpacity(0.8)
                painter.setPen(QPen(QColor(220,0,0)))
                painter.setFont(QFont("Helvetica", fontsize))
                painter.drawText(rect, Qt.AlignHCenter | Qt.AlignVCenter, "X")
            else:
                print("ERROR: unrecognised segment mark")
                return

    def enterEvent(self, QEvent):
        # to reset the icon if it didn't stop cleanly
        if self.noaudio:
            return
        if not self.media_obj.isPlaying():
            self.playButton.setIcon(self.style().standardIcon(QtGui.QStyle.SP_MediaPlay))
        self.playButton.show()

    def leaveEvent(self, QEvent):
        if self.noaudio:
            return
        if not self.media_obj.isPlaying():
            self.playButton.hide()

    def mouseMoveEvent(self, ev):
        if ev.buttons() != Qt.LeftButton:
            return

        mimeData = QMimeData()

        drag = QDrag(self)
        drag.setMimeData(mimeData)
        drag.setPixmap(QPixmap("./img/Owl_thinking.png"))
        dropAction = drag.exec_(Qt.MoveAction)

    def playImage(self):
        if self.media_obj.isPlaying():
            self.stopPlayback()
        else:
            self.playButton.setIcon(self.style().standardIcon(QtGui.QStyle.SP_MediaStop))
            self.media_obj.loadArray(self.audiodata)

    def endListener(self):
        timeel = self.media_obj.elapsedUSecs() // 1000
        if timeel > self.duration:
            self.stopPlayback()

    def stopPlayback(self):
        self.media_obj.pressedStop()
        self.playButton.hide()
        self.playButton.setIcon(self.style().standardIcon(QtGui.QStyle.SP_MediaPlay))

    def sizeHint(self):
        return self.im1.size()

    def minimumSizeHint(self):
        return self.im1.size()

    def changePic(self,ev):
        # cycle through CONFIRM / DELETE / RECHECK marks

        if self.cluster:
            if self.mark == "green":
                self.mark = "yellow"
            elif self.mark == "yellow":
                self.mark = "green"
        else:
            if self.mark == "green":
                self.mark = "red"
            elif self.mark == "red":
                self.mark = "yellow"
            elif self.mark == "yellow":
                self.mark = "green"
        self.paintEvent(ev)
        #self.update()
        self.repaint()
        pg.QtGui.QApplication.processEvents()


class Layout(pg.LayoutWidget):
    # Layout for the clustering that allows drag and drop
    buttonDragged = QtCore.Signal(int,object)

    def __init__(self):
        super().__init__()
        self.setAcceptDrops(True)

    def dragEnterEvent(self, ev):
        ev.accept()

    def dropEvent(self, ev):
        self.buttonDragged.emit(ev.pos().y(),ev.source())
        ev.setDropAction(Qt.MoveAction)
        ev.accept()


class LightedFileList(QListWidget):
    """ File list with traffic light icons.
        On init (or after any change), pass the red, darkyellow, and green colors.
    """
    def __init__(self, ColourNone, ColourPossibleDark, ColourNamed):
        super().__init__()
        self.ColourNone = ColourNone
        self.ColourPossibleDark = ColourPossibleDark
        self.ColourNamed = ColourNamed
        self.soundDir = None
        self.spList = set()
        self.fsList = set()
        self.listOfFiles = []
        self.minCertainty = 100

        # for the traffic light icons
        self.pixmap = QPixmap(10, 10)
        self.blackpen = fn.mkPen(color=(160,160,160,255), width=2)
        self.tempsl = Segment.SegmentList()

    def fill(self, soundDir, fileName, recursive=False, readFmt=False, addWavNum=False):
        """ read folder contents, populate the list widget.
            soundDir: current dir
            fileName: file which should be selected, or None
            recursive: should we read the species list/format info from subdirs as well?
            readFmt: should we read the wav header as well?
            addWavNum: add extra info to the end of dir names
        """
        # clear current listbox
        self.clearSelection()
        self.clearFocus()
        self.clear()
        # collect some additional info about the current dir
        self.spList = set()
        self.fsList = set()
        self.listOfFiles = []
        self.minCertainty = 100

        with pg.BusyCursor():
            # Read contents of current dir
            self.listOfFiles = QDir(soundDir).entryInfoList(['..','*.wav','*.bmp'],filters=QDir.AllDirs | QDir.NoDot | QDir.Files,sort=QDir.DirsFirst)
            self.soundDir = soundDir

            for file in self.listOfFiles:
                # add entry to the list
                item = QListWidgetItem(self)

                if file.isDir():
                    if file.fileName()=="..":
                        item.setText(file.fileName() + "/")
                        continue

                    # detailed dir view can be used for non-clickable instances
                    if addWavNum:
                        # count wavs in this dir:
                        numbmps = 0
                        numwavs = 0
                        for root, dirs, files in os.walk(file.filePath()):
                            numwavs += sum(f.lower().endswith('.wav') for f in files)
                            numbmps += sum(f.lower().endswith('.bmp') for f in files)
                        # keep these strings as short as possible
                        if numbmps==0:
                            item.setText("%s/\t\t(%d wav files)" % (file.fileName(), numwavs))
                        elif numwavs==0:
                            item.setText("%s/\t\t(%d bmp files)" % (file.fileName(), numbmps))
                        else:
                            item.setText("%s/\t\t(%d wav, %d bmp files)" % (file.fileName(), numwavs, numbmps))
                    else:
                        item.setText(file.fileName() + "/")

                    # We still might need to walk the subfolders for sp lists and wav formats!
                    if not recursive:
                        continue
                    for root, dirs, files in os.walk(file.filePath()):
                        for filename in files:
                            filenamef = os.path.join(root, filename)
                            if filename.lower().endswith('.wav') or filename.lower().endswith('.bmp'):
                                if readFmt:
                                    if filename.lower().endswith('.wav'):
                                        try:
                                            samplerate = wavio.readFmt(filenamef)[0]
                                            # # samplerate = wavio.readFmt(filenamef)[0]      # disabled to make SOIK faster
                                            # print(filenamef)
                                            # samplerate = 32000
                                            self.fsList.add(samplerate)
                                        except Exception as e:
                                            print("Warning: could not parse format of WAV file", filenamef)
                                            print(e)
                                    else:
                                        # For bitmaps, using hardcoded samplerate as there's no readFmt
                                        self.fsList.add(176000)

                                # Data files can accompany either wavs or bmps
                                dataf = filenamef + '.data'
                                if os.path.isfile(dataf):
                                    try:
                                        self.tempsl.parseJSON(dataf, silent=True)
                                        if len(self.tempsl)>0:
                                            # collect any species present
                                            filesp = [lab["species"] for seg in self.tempsl for lab in seg[4]]
                                            self.spList.update(filesp)
                                            # min certainty
                                            cert = [lab["certainty"] for seg in self.tempsl for lab in seg[4]]
                                            if cert:
                                                mincert = min(cert)
                                                if self.minCertainty > mincert:
                                                    self.minCertainty = mincert
                                    except Exception as e:
                                        # .data exists, but unreadable
                                        print("Could not read DATA file", dataf)
                                        print(e)
                else:
                    item.setText(file.fileName())

                    # check for a data file here and color this entry based on that
                    fullname = os.path.join(soundDir, file.fileName())
                    # (also updates the directory info sets, and minCertainty)
                    self.paintItem(item, fullname+'.data')
                    # format collection only implemented for WAVs currently
                    if readFmt:
                        if file.fileName().lower().endswith('.wav'):
                            try:
                                samplerate = wavio.readFmt(fullname)[0]
                                self.fsList.add(samplerate)
                            except Exception as e:
                                print("Warning: could not parse format of WAV file", fullname)
                                print(e)
                        if file.fileName().lower().endswith('.bmp'):
                            # For bitmaps, using hardcoded samplerate as there's no readFmt
                            self.fsList.add(176000)

        if readFmt:
            print("Found the following Fs:", self.fsList)

        # mark the current file or first row (..), if not found
        if fileName:
            index = self.findItems(fileName+"\/?",Qt.MatchRegExp)
            if len(index)>0:
                self.setCurrentItem(index[0])
            else:
                self.setCurrentRow(0)

    def refreshFile(self, fileName):
        """ Repaint a single file icon.
            fileName: file stem (dir will be read from self)
        """
        index = self.findItems(fileName+"\/?",Qt.MatchRegExp)
        if len(index)==0:
            return

        if self.soundDir is None:
            # something bad happened
            print("Warning: soundDir not set, cannot find .data files")
            return

        curritem = index[0]
        datafile = os.path.join(self.soundDir, fileName)+'.data'
        self.paintItem(curritem, datafile)

    def paintItem(self, item, datafile):
        """ Read the JSON and draw the traffic light for a single item """
        filesp = []
        if os.path.isfile(datafile):
            # Try loading the segments to get min certainty
            try:
                self.tempsl.parseJSON(datafile, silent=True)
                if len(self.tempsl)==0:
                    # .data exists, but empty - "file was looked at"
                    mincert = -1
                else:
                    cert = [lab["certainty"] for seg in self.tempsl for lab in seg[4]]
                    if cert:
                        mincert = min(cert)
                    else:
                        mincert = -1
                    # also collect any species present
                    filesp = [lab["species"] for seg in self.tempsl for lab in seg[4]]
            except Exception as e:
                # .data exists, but unreadable
                print("Could not determine certainty for file", datafile)
                print(e)
                mincert = -1

            if mincert == -1:
                # .data exists, but no annotations
                self.pixmap.fill(QColor(255,255,255,0))
                painter = QPainter(self.pixmap)
                painter.setPen(self.blackpen)
                painter.drawRect(self.pixmap.rect())
                painter.end()
                item.setIcon(QIcon(self.pixmap))

                # no change to self.minCertainty
            elif mincert == 0:
                self.pixmap.fill(self.ColourNone)
                item.setIcon(QIcon(self.pixmap))
                self.minCertainty = 0
            elif mincert < 100:
                self.pixmap.fill(self.ColourPossibleDark)
                item.setIcon(QIcon(self.pixmap))
                self.minCertainty = min(self.minCertainty, mincert)
            else:
                self.pixmap.fill(self.ColourNamed)
                item.setIcon(QIcon(self.pixmap))
                # self.minCertainty cannot be changed by a cert=100 segment
        else:
            # it is a file, but no .data
            self.pixmap.fill(QColor(255,255,255,0))
            item.setIcon(QIcon(self.pixmap))

        # collect some extra info about this file as we've read it anyway
        self.spList.update(filesp)
=======
>>>>>>> f28121cb
<|MERGE_RESOLUTION|>--- conflicted
+++ resolved
@@ -36,6 +36,7 @@
 from openpyxl.styles import Font
 
 import Segment
+import SupportClasses_GUI
 
 import wavio
 from time import sleep
@@ -173,7 +174,7 @@
         except ValueError as e:
             # if JSON looks corrupt, quit:
             print(e)
-            msg = MessagePopup("w", "Bad config file", "ERROR: file " + file + " corrupt, delete it to restore default")
+            msg = SupportClasses_GUI.MessagePopup("w", "Bad config file", "ERROR: file " + file + " corrupt, delete it to restore default")
             msg.exec_()
             sys.exit()
 
@@ -278,14 +279,14 @@
             except ValueError as e:
                 # if JSON looks corrupt, quit and suggest deleting:
                 print(e)
-                msg = MessagePopup("w", "Bad species list", "ERROR: file " + shortblfile + " corrupt, delete it to restore default. Reverting to default.")
+                msg = SupportClasses_GUI.MessagePopup("w", "Bad species list", "ERROR: file " + shortblfile + " corrupt, delete it to restore default. Reverting to default.")
                 msg.exec_()
                 return None
 
         except Exception as e:
             # if file is not found at all, quit, user must recreate the file or change path
             print(e)
-            msg = MessagePopup("w", "Bad species list", "ERROR: Failed to load short species list from " + file + ". Reverting to default.")
+            msg = SupportClasses_GUI.MessagePopup("w", "Bad species list", "ERROR: Failed to load short species list from " + file + ". Reverting to default.")
             msg.exec_()
             return None
 
@@ -308,13 +309,13 @@
                 return readlist
             except ValueError as e:
                 print(e)
-                msg = MessagePopup("w", "Bad species list", "Warning: file " + longblfile + " corrupt, delete it to restore default. Reverting to default.")
+                msg = SupportClasses_GUI.MessagePopup("w", "Bad species list", "Warning: file " + longblfile + " corrupt, delete it to restore default. Reverting to default.")
                 msg.exec_()
                 return None
 
         except Exception as e:
             print(e)
-            msg = MessagePopup("w", "Bad species list", "Warning: Failed to load long species list from " + file + ". Reverting to default.")
+            msg = SupportClasses_GUI.MessagePopup("w", "Bad species list", "Warning: Failed to load long species list from " + file + ". Reverting to default.")
             msg.exec_()
             return None
 
@@ -337,13 +338,13 @@
                 return readlist
             except ValueError as e:
                 print(e)
-                msg = MessagePopup("w", "Bad species list", "Warning: file " + blfile + " corrupt, delete it to restore default. Reverting to default.")
+                msg = SupportClasses_GUI.MessagePopup("w", "Bad species list", "Warning: file " + blfile + " corrupt, delete it to restore default. Reverting to default.")
                 msg.exec_()
                 return None
 
         except Exception as e:
             print(e)
-            msg = MessagePopup("w", "Bad species list", "Warning: Failed to load bat list from " + file + ". Reverting to default.")
+            msg = SupportClasses_GUI.MessagePopup("w", "Bad species list", "Warning: Failed to load bat list from " + file + ". Reverting to default.")
             msg.exec_()
             return None
 
@@ -364,7 +365,7 @@
 
         except Exception as e:
             print(e)
-            msg = MessagePopup("w", "Unwriteable species list", "Warning: Failed to write species list to " + file)
+            msg = SupportClasses_GUI.MessagePopup("w", "Unwriteable species list", "Warning: Failed to write species list to " + file)
             msg.exec_()
 
     # Dumps the provided JSON array to the corresponding config file.
@@ -632,441 +633,3 @@
                 print(e)
                 return 0
         return 1
-<<<<<<< HEAD
-
-
-class PicButton(QAbstractButton):
-    # Class for HumanClassify dialogs to put spectrograms on buttons
-    # Also includes playback capability.
-    def __init__(self, index, spec, audiodata, format, duration, unbufStart, unbufStop, lut, colStart, colEnd, cmapInv, guides=None, parent=None, cluster=False):
-        super(PicButton, self).__init__(parent)
-        self.index = index
-        self.mark = "green"
-        self.spec = spec
-        self.unbufStart = unbufStart
-        self.unbufStop = unbufStop
-        self.cluster = cluster
-        self.setMouseTracking(True)
-
-        self.playButton = QtGui.QToolButton(self)
-        self.playButton.setIcon(self.style().standardIcon(QtGui.QStyle.SP_MediaPlay))
-        self.playButton.hide()
-        # check if playback possible (e.g. batmode)
-        if len(audiodata)>0:
-            self.noaudio = False
-            self.playButton.clicked.connect(self.playImage)
-        else:
-            self.noaudio = True
-            # batmode frequency guides (in Y positions 0-1)
-            if guides is not None:
-                self.guides = guides
-                self.guidelines = [0]*len(self.guides)
-
-        # setImage reads some properties from self, to allow easy update
-        # when color map changes
-        self.setImage(lut, colStart, colEnd, cmapInv)
-
-        self.buttonClicked = False
-        # if not self.cluster:
-        self.clicked.connect(self.changePic)
-        # fixed size
-        self.setSizePolicy(0,0)
-        self.setMinimumSize(self.im1.size())
-
-        # playback things
-        self.media_obj = ControllableAudio(format)
-        self.media_obj.notify.connect(self.endListener)
-        self.audiodata = audiodata
-        self.duration = duration * 1000  # in ms
-
-    def setImage(self, lut, colStart, colEnd, cmapInv):
-        # takes in a piece of spectrogram and produces a pair of images
-        if cmapInv:
-            im, alpha = fn.makeARGB(self.spec, lut=lut, levels=[colEnd, colStart])
-        else:
-            im, alpha = fn.makeARGB(self.spec, lut=lut, levels=[colStart, colEnd])
-        im1 = fn.makeQImage(im, alpha)
-        if im1.size().width() == 0:
-            print("ERROR: button not shown, likely bad spectrogram coordinates")
-            return
-
-        # Output image width - larger for batmode:
-        if self.noaudio:
-            targwidth = 750
-        else:
-            targwidth = 500
-
-        # hardcode all image sizes
-        if self.cluster:
-            self.im1 = im1.scaled(200, 150)
-        else:
-            self.specReductionFact = im1.size().width()/targwidth
-            # use original height if it is not extreme
-            prefheight = max(192, min(im1.size().height(), 512))
-            self.im1 = im1.scaled(targwidth, prefheight)
-
-            heightRedFact = im1.size().height()/prefheight
-
-            # draw lines marking true segment position
-            unbufStartAdj = self.unbufStart / self.specReductionFact
-            unbufStopAdj = self.unbufStop / self.specReductionFact
-            self.line1 = QLineF(unbufStartAdj, 0, unbufStartAdj, self.im1.size().height())
-            self.line2 = QLineF(unbufStopAdj, 0, unbufStopAdj, self.im1.size().height())
-
-            # create guides for batmode
-            if self.noaudio:
-                for i in range(len(self.guides)):
-                    self.guidelines[i] = QLineF(0, self.im1.height() - self.guides[i]/heightRedFact, targwidth, self.im1.height() - self.guides[i]/heightRedFact)
-
-    def paintEvent(self, event):
-        if type(event) is not bool:
-            # this will repaint the entire widget, rather than
-            # trying to squish the image into the current viewport
-            rect = self.im1.rect()
-
-            painter = QPainter(self)
-            painter.setPen(QPen(QColor(80,255,80), 2))
-            if self.cluster:
-                if self.mark == "yellow":
-                    painter.setOpacity(0.5)
-            else:
-                if self.mark == "yellow":
-                    painter.setOpacity(0.8)
-                elif self.mark == "red":
-                    painter.setOpacity(0.5)
-            painter.drawImage(rect, self.im1)
-            if not self.cluster:
-                painter.drawLine(self.line1)
-                painter.drawLine(self.line2)
-
-            if self.noaudio:
-                painter.setPen(QPen(QColor(255,232,140), 2))
-                painter.drawLine(self.guidelines[0])
-                painter.drawLine(self.guidelines[3])
-                painter.setPen(QPen(QColor(239,189,124), 2))
-                painter.drawLine(self.guidelines[1])
-                painter.drawLine(self.guidelines[2])
-
-            # draw decision mark
-            fontsize = int(self.im1.size().height() * 0.65)
-            if self.mark == "green":
-                pass
-            elif self.mark == "yellow" and not self.cluster:
-                painter.setOpacity(0.9)
-                painter.setPen(QPen(QColor(220,220,0)))
-                painter.setFont(QFont("Helvetica", fontsize))
-                painter.drawText(rect, Qt.AlignHCenter | Qt.AlignVCenter, "?")
-            elif self.mark == "yellow" and self.cluster:
-                painter.setOpacity(0.9)
-                painter.setPen(QPen(QColor(220, 220, 0)))
-                painter.setFont(QFont("Helvetica", fontsize))
-                painter.drawText(rect, Qt.AlignHCenter | Qt.AlignVCenter, "√")
-            elif self.mark == "red":
-                painter.setOpacity(0.8)
-                painter.setPen(QPen(QColor(220,0,0)))
-                painter.setFont(QFont("Helvetica", fontsize))
-                painter.drawText(rect, Qt.AlignHCenter | Qt.AlignVCenter, "X")
-            else:
-                print("ERROR: unrecognised segment mark")
-                return
-
-    def enterEvent(self, QEvent):
-        # to reset the icon if it didn't stop cleanly
-        if self.noaudio:
-            return
-        if not self.media_obj.isPlaying():
-            self.playButton.setIcon(self.style().standardIcon(QtGui.QStyle.SP_MediaPlay))
-        self.playButton.show()
-
-    def leaveEvent(self, QEvent):
-        if self.noaudio:
-            return
-        if not self.media_obj.isPlaying():
-            self.playButton.hide()
-
-    def mouseMoveEvent(self, ev):
-        if ev.buttons() != Qt.LeftButton:
-            return
-
-        mimeData = QMimeData()
-
-        drag = QDrag(self)
-        drag.setMimeData(mimeData)
-        drag.setPixmap(QPixmap("./img/Owl_thinking.png"))
-        dropAction = drag.exec_(Qt.MoveAction)
-
-    def playImage(self):
-        if self.media_obj.isPlaying():
-            self.stopPlayback()
-        else:
-            self.playButton.setIcon(self.style().standardIcon(QtGui.QStyle.SP_MediaStop))
-            self.media_obj.loadArray(self.audiodata)
-
-    def endListener(self):
-        timeel = self.media_obj.elapsedUSecs() // 1000
-        if timeel > self.duration:
-            self.stopPlayback()
-
-    def stopPlayback(self):
-        self.media_obj.pressedStop()
-        self.playButton.hide()
-        self.playButton.setIcon(self.style().standardIcon(QtGui.QStyle.SP_MediaPlay))
-
-    def sizeHint(self):
-        return self.im1.size()
-
-    def minimumSizeHint(self):
-        return self.im1.size()
-
-    def changePic(self,ev):
-        # cycle through CONFIRM / DELETE / RECHECK marks
-
-        if self.cluster:
-            if self.mark == "green":
-                self.mark = "yellow"
-            elif self.mark == "yellow":
-                self.mark = "green"
-        else:
-            if self.mark == "green":
-                self.mark = "red"
-            elif self.mark == "red":
-                self.mark = "yellow"
-            elif self.mark == "yellow":
-                self.mark = "green"
-        self.paintEvent(ev)
-        #self.update()
-        self.repaint()
-        pg.QtGui.QApplication.processEvents()
-
-
-class Layout(pg.LayoutWidget):
-    # Layout for the clustering that allows drag and drop
-    buttonDragged = QtCore.Signal(int,object)
-
-    def __init__(self):
-        super().__init__()
-        self.setAcceptDrops(True)
-
-    def dragEnterEvent(self, ev):
-        ev.accept()
-
-    def dropEvent(self, ev):
-        self.buttonDragged.emit(ev.pos().y(),ev.source())
-        ev.setDropAction(Qt.MoveAction)
-        ev.accept()
-
-
-class LightedFileList(QListWidget):
-    """ File list with traffic light icons.
-        On init (or after any change), pass the red, darkyellow, and green colors.
-    """
-    def __init__(self, ColourNone, ColourPossibleDark, ColourNamed):
-        super().__init__()
-        self.ColourNone = ColourNone
-        self.ColourPossibleDark = ColourPossibleDark
-        self.ColourNamed = ColourNamed
-        self.soundDir = None
-        self.spList = set()
-        self.fsList = set()
-        self.listOfFiles = []
-        self.minCertainty = 100
-
-        # for the traffic light icons
-        self.pixmap = QPixmap(10, 10)
-        self.blackpen = fn.mkPen(color=(160,160,160,255), width=2)
-        self.tempsl = Segment.SegmentList()
-
-    def fill(self, soundDir, fileName, recursive=False, readFmt=False, addWavNum=False):
-        """ read folder contents, populate the list widget.
-            soundDir: current dir
-            fileName: file which should be selected, or None
-            recursive: should we read the species list/format info from subdirs as well?
-            readFmt: should we read the wav header as well?
-            addWavNum: add extra info to the end of dir names
-        """
-        # clear current listbox
-        self.clearSelection()
-        self.clearFocus()
-        self.clear()
-        # collect some additional info about the current dir
-        self.spList = set()
-        self.fsList = set()
-        self.listOfFiles = []
-        self.minCertainty = 100
-
-        with pg.BusyCursor():
-            # Read contents of current dir
-            self.listOfFiles = QDir(soundDir).entryInfoList(['..','*.wav','*.bmp'],filters=QDir.AllDirs | QDir.NoDot | QDir.Files,sort=QDir.DirsFirst)
-            self.soundDir = soundDir
-
-            for file in self.listOfFiles:
-                # add entry to the list
-                item = QListWidgetItem(self)
-
-                if file.isDir():
-                    if file.fileName()=="..":
-                        item.setText(file.fileName() + "/")
-                        continue
-
-                    # detailed dir view can be used for non-clickable instances
-                    if addWavNum:
-                        # count wavs in this dir:
-                        numbmps = 0
-                        numwavs = 0
-                        for root, dirs, files in os.walk(file.filePath()):
-                            numwavs += sum(f.lower().endswith('.wav') for f in files)
-                            numbmps += sum(f.lower().endswith('.bmp') for f in files)
-                        # keep these strings as short as possible
-                        if numbmps==0:
-                            item.setText("%s/\t\t(%d wav files)" % (file.fileName(), numwavs))
-                        elif numwavs==0:
-                            item.setText("%s/\t\t(%d bmp files)" % (file.fileName(), numbmps))
-                        else:
-                            item.setText("%s/\t\t(%d wav, %d bmp files)" % (file.fileName(), numwavs, numbmps))
-                    else:
-                        item.setText(file.fileName() + "/")
-
-                    # We still might need to walk the subfolders for sp lists and wav formats!
-                    if not recursive:
-                        continue
-                    for root, dirs, files in os.walk(file.filePath()):
-                        for filename in files:
-                            filenamef = os.path.join(root, filename)
-                            if filename.lower().endswith('.wav') or filename.lower().endswith('.bmp'):
-                                if readFmt:
-                                    if filename.lower().endswith('.wav'):
-                                        try:
-                                            samplerate = wavio.readFmt(filenamef)[0]
-                                            # # samplerate = wavio.readFmt(filenamef)[0]      # disabled to make SOIK faster
-                                            # print(filenamef)
-                                            # samplerate = 32000
-                                            self.fsList.add(samplerate)
-                                        except Exception as e:
-                                            print("Warning: could not parse format of WAV file", filenamef)
-                                            print(e)
-                                    else:
-                                        # For bitmaps, using hardcoded samplerate as there's no readFmt
-                                        self.fsList.add(176000)
-
-                                # Data files can accompany either wavs or bmps
-                                dataf = filenamef + '.data'
-                                if os.path.isfile(dataf):
-                                    try:
-                                        self.tempsl.parseJSON(dataf, silent=True)
-                                        if len(self.tempsl)>0:
-                                            # collect any species present
-                                            filesp = [lab["species"] for seg in self.tempsl for lab in seg[4]]
-                                            self.spList.update(filesp)
-                                            # min certainty
-                                            cert = [lab["certainty"] for seg in self.tempsl for lab in seg[4]]
-                                            if cert:
-                                                mincert = min(cert)
-                                                if self.minCertainty > mincert:
-                                                    self.minCertainty = mincert
-                                    except Exception as e:
-                                        # .data exists, but unreadable
-                                        print("Could not read DATA file", dataf)
-                                        print(e)
-                else:
-                    item.setText(file.fileName())
-
-                    # check for a data file here and color this entry based on that
-                    fullname = os.path.join(soundDir, file.fileName())
-                    # (also updates the directory info sets, and minCertainty)
-                    self.paintItem(item, fullname+'.data')
-                    # format collection only implemented for WAVs currently
-                    if readFmt:
-                        if file.fileName().lower().endswith('.wav'):
-                            try:
-                                samplerate = wavio.readFmt(fullname)[0]
-                                self.fsList.add(samplerate)
-                            except Exception as e:
-                                print("Warning: could not parse format of WAV file", fullname)
-                                print(e)
-                        if file.fileName().lower().endswith('.bmp'):
-                            # For bitmaps, using hardcoded samplerate as there's no readFmt
-                            self.fsList.add(176000)
-
-        if readFmt:
-            print("Found the following Fs:", self.fsList)
-
-        # mark the current file or first row (..), if not found
-        if fileName:
-            index = self.findItems(fileName+"\/?",Qt.MatchRegExp)
-            if len(index)>0:
-                self.setCurrentItem(index[0])
-            else:
-                self.setCurrentRow(0)
-
-    def refreshFile(self, fileName):
-        """ Repaint a single file icon.
-            fileName: file stem (dir will be read from self)
-        """
-        index = self.findItems(fileName+"\/?",Qt.MatchRegExp)
-        if len(index)==0:
-            return
-
-        if self.soundDir is None:
-            # something bad happened
-            print("Warning: soundDir not set, cannot find .data files")
-            return
-
-        curritem = index[0]
-        datafile = os.path.join(self.soundDir, fileName)+'.data'
-        self.paintItem(curritem, datafile)
-
-    def paintItem(self, item, datafile):
-        """ Read the JSON and draw the traffic light for a single item """
-        filesp = []
-        if os.path.isfile(datafile):
-            # Try loading the segments to get min certainty
-            try:
-                self.tempsl.parseJSON(datafile, silent=True)
-                if len(self.tempsl)==0:
-                    # .data exists, but empty - "file was looked at"
-                    mincert = -1
-                else:
-                    cert = [lab["certainty"] for seg in self.tempsl for lab in seg[4]]
-                    if cert:
-                        mincert = min(cert)
-                    else:
-                        mincert = -1
-                    # also collect any species present
-                    filesp = [lab["species"] for seg in self.tempsl for lab in seg[4]]
-            except Exception as e:
-                # .data exists, but unreadable
-                print("Could not determine certainty for file", datafile)
-                print(e)
-                mincert = -1
-
-            if mincert == -1:
-                # .data exists, but no annotations
-                self.pixmap.fill(QColor(255,255,255,0))
-                painter = QPainter(self.pixmap)
-                painter.setPen(self.blackpen)
-                painter.drawRect(self.pixmap.rect())
-                painter.end()
-                item.setIcon(QIcon(self.pixmap))
-
-                # no change to self.minCertainty
-            elif mincert == 0:
-                self.pixmap.fill(self.ColourNone)
-                item.setIcon(QIcon(self.pixmap))
-                self.minCertainty = 0
-            elif mincert < 100:
-                self.pixmap.fill(self.ColourPossibleDark)
-                item.setIcon(QIcon(self.pixmap))
-                self.minCertainty = min(self.minCertainty, mincert)
-            else:
-                self.pixmap.fill(self.ColourNamed)
-                item.setIcon(QIcon(self.pixmap))
-                # self.minCertainty cannot be changed by a cert=100 segment
-        else:
-            # it is a file, but no .data
-            self.pixmap.fill(QColor(255,255,255,0))
-            item.setIcon(QIcon(self.pixmap))
-
-        # collect some extra info about this file as we've read it anyway
-        self.spList.update(filesp)
-=======
->>>>>>> f28121cb
