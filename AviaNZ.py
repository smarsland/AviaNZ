
<<<<<<< HEAD
#
# This is the main class for the AviaNZ interface
# Version 2.0 18/11/19
# Authors: Stephen Marsland, Nirosha Priyadarshani, Julius Juodakis

#    AviaNZ bioacoustic analysis program
#    Copyright (C) 2017--2019

#    This program is free software: you can redistribute it and/or modify
#    it under the terms of the GNU General Public License as published by
#    the Free Software Foundation, either version 3 of the License, or
#    (at your option) any later version.

#    This program is distributed in the hope that it will be useful,
#    but WITHOUT ANY WARRANTY; without even the implied warranty of
#    MERCHANTABILITY or FITNESS FOR A PARTICULAR PURPOSE.  See the
#    GNU General Public License for more details.

#    You should have received a copy of the GNU General Public License
#    along with this program.  If not, see <http://www.gnu.org/licenses/>.

import sys, os, json, platform, re, shutil
from jsonschema import validate
from shutil import copyfile
from time import gmtime, strftime

from PyQt5.QtGui import QIcon, QStandardItemModel, QStandardItem, QKeySequence, QPixmap
from PyQt5.QtWidgets import QApplication, QInputDialog, QFileDialog, QMainWindow, QActionGroup, QToolButton, QLabel, QSlider, QScrollBar, QDoubleSpinBox, QPushButton, QListWidgetItem, QMenu, QFrame, QMessageBox, QWidgetAction, QComboBox, QTreeView, QShortcut, QGraphicsProxyWidget, QWidget, QVBoxLayout, QGroupBox, QSizePolicy, QHBoxLayout
from PyQt5.QtCore import Qt, QDir, QTimer, QPoint, QPointF, QLocale, QModelIndex, QRectF
from PyQt5.QtMultimedia import QAudio

import wavio
import numpy as np
from scipy.ndimage.filters import median_filter

import pyqtgraph as pg
from pyqtgraph.Qt import QtCore, QtGui
from pyqtgraph.dockarea import DockArea, Dock
import pyqtgraph.functions as fn
import pyqtgraph.exporters as pge
from pyqtgraph.parametertree import Parameter, ParameterTree

import SupportClasses
import Dialogs
import DialogsTraining
import SignalProc
import Segment
import WaveletSegment
import WaveletFunctions
import AviaNZ_batch
import Clustering
import colourMaps
import SplitAnnotations

import librosa
import click, webbrowser, copy, math
import time
import openpyxl
import xml.etree.ElementTree as ET
import subprocess

pg.setConfigOption('background','w')
pg.setConfigOption('foreground','k')
pg.setConfigOption('antialias',True)
print("Package import complete.")

# import pdb
# from PyQt5.QtCore import pyqtRemoveInputHook
# from pdb import set_trace
#
# def debug_trace():
#     pyqtRemoveInputHook()
#     set_trace()


class AviaNZ(QMainWindow):
    """Main class for the user interface.
    Contains most of the user interface and plotting code"""

    def __init__(self,root=None,configdir=None,CLI=False,cheatsheet=False,zooniverse=False,firstFile='', imageFile='', command=''):
        """Initialisation of the class. Load main config and bird lists from configdir.
        Also initialises the data structures and loads an initial file (specified explicitly)
        and sets up the window.
        One interesting configuration point is the DOC setting, which hides the more 'research' functions."""
        print("Starting AviaNZ...")

        super(AviaNZ, self).__init__()
        self.root = root
        self.CLI = CLI
        self.cheatsheet = cheatsheet
        self.zooniverse = zooniverse

        # configdir passes the standard user app dir based on OS.
        # At this point, the main config file should already be ensured to exist.
        self.configdir = configdir
        self.configfile = os.path.join(configdir, "AviaNZconfig.txt")
        self.ConfigLoader = SupportClasses.ConfigLoader()
        self.config = self.ConfigLoader.config(self.configfile)
        self.saveConfig = True

        # Load filters
        self.filtersDir = os.path.join(configdir, self.config['FiltersDir'])
        self.FilterDicts = self.ConfigLoader.filters(self.filtersDir)

        # Load the birdlists - both are now necessary:
        self.shortBirdList = self.ConfigLoader.shortbl(self.config['BirdListShort'], configdir)
        if self.shortBirdList is None:
            sys.exit()
        self.longBirdList = self.ConfigLoader.longbl(self.config['BirdListLong'], configdir)
        if self.longBirdList is None:
            sys.exit()
        self.batList = self.ConfigLoader.batl(self.config['BatList'], configdir)
        if self.batList is None:
            sys.exit()

        # avoid comma/point problem in number parsing
        QLocale.setDefault(QLocale(QLocale.English, QLocale.NewZealand))
        print('Locale is set to ' + QLocale().name())

        # The data structures for the segments
        self.listLabels = []
        self.listRectanglesa1 = []
        self.listRectanglesa2 = []
        self.SegmentRects = []
        self.segmentPlots=[]
        self.box1id = -1

        self.started = False
        self.startedInAmpl = False
        self.startTime = 0
        self.segmentsToSave = False
        self.viewCallType = False
        self.batmode = False

        self.lastSpecies = [{"species": "Don't Know", "certainty": 0, "filter": "M"}]
        self.DOC = self.config['DOC']
        self.extra = "none"
        self.slowSpeed = 2

        # Whether or not the context menu allows multiple birds.
        self.multipleBirds = self.config['MultipleSpecies']

        if len(self.config['RecentFiles']) > 0:
            self.SoundFileDir = os.path.dirname(self.config['RecentFiles'][-1])
            if not os.path.isdir(self.SoundFileDir):
                self.SoundFileDir = self.config['SoundFileDir']
        else:
            self.SoundFileDir = self.config['SoundFileDir']
        self.filename = None
        self.focusRegion = None
        self.operator = self.config['operator']
        self.reviewer = self.config['reviewer']

        # Spectrogram
        self.sgOneSided = True
        self.sgMeanNormalise = True
        self.sgMultitaper = False
        self.sgEqualLoudness = False

        # working directory
        if not os.path.isdir(self.SoundFileDir):
            print("Directory doesn't exist: making it")
            os.makedirs(self.SoundFileDir)

        self.backupDatafiles()

        # INPUT FILE LOADING
        # search order: infile -> firstFile -> dialog
        # Make life easier for now: preload a birdsong
        if not os.path.isfile(firstFile) and not cheatsheet and not zooniverse:
            # For distribution:
            firstFile = self.SoundFileDir
            # Can also use:
            # firstFile = self.SoundFileDir + '/' + 'kiwi_1min.wav'

        if not os.path.isfile(firstFile) and not cheatsheet and not zooniverse:
            if self.CLI:
                print("file %s not found, exiting" % firstFile)
                sys.exit()
            else:
                # pop up a dialog to select file
                firstFile, drop = QFileDialog.getOpenFileName(self, 'Choose File', self.SoundFileDir, "WAV or BMP files (*.wav *.bmp);; Only WAV files (*.wav);; Only BMP files (*.bmp)")
                while firstFile == '':
                    msg = SupportClasses.MessagePopup("w", "Select Sound File", "Choose a sound file to proceed.\nDo you want to continue?")
                    msg.setStandardButtons(QMessageBox.Yes | QMessageBox.No)
                    reply = msg.exec_()
                    if reply == QMessageBox.Yes:
                        firstFile, drop = QFileDialog.getOpenFileName(self, 'Choose File', self.SoundFileDir, "WAV or BMP files (*.wav *.bmp);; Only WAV files (*.wav);; Only BMP files (*.bmp)")
                    else:
                        sys.exit()

        # parse firstFile to dir and file parts
        if not cheatsheet and not zooniverse:
            self.SoundFileDir = os.path.dirname(firstFile)
            print("Working dir set to %s" % self.SoundFileDir)
            print("Opening file %s" % firstFile)

        # to keep code simpler, graphic options are created even in CLI mode
        # they're just not shown because QMainWindow.__init__ is skipped
        if not self.CLI:
            QMainWindow.__init__(self, root)

        # parse mouse settings
        if self.config['drawingRightBtn']:
            self.MouseDrawingButton = QtCore.Qt.RightButton
        else:
            self.MouseDrawingButton = QtCore.Qt.LeftButton

        # Boxes with area smaller than this will be ignored -
        # to avoid accidentally creating little boxes
        self.minboxsize = 0.1
        
        # a hack to fix default font size (Win 10 suggests 7 pt for QLabels for some reason)
        QApplication.setFont(QApplication.font("QMenu"))
        self.createMenu()
        self.createFrame()

        self.resetStorageArrays()
        if self.CLI:
            if cheatsheet or zooniverse:
                # use infile and imagefile as directories 
                print(firstFile)
                self.SoundFileDir = firstFile
                # Read folders and sub-folders
                for root, dirs, files in os.walk(firstFile):
                    for f in files:
                        if f[-4:].lower() == '.wav':
                            print(os.path.join(root, f))
                            self.loadFile(os.path.join(root, f), cs=True)
                            self.widthWindow.setValue(60)  # self.datalengthSec)
                            print('file path: ', os.path.join(root, f[:-4]))
                            self.brightnessSlider.setValue(20)
                            self.saveImage(os.path.join(root, f[:-4]+'.png'))
            else:
                self.loadFile(firstFile)
                while command!=():
                    c = command[0]
                    command = command[1:]
                    print("Next command to execute is %s" % c)
                    if c=="denoise":
                        self.denoise()
                    elif c=="segment":
                        self.segment()
                    else:
                        print("ERROR: %s is not a valid command" % c)
                        sys.exit()
                if imageFile!='':
                    # reset images to show full width if in CLI:
                    self.widthWindow.setValue(self.datalengthSec)
                    # looks unnecessary:
                    # self.p_spec.setXRange(0, self.convertAmpltoSpec(self.datalengthSec), update=True, padding=0)
                    self.saveImage(imageFile)
        else:
            # Make the window and associated widgets
            self.setWindowTitle('AviaNZ')
            # Make the window full screen
            if self.config['StartMaximized']:
                self.showMaximized()
            keyPressed = QtCore.Signal(int)

            # Save the segments every minute
            self.timer = QTimer()
            self.timer.timeout.connect(self.saveSegments)
            self.timer.start(self.config['secsSave']*1000)

            self.listLoadFile(os.path.basename(firstFile))

        if self.DOC and not cheatsheet and not zooniverse:
            self.setOperatorReviewerDialog()

    def createMenu(self):
        """ Create the menu entries at the top of the screen and link them as appropriate.
        Some of them are initialised according to the data in the configuration file."""

        fileMenu = self.menuBar().addMenu("&File")
        openIcon = self.style().standardIcon(QtGui.QStyle.SP_DialogOpenButton)
        fileMenu.addAction(openIcon, "&Open sound file", self.openFile, "Ctrl+O")
        # fileMenu.addAction("&Change Directory", self.chDir)
        fileMenu.addAction("&Set Operator/Reviewer (Current File)", self.setOperatorReviewerDialog)
        fileMenu.addSeparator()
        for recentfile in self.config['RecentFiles']:
            fileMenu.addAction(recentfile, lambda arg=recentfile: self.openFile(arg))
        fileMenu.addSeparator()
        fileMenu.addAction("Restart Program",self.restart,"Ctrl+R")
        fileMenu.addAction(QIcon(QPixmap('img/exit.png')), "Quit",QApplication.quit,"Ctrl+Q")

        # This is a very bad way to do this, but I haven't worked anything else out (setMenuRole() didn't work)
        # Add it a second time, then it appears!
        if platform.system() == 'Darwin':
            fileMenu.addAction("&Quit",QApplication.quit,"Ctrl+Q")

        specMenu = self.menuBar().addMenu("&Appearance")

        self.useAmplitudeTick = specMenu.addAction("Show amplitude plot", self.useAmplitudeCheck)
        self.useAmplitudeTick.setCheckable(True)
        self.useAmplitudeTick.setChecked(self.config['showAmplitudePlot'])
        self.useAmplitude = True

        self.useFilesTick = specMenu.addAction("Show file list", self.useFilesCheck)
        self.useFilesTick.setCheckable(True)
        self.useFilesTick.setChecked(self.config['showListofFiles'])

        # this can go under "Change interface settings"
        self.showOverviewSegsTick = specMenu.addAction("Show annotation overview", self.showOverviewSegsCheck)
        self.showOverviewSegsTick.setCheckable(True)
        self.showOverviewSegsTick.setChecked(self.config['showAnnotationOverview'])

        self.showPointerDetails = specMenu.addAction("Show pointer details in spectrogram", self.showPointerDetailsCheck)
        self.showPointerDetails.setCheckable(True)
        self.showPointerDetails.setChecked(self.config['showPointerDetails'])

        specMenu.addSeparator()

        colMenu = specMenu.addMenu("&Choose colour map")
        colGroup = QActionGroup(self)
        for colour in self.config['ColourList']:
            cm = colMenu.addAction(colour)
            cm.setCheckable(True)
            if colour==self.config['cmap']:
                cm.setChecked(True)
            receiver = lambda checked, cmap=colour: self.setColourMap(cmap)
            cm.triggered.connect(receiver)
            colGroup.addAction(cm)
        self.invertcm = specMenu.addAction("Invert colour map",self.invertColourMap)
        self.invertcm.setCheckable(True)
        self.invertcm.setChecked(self.config['invertColourMap'])

        # specMenu.addSeparator()
        specMenu.addAction("Change spectrogram parameters",self.showSpectrogramDialog)

        if not self.DOC:
            self.showInvSpec = specMenu.addAction("Show inverted spectrogram", self.showInvertedSpectrogram)
            self.showInvSpec.setCheckable(True)
            self.showInvSpec.setChecked(False)

            specMenu.addSeparator()
            self.showDiagnosticTick = specMenu.addAction("Show training diagnostics",self.showDiagnosticDialog)
            self.extraMenu = specMenu.addMenu("Diagnostic plots")
            extraGroup = QActionGroup(self)
            for ename in ["none", "Wavelet scalogram", "Wavelet correlations", "Wind energy", "Rain", "Filtered spectrogram, new + AA", "Filtered spectrogram, new", "Filtered spectrogram, old"]:
                em = self.extraMenu.addAction(ename)
                em.setCheckable(True)
                if ename == self.extra:
                    em.setChecked(True)
                receiver = lambda checked, ename=ename: self.setExtraPlot(ename)
                em.triggered.connect(receiver)
                extraGroup.addAction(em)

        specMenu.addSeparator()
        markMenu = specMenu.addMenu("Mark on spectrogram")
        self.showFundamental = markMenu.addAction("Fundamental frequency", self.showFundamentalFreq,"Ctrl+F")
        self.showFundamental.setCheckable(True)
        self.showFundamental.setChecked(True)
        self.showSpectral = markMenu.addAction("Spectral derivative", self.showSpectralDeriv)
        self.showSpectral.setCheckable(True)
        self.showSpectral.setChecked(False)
        self.showEnergies = markMenu.addAction("Maximum energies", self.showMaxEnergy)
        self.showEnergies.setCheckable(True)
        self.showEnergies.setChecked(False)

        # if not self.DOC:
        #     cqt = specMenu.addAction("Show CQT", self.showCQT)

        specMenu.addSeparator()

        self.readonly = specMenu.addAction("Make read only",self.makeReadOnly)
        self.readonly.setCheckable(True)
        self.readonly.setChecked(self.config['readOnly'])

        specMenu.addSeparator()
        specMenu.addAction("Interface settings", self.changeSettings)
        specMenu.addAction("Put docks back",self.dockReplace)

        actionMenu = self.menuBar().addMenu("&Actions")
        actionMenu.addAction("&Delete all segments", self.deleteAll, "Ctrl+D")
        self.addRegularAction = actionMenu.addAction("&Mark regular segments", self.addRegularSegments, "Ctrl+M")

        actionMenu.addSeparator()
        self.denoiseAction = actionMenu.addAction("Denoise",self.showDenoiseDialog)
        actionMenu.addAction("Add metadata about noise", self.addNoiseData, "Ctrl+N")
        #actionMenu.addAction("Find matches",self.findMatches)

        if not self.DOC:
            actionMenu.addAction("Filter spectrogram",self.medianFilterSpec)
            actionMenu.addAction("Denoise spectrogram",self.denoiseImage)

        actionMenu.addSeparator()
        self.segmentAction = actionMenu.addAction("Segment",self.segmentationDialog,"Ctrl+S")
        actionMenu.addAction("Export segments to Excel",self.exportSeg)

        if not self.DOC:
            actionMenu.addAction("Cluster segments", self.classifySegments,"Ctrl+C")
        actionMenu.addSeparator()

        extraMenu = actionMenu.addMenu("H&uman review")
        extraMenu.addAction("All segments",self.humanClassifyDialog1,"Ctrl+1")
        extraMenu.addAction("Choose species",self.humanRevDialog2,"Ctrl+2")

        actionMenu.addSeparator()

        actionMenu.addAction("Export current view as image",self.saveImage,"Ctrl+I")

        #actionMenu.addSeparator()
        #extraMenu = actionMenu.addMenu("Playback speed")
        #extraGroup = QActionGroup(self)
        #for ename in ["2","0.5","0.25"]:
            #em = extraMenu.addAction(ename)
            #em.setCheckable(True)
            #if ename == "0.5":
                #em.setChecked(True)
            #receiver = lambda checked, ename=ename: self.setSpeed(ename)
            #em.triggered.connect(receiver)
            #extraGroup.addAction(em)

        # "Recognisers" menu
        recMenu = self.menuBar().addMenu("&Recognisers")
        extrarecMenu = recMenu.addMenu("Train an automated recogniser")
        extrarecMenu.addAction("Train a wavelet recogniser", self.buildRecogniser)
        extrarecMenu.addAction("Extend a wavelet recogniser with CNN", self.buildCNN)
        recMenu.addAction("Test a recogniser", self.testRecogniser)
        recMenu.addAction("Manage recognisers", self.manageFilters)

        # "Utilities" menu
        utilMenu = self.menuBar().addMenu("&Utilities")
        utilMenu.addAction("Import from Excel", self.excel2Annotation)
        utilMenu.addAction("Import from Freebird", self.tag2Annotation)
        utilMenu.addAction("Backup annotations", self.backupAnnotations)
        utilMenu.addAction("Split WAV/DATA files", self.launchSplitter)

        helpMenu = self.menuBar().addMenu("&Help")
        helpMenu.addAction("Help", self.showHelp, "Ctrl+H")
        helpMenu.addAction("Cheat Sheet", self.showCheatSheet)
        helpMenu.addSeparator()
        helpMenu.addAction("About", self.showAbout, "Ctrl+A")
        if platform.system() == 'Darwin':
            helpMenu.addAction("About", self.showAbout, "Ctrl+A")

    def showAbout(self):
        """ Create the About Message Box"""
        msg = SupportClasses.MessagePopup("a", "About", ".")
        msg.exec_()
        return

    def showHelp(self):
        """ Show the user manual (a pdf file)"""
        # webbrowser.open_new(r'file://' + os.path.realpath('./Docs/AviaNZManual.pdf'))
        webbrowser.open_new(r'http://avianz.net/docs/AviaNZManual.pdf')

    def showCheatSheet(self):
        """ Show the cheatsheet of sample spectrograms (a pdf file)"""
        webbrowser.open_new(r'http://www.avianz.net/index.php/resources/cheat-sheet/about-cheat-sheet')

    def launchSplitter(self):
        """ Close the main window, start splitter QMainWindow """
        print("Switching to AviaNZ Splitter")
        QApplication.exit(2)

    def createFrame(self):
        """ Creates the main window.
        This consists of a set of pyqtgraph docks with widgets in.
         d_ for docks, w_ for widgets, p_ for plots"""

        # Make the window and set its size
        self.area = DockArea()
        self.setCentralWidget(self.area)
        self.resize(1240,600)
        self.move(100,50)

        # Make the docks and lay them out
        self.d_overview = Dock("Overview",size=(1200,150))
        self.d_ampl = Dock("Amplitude",size=(1200,150))
        self.d_spec = Dock("Spectrogram",size=(1200,300))
        self.d_controls = Dock("Controls",size=(40,90))
        self.d_files = Dock("Files",size=(40,200))
        self.d_plot = Dock("Plots",size=(1200,150))
        self.d_controls.setSizePolicy(1,1)

        self.area.addDock(self.d_files,'left')
        self.area.addDock(self.d_overview,'right',self.d_files)
        self.area.addDock(self.d_ampl,'bottom',self.d_overview)
        self.area.addDock(self.d_spec,'bottom',self.d_ampl)
        self.area.addDock(self.d_controls,'bottom',self.d_files)
        self.area.addDock(self.d_plot,'bottom',self.d_spec)

        # Store the state of the docks in case the user wants to reset it
        self.state = self.area.saveState()
        containers, docks = self.area.findAll()
        self.state_cont = [cont.sizes() for cont in containers]

        # Put content widgets in the docks:
        # OVERVIEW dock
        self.w_overview = pg.LayoutWidget()
        self.w_overview.layout.setColumnStretch(1, 10)
        self.w_overview.layout.setColumnStretch(0, 0)
        self.w_overview.layout.setColumnStretch(2, 0)
        self.d_overview.addWidget(self.w_overview)
        # this will hold both overview image and segment boxes
        self.w_overview1 = pg.GraphicsLayoutWidget()
        self.w_overview1.ci.layout.setContentsMargins(0.5, 1, 0.5, 1)
        self.w_overview1.ci.layout.setRowSpacing(0, 0)
        #self.w_overview1.ci.layout.setRowSpacing(1, 0)
        self.w_overview1.ci.layout.setRowStretchFactor(0, 7)
        self.w_overview1.ci.layout.setRowStretchFactor(1, 1)
        #self.w_overview1.ci.layout.setRowMaximumHeight(1, 40)

        fileInfo = QHBoxLayout()
        self.fileInfoSR = QLabel()
        self.fileInfoSR.setStyleSheet("QLabel {color: #505050}")
        self.fileInfoNCh = QLabel()
        self.fileInfoNCh.setStyleSheet("QLabel {color: #505050}")
        self.fileInfoSS = QLabel()
        self.fileInfoSS.setStyleSheet("QLabel {color: #505050}")
        self.fileInfoDur = QLabel()
        self.fileInfoDur.setStyleSheet("QLabel {color: #505050}")
        fileInfo.addWidget(self.fileInfoSR)
        fileInfo.addSpacing(20)
        fileInfo.addWidget(self.fileInfoNCh)
        fileInfo.addSpacing(20)
        fileInfo.addWidget(self.fileInfoSS)
        fileInfo.addSpacing(20)
        fileInfo.addWidget(self.fileInfoDur)
        fileInfo.addStretch(5)

        # annotInfo = QLabel("<b>Annotations present</b> (details go here)")

        self.p_overview = self.w_overview1.addViewBox(enableMouse=False,enableMenu=False,row=0,col=0)
        self.p_overview2 = SupportClasses.ChildInfoViewBox(enableMouse=False, enableMenu=False)
        self.w_overview1.addItem(self.p_overview2,row=1,col=0)
        self.p_overview2.setXLink(self.p_overview)
        self.p_overview2.setPreferredHeight(25)

        # The buttons to move through the overview
        self.leftBtn = QPushButton()
        self.leftBtn.setIcon(QIcon("img/overview-back.png"))
        self.leftBtn.setIconSize(QtCore.QSize(7, 28))
        self.leftBtn.setMinimumWidth(16)
        self.leftBtn.clicked.connect(self.moveLeft)
        self.leftBtn.setToolTip("Move view back")
        self.rightBtn = QPushButton()
        self.rightBtn.setIcon(QIcon("img/overview-next.png"))
        self.rightBtn.setIconSize(QtCore.QSize(7, 28))
        self.rightBtn.setMinimumWidth(16)
        self.rightBtn.clicked.connect(self.moveRight)
        self.rightBtn.setToolTip("Move view forward")
        self.leftBtn.setSizePolicy(QSizePolicy.Minimum, QSizePolicy.MinimumExpanding)
        self.rightBtn.setSizePolicy(QSizePolicy.Minimum, QSizePolicy.MinimumExpanding)

        # Buttons to move to next/previous five minutes
        self.prev5mins=QToolButton()
        self.prev5mins.setIcon(self.style().standardIcon(QtGui.QStyle.SP_MediaSeekBackward))
        self.prev5mins.setMinimumSize(35, 25)
        self.prev5mins.setToolTip("Previous page")
        self.prev5mins.clicked.connect(self.movePrev5mins)
        self.next5mins=QToolButton()
        self.next5mins.setIcon(self.style().standardIcon(QtGui.QStyle.SP_MediaSeekForward))
        self.next5mins.setMinimumSize(35, 25)
        self.next5mins.setToolTip("Next page")
        self.next5mins.clicked.connect(self.moveNext5mins)
        self.placeInFileLabel = QLabel('')
        self.placeInFileLabel.setSizePolicy(QSizePolicy.Minimum, QSizePolicy.Minimum)

        # position everything in the dock
        self.w_overview.layout.addLayout(fileInfo, 0, 0, 1, 3)
        #self.w_overview.addWidget(annotInfo, row=1, col=0, colspan=2)
        self.w_overview.addWidget(self.w_overview1, row=2, col=1)
        self.w_overview.addWidget(self.leftBtn,row=2,col=0)
        self.w_overview.addWidget(self.rightBtn,row=2,col=2)
        placeInFileBox = QHBoxLayout()
        placeInFileBox.addStretch(10)
        placeInFileBox.addWidget(self.prev5mins)
        placeInFileBox.addWidget(self.placeInFileLabel)
        placeInFileBox.addWidget(self.next5mins)
        placeInFileBox.addStretch(10)
        self.w_overview.layout.addLayout(placeInFileBox, 3, 1)

        # Corresponding keyboard shortcuts:
        self.moveLeftKey = QShortcut(QKeySequence(Qt.Key_Left), self)
        self.moveLeftKey.activated.connect(self.moveLeft)
        self.moveRightKey = QShortcut(QKeySequence(Qt.Key_Right), self)
        self.moveRightKey.activated.connect(self.moveRight)
        self.movePrev5minsKey = QShortcut(QKeySequence("Shift+Left"), self)
        self.movePrev5minsKey.activated.connect(self.movePrev5mins)
        self.moveNext5minsKey = QShortcut(QKeySequence("Shift+Right"), self)
        self.moveNext5minsKey.activated.connect(self.moveNext5mins)

        # AMPLITUDE dock
        self.w_ampl = pg.GraphicsLayoutWidget()
        self.p_ampl = SupportClasses.DragViewBox(self, enableMouse=False,enableMenu=False,enableDrag=False, thisIsAmpl=True)
        self.w_ampl.addItem(self.p_ampl,row=0,col=1)
        self.d_ampl.addWidget(self.w_ampl)

        self.w_spec = pg.GraphicsLayoutWidget()
        self.p_spec = SupportClasses.DragViewBox(self, enableMouse=False,enableMenu=False,enableDrag=self.config['specMouseAction']==3, thisIsAmpl=False)
        self.w_spec.addItem(self.p_spec,row=0,col=1)
        self.d_spec.addWidget(self.w_spec)

        self.w_plot = pg.GraphicsLayoutWidget()
        self.p_plot = self.w_plot.addViewBox(enableMouse=False,enableMenu=False)
        self.w_plot.addItem(self.p_plot,row=0,col=1)
        self.d_plot.addWidget(self.w_plot)

        # Make the colours that are used in the interface
        # The dark ones are to draw lines instead of boxes
        self.ColourSelected = QtGui.QColor(self.config['ColourSelected'][0], self.config['ColourSelected'][1], self.config['ColourSelected'][2], self.config['ColourSelected'][3])
        self.ColourNamed = QtGui.QColor(self.config['ColourNamed'][0], self.config['ColourNamed'][1], self.config['ColourNamed'][2], self.config['ColourNamed'][3])
        self.ColourNone = QtGui.QColor(self.config['ColourNone'][0], self.config['ColourNone'][1], self.config['ColourNone'][2], self.config['ColourNone'][3])
        self.ColourPossible = QtGui.QColor(self.config['ColourPossible'][0], self.config['ColourPossible'][1], self.config['ColourPossible'][2], self.config['ColourPossible'][3])

        self.ColourSelectedDark = QtGui.QColor(self.config['ColourSelected'][0], self.config['ColourSelected'][1], self.config['ColourSelected'][2], 255)
        self.ColourNamedDark = QtGui.QColor(self.config['ColourNamed'][0], self.config['ColourNamed'][1], self.config['ColourNamed'][2], 255)
        self.ColourNoneDark = QtGui.QColor(self.config['ColourNone'][0], self.config['ColourNone'][1], self.config['ColourNone'][2], 255)
        self.ColourPossibleDark = QtGui.QColor(self.config['ColourPossible'][0], self.config['ColourPossible'][1], self.config['ColourPossible'][2], 255)

        # The axes
        # Time axis has to go separately in loadFile
        self.ampaxis = pg.AxisItem(orientation='left')
        self.w_ampl.addItem(self.ampaxis,row=0,col=0)
        self.ampaxis.linkToView(self.p_ampl)
        self.ampaxis.setWidth(w=65)
        self.ampaxis.setLabel('')

        self.specaxis = pg.AxisItem(orientation='left')
        if not self.zooniverse:
            self.w_spec.addItem(self.specaxis,row=0,col=0)
        self.specaxis.linkToView(self.p_spec)
        self.specaxis.setWidth(w=65)

        # Plot window also needs an axis to make them line up
        self.plotaxis = pg.AxisItem(orientation='left')
        self.w_plot.addItem(self.plotaxis,row=0,col=0)
        self.plotaxis.linkToView(self.p_plot)
        self.plotaxis.setWidth(w=65)
        self.plotaxis.setLabel('')

        # Hide diagnostic plot window until requested
        self.d_plot.hide()

        # The print out at the bottom of the spectrogram with data in
        # Note: widgets cannot be directly added to GraphicsLayout, so need to convert
        # them to proxy GraphicsWidgets using the proxy
        self.pointData = QLabel()
        self.pointData.setStyleSheet("QLabel { background-color : white; color : #CC0000; }")
        self.pointDataProxy = QGraphicsProxyWidget()
        self.pointDataProxy.setWidget(self.pointData)
        self.segInfo = QLabel()
        self.segInfo.setStyleSheet("QLabel { background-color : white; color : #CC0000; }")
        self.segInfoProxy = QGraphicsProxyWidget()
        self.segInfoProxy.setWidget(self.segInfo)

        # The various plots
        self.overviewImage = pg.ImageItem(enableMouse=False)
        self.p_overview.addItem(self.overviewImage)
        self.overviewImageRegion = pg.LinearRegionItem(pen=pg.mkPen(120,80,200, width=2),
                hoverPen=pg.mkPen(60, 40, 230, width=3.5))
        # this is needed for compatibility with other shaded rectangles:
        self.overviewImageRegion.lines[0].btn = QtCore.Qt.RightButton
        self.overviewImageRegion.lines[1].btn = QtCore.Qt.RightButton
        self.p_overview.addItem(self.overviewImageRegion, ignoreBounds=True)
        self.amplPlot = pg.PlotDataItem()
        self.p_ampl.addItem(self.amplPlot)
        self.specPlot = pg.ImageItem()
        self.p_spec.addItem(self.specPlot)

        # Connect up the listeners
        self.p_ampl.scene().sigMouseClicked.connect(self.mouseClicked_ampl)
        self.p_spec.scene().sigMouseClicked.connect(self.mouseClicked_spec)

        # Connect up so can disconnect if not selected...
        self.p_spec.scene().sigMouseMoved.connect(self.mouseMoved)
        self.w_spec.addItem(self.segInfoProxy, row=2, col=1)
        self.w_spec.addItem(self.pointDataProxy, row=3, col=1)

        # The content of the other two docks
        self.w_controls = pg.LayoutWidget()
        self.d_controls.addWidget(self.w_controls)
        self.w_files = pg.LayoutWidget()
        self.d_files.addWidget(self.w_files)

        # Button to move to the next file in the list
        self.nextFileBtn=QToolButton()
        self.nextFileBtn.setIcon(self.style().standardIcon(QtGui.QStyle.SP_MediaSkipForward))
        self.nextFileBtn.clicked.connect(self.openNextFile)
        self.nextFileBtn.setToolTip("Open next file")
        self.w_files.addWidget(self.nextFileBtn,row=0,col=1)

        # The buttons inside the controls dock
        self.playButton = QtGui.QToolButton()
        self.playButton.setIcon(self.style().standardIcon(QtGui.QStyle.SP_MediaPlay))
        self.playButton.setIconSize(QtCore.QSize(20, 20))
        self.playButton.setToolTip("Play visible")
        self.playButton.clicked.connect(self.playVisible)
        self.playKey = QShortcut(QKeySequence("Space"), self)
        self.playKey.activated.connect(self.playVisible)

        self.stopButton = QtGui.QToolButton()
        self.stopButton.setIcon(self.style().standardIcon(QtGui.QStyle.SP_MediaStop))
        self.stopButton.setIconSize(QtCore.QSize(20, 20))
        self.stopButton.setToolTip("Stop playback")
        self.stopButton.clicked.connect(self.stopPlayback)

        self.playSegButton = QtGui.QToolButton()
        self.playSegButton.setIcon(QIcon('img/playsegment.png'))
        self.playSegButton.setIconSize(QtCore.QSize(20, 20))
        self.playSegButton.setToolTip("Play selected")
        self.playSegButton.clicked.connect(self.playSelectedSegment)

        self.playSlowButton = QtGui.QToolButton()
        self.playSlowButton.setIcon(QIcon('img/playSlow-w.png'))
        self.playSlowButton.setIconSize(QtCore.QSize(35, 20))
        self.playSlowButton.setToolTip("Play slowly")
        self.playSlowButton.clicked.connect(self.playSlowSegment)

        #self.speedButton = QtGui.QToolButton()
        #self.speedButton.setPopupMode(QtGui.QToolButton.InstantPopup)
        #self.speedButton.setText(u'\u00BD')
        #self.speedButton.setIconSize(QtCore.QSize(20, 20))
        #self.speedButton.setToolTip("Playback speed")
        #self.speedButton.clicked.connect(self.playSlowSegment)
        speedMenu = QMenu()
        extraGroup = QActionGroup(self)
        for ename in ["2",u'\u00BD',u'\u00BC']:
            em = speedMenu.addAction(ename)
            em.setCheckable(True)
            if ename == "0.5":
                em.setChecked(True)
            receiver = lambda checked, ename=ename: self.setSpeed(ename)
            em.triggered.connect(receiver)
            extraGroup.addAction(em)
        #self.speedButton.setMenu(speedMenu)
        self.playSlowButton.setMenu(speedMenu)

        self.quickDenButton = QtGui.QToolButton()
        self.quickDenButton.setIcon(QIcon('img/denoisesegment.png'))
        self.quickDenButton.setIconSize(QtCore.QSize(20, 20))
        self.quickDenButton.setToolTip("Denoise segment")
        self.quickDenButton.clicked.connect(self.denoiseSeg)

        # self.quickDenNButton = QtGui.QToolButton()
        # self.quickDenNButton.setIcon(QtGui.QIcon('img/denoisesegment.png'))
        # self.quickDenNButton.setIconSize(QtCore.QSize(20, 20))
        # self.quickDenNButton.setToolTip("Denoise segment, node-specific")
        # self.quickDenNButton.clicked.connect(self.denoiseSegN)
        # self.quickDenNButton.setEnabled(False)

        self.viewSpButton = QtGui.QToolButton()
        self.viewSpButton.setIcon(QIcon('img/splarge-ct.png'))
        self.viewSpButton.setIconSize(QtCore.QSize(35, 20))
        self.viewSpButton.setToolTip("Toggle between species/calltype views")
        self.viewSpButton.clicked.connect(self.toggleViewSp)

        self.playBandLimitedSegButton = QtGui.QToolButton()
        self.playBandLimitedSegButton.setIcon(QtGui.QIcon('img/playBandLimited.png'))
        self.playBandLimitedSegButton.setIconSize(QtCore.QSize(20, 20))
        self.playBandLimitedSegButton.setToolTip("Play selected-band limited")
        self.playBandLimitedSegButton.clicked.connect(self.playBandLimitedSegment)

        # Volume control
        self.volSlider = QSlider(Qt.Horizontal)
        self.volSlider.sliderMoved.connect(self.volSliderMoved)
        self.volSlider.setRange(0,100)
        self.volSlider.setValue(50)
        self.volIcon = QLabel()
        #volIcon.setPixmap(self.style().standardIcon(QtGui.QStyle.SP_MediaVolume).pixmap(32))
        self.volIcon.setPixmap(QPixmap('img/volume.png').scaled(16, 16, transformMode=1))
        self.volIcon.setAlignment(Qt.AlignCenter)

        # Brightness, and contrast sliders
        self.brightnessSlider = QSlider(Qt.Horizontal)
        self.brightnessSlider.setMinimum(0)
        self.brightnessSlider.setMaximum(100)
        if self.config['invertColourMap']:
            self.brightnessSlider.setValue(self.config['brightness'])
        else:
            self.brightnessSlider.setValue(100-self.config['brightness'])
        self.brightnessSlider.setTickInterval(1)
        self.brightnessSlider.valueChanged.connect(self.setColourLevels)

        brightnessLabel = QLabel()
        brightnessLabel.setPixmap(QPixmap('img/brightstr24.png').scaled(16, 16, transformMode=1))
        brightnessLabel.setAlignment(Qt.AlignCenter | Qt.AlignBottom)

        self.contrastSlider = QSlider(Qt.Horizontal)
        self.contrastSlider.setMinimum(0)
        self.contrastSlider.setMaximum(100)
        self.contrastSlider.setValue(self.config['contrast'])
        self.contrastSlider.setTickInterval(1)
        self.contrastSlider.valueChanged.connect(self.setColourLevels)

        contrastLabel = QLabel()
        contrastLabel.setPixmap(QPixmap('img/contrstr24.png').scaled(16, 16, transformMode=1))
        contrastLabel.setAlignment(Qt.AlignCenter | Qt.AlignBottom)

        # Confirm button - auto ups the certainty to 100
        self.confirmButton = QPushButton("   &Confirm labels")
        self.confirmButton.clicked.connect(self.confirmSegment)
        self.confirmButton.setIcon(QIcon(QPixmap('img/check-mark2.png')))
        self.confirmButton.setStyleSheet("QPushButton {padding: 3px 3px 3px 3px}")
        self.confirmButton.setToolTip("Set all labels in this segment as certain")

        # Delete segment button. We have to get rid of the extra event args
        self.deleteButton = QPushButton("  Delete segment")
        self.deleteButton.clicked.connect(lambda _ : self.deleteSegment())
        self.deleteButton.setIcon(QIcon(QPixmap('img/deleteL.png')))
        self.deleteButton.setStyleSheet("QPushButton {padding: 3px 3px 3px 3px}")

        # export selected sound
        self.exportSoundBtn = QPushButton("  &Save sound clip")
        self.exportSoundBtn.clicked.connect(self.save_selected_sound)
        self.exportSoundBtn.setIcon(QIcon(QPixmap('img/storage2.png')))
        self.exportSoundBtn.setToolTip("Export the selected sound to a file")

        # flips buttons to Disabled state
        self.refreshSegmentControls()

        # The spinbox for changing the width shown in the controls dock
        windowLabel = QLabel('Visible window (seconds)')
        windowLabel.setAlignment(Qt.AlignBottom)
        self.widthWindow = QDoubleSpinBox()
        self.widthWindow.setSingleStep(1.0)
        self.widthWindow.setDecimals(2)
        self.widthWindow.setValue(self.config['windowWidth'])
        self.widthWindow.valueChanged[float].connect(self.changeWidth)

        # Place all these widgets in the Controls dock
        self.w_controls.addWidget(self.playButton,row=0,col=0)
        self.w_controls.addWidget(self.playSegButton,row=0,col=1)
        self.w_controls.addWidget(self.playBandLimitedSegButton,row=0,col=2)
        self.w_controls.addWidget(self.playSlowButton,row=0,col=3)
        self.w_controls.addWidget(self.stopButton,row=1,col=0)
        #self.w_controls.addWidget(self.speedButton,row=1,col=1)
        if not self.DOC:
            self.w_controls.addWidget(self.quickDenButton,row=1,col=2)
            # self.w_controls.addWidget(self.quickDenNButton,row=1,col=1)
            self.w_controls.addWidget(self.viewSpButton,row=1,col=3)

        self.w_controls.addWidget(self.volIcon, row=2, col=0)
        self.w_controls.addWidget(self.volSlider, row=2, col=1, colspan=3)
        self.w_controls.layout.setRowMinimumHeight(2, 30)

        self.w_controls.addWidget(brightnessLabel,row=4,col=0)
        self.w_controls.addWidget(QLabel("Brightness"), row=4, col=1, colspan=3)
        self.w_controls.addWidget(self.brightnessSlider,row=5,col=0,colspan=4)
        self.w_controls.addWidget(contrastLabel,row=6,col=0)
        self.w_controls.addWidget(QLabel("Contrast"), row=6, col=1, colspan=3)
        self.w_controls.addWidget(self.contrastSlider,row=7,col=0,colspan=4)

        self.w_controls.addWidget(QLabel('Visible window'),row=8,col=0,colspan=4)
        self.w_controls.addWidget(self.widthWindow,row=9,col=0,colspan=2)
        self.w_controls.addWidget(QLabel('seconds'), row=9, col=2, colspan=2)
        # spacer b/c pyqtgraph can't add spacer items
        spacer = QWidget()
        self.w_controls.addWidget(spacer, row=10, col=0, colspan=4)
        self.w_controls.layout.setRowMinimumHeight(10, 3)

        # empty widget to add in the gridlayout
        segContrs = QGroupBox("Selected segment")
        segContrs.setStyleSheet("QGroupBox:title{color: #505050; font-weight: 50}")
        segContrsBox = QVBoxLayout()
        segContrs.setLayout(segContrsBox)
        segContrsBox.addWidget(self.confirmButton)
        segContrsBox.addWidget(self.deleteButton)
        segContrsBox.addWidget(self.exportSoundBtn)
        self.w_controls.addWidget(segContrs, row=12, col=0, colspan=4)

        # # add spacers to control stretch - seems to be ignored though
        # self.w_controls.addWidget(QLabel(), row=12, col=0)
        # self.w_controls.layout.setRowMinimumHeight(2, 25)
        # self.w_controls.layout.setRowMinimumHeight(3, 10)
        # self.w_controls.layout.setRowMinimumHeight(8, 10)
        # self.w_controls.layout.setRowMinimumHeight(12, 5)
        # # self.w_controls.layout.setColumnStretch(4, 3)
        # # set all cells to stretch equally
        # for r in range(11):
        #     self.w_controls.layout.setRowStretch(r, 2)
        # for c in range(4):
        #     self.w_controls.layout.setColumnStretch(c, 2)

        # The slider to show playback position
        # This is hidden, but controls the moving bar
        self.playSlider = QSlider(Qt.Horizontal)
        # self.playSlider.sliderReleased.connect(self.playSliderMoved)
        self.playSlider.setVisible(False)
        self.d_spec.addWidget(self.playSlider)
        self.bar = pg.InfiniteLine(angle=90, movable=True, pen={'color': 'c', 'width': 3})
        self.bar.btn = self.MouseDrawingButton

        # guides that can be used in batmode
        self.guidelines = [0]*4
        self.guidelines[0] = pg.InfiniteLine(angle=0, movable=False, pen={'color': (255,232,140), 'width': 2})
        self.guidelines[1] = pg.InfiniteLine(angle=0, movable=False, pen={'color': (239,189,124), 'width': 2})
        self.guidelines[2] = pg.InfiniteLine(angle=0, movable=False, pen={'color': (239,189,124), 'width': 2})
        self.guidelines[3] = pg.InfiniteLine(angle=0, movable=False, pen={'color': (255,232,140), 'width': 2})

        # A slider to move through the file easily
        self.scrollSlider = QScrollBar(Qt.Horizontal)
        self.scrollSlider.valueChanged.connect(self.scroll)
        self.d_spec.addWidget(self.scrollSlider)

        # List to hold the list of files
        self.listFiles = SupportClasses.LightedFileList(self.ColourNone, self.ColourPossibleDark, self.ColourNamed)
        self.listFiles.setMinimumWidth(150)
        self.listFiles.itemDoubleClicked.connect(self.listLoadFile)

        self.w_files.addWidget(QLabel('Double click to open'),row=0,col=0)
        self.w_files.addWidget(QLabel('Icon marks annotation certainty'),row=1,col=0)
        self.w_files.addWidget(self.listFiles,row=2,colspan=2)

        # The context menu (drops down on mouse click) to select birds
        self.setContextMenuPolicy(Qt.CustomContextMenu)
        self.menuBirdList = QMenu()
        self.menuBird2 = QMenu('Other')
        #self.menuBird2 = self.menuBirdList.addMenu('Other')
        # New line to allow multiple selections
        self.menuBirdList.installEventFilter(self)
        self.menuBird2.installEventFilter(self)
        self.fillBirdList()
        self.menuBirdList.triggered.connect(self.birdSelectedMenu)
        self.menuBird2.triggered.connect(self.birdSelectedMenu)
        #self.menuBirdList.aboutToHide.connect(self.processMultipleBirdSelections)

        # Hack to get the type of an ROI
        p_spec_r = SupportClasses.ShadedRectROI(0, 0)
        self.ROItype = type(p_spec_r)

        # Listener for key presses
        self.p_ampl.keyPressed.connect(self.handleKey)
        self.p_spec.keyPressed.connect(self.handleKey)

        # add statusbar
        self.statusLeft = QLabel("Left")
        # Not sure what's the difference between Sunken and Panel?
        self.statusLeft.setFrameStyle(QFrame.Panel | QFrame.Sunken)
        self.statusBM = QLabel("")
        self.statusBM.setAlignment(Qt.AlignCenter)
        self.statusBM.setFrameStyle(QFrame.Panel | QFrame.Sunken)
        self.statusRO = QLabel("")
        self.statusRO.setAlignment(Qt.AlignCenter)
        self.statusRO.setFrameStyle(QFrame.Panel | QFrame.Sunken)
        self.statusRight = QLabel("")
        self.statusRight.setAlignment(Qt.AlignRight)
        self.statusRight.setFrameStyle(QFrame.Panel | QFrame.Sunken)
        # Style
        # statusStyle='QLabel {border:transparent}'
        # self.statusLeft.setStyleSheet(statusStyle)
        # self.statusRO.setStyleSheet(statusStyle)
        # self.statusRight.setStyleSheet(statusStyle)
        self.statusBar().addPermanentWidget(self.statusLeft,3)
        self.statusBar().addPermanentWidget(self.statusBM,1)
        self.statusBar().addPermanentWidget(self.statusRO,1)
        self.statusBar().addPermanentWidget(self.statusRight,2)

        # Set the message in the status bar
        self.statusLeft.setText("Ready")
        self.statusRO.setText("Read-only mode" if self.config['readOnly'] else "")

        # Function calls to check if should show various parts of the interface, whether dragging boxes or not
        self.makeReadOnly()
        self.useAmplitudeCheck()
        self.useFilesCheck()
        self.showOverviewSegsCheck()
        self.dragRectsTransparent()
        self.showPointerDetailsCheck()

        # Plot everything
        if not self.CLI:
            self.show()

    def toggleBatMode(self):
        """ Enables/disables GUI elements when bat mode is entered/left.
            Called on every load.
        """
        if self.batmode:
            print("Bat mode is ON")
        else:
            print("Bat mode is off")

        if self.batmode:
            self.useAmplitudeTick.setChecked(False)
            # otherwise leave as it was
        self.useAmplitudeTick.setEnabled(not self.batmode)
        self.useAmplitudeCheck()

        if not self.DOC:
            self.showDiagnosticTick.setEnabled(not self.batmode)
            self.extraMenu.setEnabled(not self.batmode)
            self.setExtraPlot("none")

        self.showFundamental.setEnabled(not self.batmode)
        self.showSpectral.setEnabled(not self.batmode)
        self.showEnergies.setEnabled(not self.batmode)

        self.addRegularAction.setEnabled(not self.batmode)
        self.denoiseAction.setEnabled(not self.batmode)
        self.segmentAction.setEnabled(not self.batmode)

        self.playButton.setEnabled(not self.batmode)
        self.stopButton.setEnabled(not self.batmode)
        self.volSlider.setEnabled(not self.batmode)
        self.volIcon.setEnabled(not self.batmode)

        text = "Bat mode" if self.batmode else ""
        self.statusBM.setText(text)

        # Also need to enter read-only mode:
        # no editing of segments, can only change labels on the premade one
        # But it is a costly operation, so check if needed:
        if self.batmode and not self.readonly.isChecked():
            self.readonly.setChecked(True)
            self.makeReadOnly()
        elif self.batmode and self.readonly.isChecked():
            pass
        elif self.readonly.isChecked() and not self.batmode:
            self.readonly.setChecked(False)
            self.makeReadOnly()
        else:  # not checked, not batmode
            pass
        self.readonly.setEnabled(not self.batmode)

    def handleKey(self,ev):
        """ Handle keys pressed during program use.
        These are:
            backspace to delete a segment
            escape to pause playback """
        if ev == Qt.Key_Backspace or ev == Qt.Key_Delete:
            self.deleteSegment()
        elif ev == Qt.Key_Escape and (self.media_obj.isPlaying() or self.media_slow.isPlaying()):
            self.stopPlayback()

    def refreshSegmentControls(self):
        """ Just toggles all the segment controls on/off when a segment
            is (de)selected. Call this after changing self.box1id.
            Remember to update this when segment controls change!
        """
        # basic buttons which toggle on any segment selection
        btns = [self.deleteButton, self.playSegButton, self.playSlowButton, self.quickDenButton, self.exportSoundBtn]
        # Buttons which should be allowed in batmode
        batbtns = [self.deleteButton]

        # if self.box1id is not -1, flip on, otherwise off
        if self.box1id<0:
            for btn in btns:
                btn.setEnabled(False)
            self.playBandLimitedSegButton.setEnabled(False)
            self.confirmButton.setEnabled(False)
        else:
            if self.batmode:
                for btn in batbtns:
                    btn.setEnabled(True)
            else:
                for btn in btns:
                    btn.setEnabled(True)

                # special case for BandLimitedButton b/c it requires set freq bands
                if type(self.listRectanglesa2[self.box1id]) == self.ROItype:
                    # it's a rectangle box:
                    self.playBandLimitedSegButton.setEnabled(True)
                else:
                    # it's a 0 to inf segment:
                    self.playBandLimitedSegButton.setEnabled(False)

            # special case for Confirm button b/c it requires yellow segment
            self.confirmButton.setEnabled(False)
            for sp in self.segments[self.box1id][4]:
                if sp["certainty"]<100 and sp["species"]!="Don't Know":
                    self.confirmButton.setEnabled(True)
                    break

    def makeFullBirdList(self, unsure=False):
        """ Makes a combo box holding the complete list of birds.
        Some work is needed to keep track of the indices since it's a two column
        list: species and subspecies in most cases.
        Also parses the DOC files, which use > to mark the subspecies. """
        fullbirdlist = QComboBox()
        fullbirdlist.setView(QTreeView())
        fullbirdlist.setRootModelIndex(QModelIndex())

        fullbirdlist.view().setHeaderHidden(True)
        fullbirdlist.view().setItemsExpandable(True)
        fullbirdlist.setMouseTracking(True)

        self.model = QStandardItemModel()
        headlist = []
        if self.longBirdList is not None:
            for bird in self.longBirdList:
                # Add ? marks if Ctrl menu is called
                if unsure and bird != "Don't Know" and bird != "Other":
                    bird = bird+'?'

                ind = bird.find('>')
                if ind == -1:
                    ind = len(bird)
                # find or add "genus"
                if bird[:ind] in headlist:
                    item = self.model.findItems(bird[:ind])[0]
                else:
                    headlist.append(bird[:ind])
                    item = QStandardItem(bird[:ind])
                    item.setSelectable(True)
                    self.model.appendRow(item)
                # if there's "species", add that
                if ind < len(bird):
                    subitem = QStandardItem(bird[ind+1:])
                    item.setSelectable(False)
                    item.appendRow(subitem)
                    subitem.setSelectable(True)
        item = QStandardItem("Other")
        item.setSelectable(True)
        self.model.appendRow(item)

        fullbirdlist.setModel(self.model)
        return fullbirdlist

    def fillBirdList(self,unsure=False):
        """ Sets the contents of the context menu.
        The first 20 items are in the first menu, the next in a second menu.
        Any extras go into the combobox at the end of the second list.
        This is called a lot because the order of birds in the list changes since the last choice
        is moved to the top of the list.
        When calltype-level display is on, fills the list with some possible call types."""
        self.menuBirdList.clear()
        self.menuBird2.clear()

        if self.viewCallType:
            if not hasattr(self, 'segments') or self.box1id<0:
                return

            thisSeg = self.segments[self.box1id]
            for lab in thisSeg[4]:
                if lab["species"]=="Don't Know":
                    continue
                # add the species menu
                spMenu = self.menuBirdList.addMenu(lab["species"])

                # get possible call types from all filters for this species
                possibleCTs = set()
                for filt in self.FilterDicts.values():
                    if filt["species"]==lab["species"]:
                        possibleCTs.update([subf["calltype"] for subf in filt["Filters"]])
                # add standard extras and self
                possibleCTs.add("(Other)")
                if "calltype" in lab:
                    possibleCTs.add(lab["calltype"])

                # put them as actions in the species menu
                for ct in possibleCTs:
                    ctitem = spMenu.addAction(ct)
                    ctitem.setCheckable(True)

                    # update check marks based on this segment
                    if "calltype" in lab and lab["calltype"]==ct:
                        ctitem.setChecked(True)
        else:
            # otherwise, fill the (correct) species list
            if self.batmode:
                # Put the selected bird name at the top of the list:
                if self.config['ReorderList'] and hasattr(self,'segments') and self.box1id>-1:
                    for key in self.segments[self.box1id].keys:
                        # Either move the label to the top of the list, or delete the last
                        if key[0] in self.batList:
                            self.batList.remove(key[0])
                        else:
                            del self.batList[-1]
                        self.batList.insert(0,key[0])

                # create menu items and mark them
                # (we assume that bat list is always short enough to fit in one column)
                for item in self.batList:
                    # Add ? marks if Ctrl menu is called
                    itemorig = item
                    if unsure and item != "Don't Know":
                        cert = 50
                        item = item+'?'
                    elif item == "Don't Know":
                        cert = 0
                    else:
                        cert = 100

                    # Transform > marks
                    pos = item.find('>')
                    if pos > -1:
                        item = item[:pos] + ' (' + item[pos+1:] + ')'

                    bird = self.menuBirdList.addAction(item)
                    bird.setCheckable(True)
                    if hasattr(self,'segments') and self.segments[self.box1id].hasLabel(itemorig, cert):
                        bird.setChecked(True)
                    self.menuBirdList.addAction(bird)
            else:
                # Put the selected bird name at the top of the list:
                if self.config['ReorderList'] and hasattr(self,'segments') and self.box1id>-1:
                    for key in self.segments[self.box1id].keys:
                        # Either move the label to the top of the list, or delete the last
                        if key[0] in self.shortBirdList:
                            self.shortBirdList.remove(key[0])
                        else:
                            del self.shortBirdList[-1]
                        self.shortBirdList.insert(0,key[0])

                # create menu items and mark them
                for item in self.shortBirdList[:15]:
                    # Add ? marks if Ctrl menu is called
                    itemorig = item
                    if unsure and item != "Don't Know":
                        cert = 50
                        item = item+'?'
                    elif item == "Don't Know":
                        cert = 0
                    else:
                        cert = 100

                    # Transform > marks
                    pos = item.find('>')
                    if pos > -1:
                        item = item[:pos] + ' (' + item[pos+1:] + ')'

                    bird = self.menuBirdList.addAction(item)
                    bird.setCheckable(True)
                    if hasattr(self,'segments') and self.segments[self.box1id].hasLabel(itemorig, cert):
                        bird.setChecked(True)
                    self.menuBirdList.addAction(bird)
                self.menuBirdList.addMenu(self.menuBird2)
                for item in self.shortBirdList[15:]:
                    itemorig = item
                    # Add ? marks if Ctrl menu is called
                    if unsure and item != "Don't Know" and item != "Other":
                        cert = 50
                        item = item+'?'
                    elif item == "Don't Know":
                        cert = 0
                    else:
                        cert = 100

                    # Transform > marks
                    pos = item.find('>')
                    if pos > -1:
                        item = item[:pos] + ' (' + item[pos+1:] + ')'

                    bird = self.menuBird2.addAction(item)
                    bird.setCheckable(True)
                    if hasattr(self,'segments') and self.segments[self.box1id].hasLabel(itemorig, cert):
                        bird.setChecked(True)
                    self.menuBird2.addAction(bird)

                self.fullbirdlist = self.makeFullBirdList(unsure=unsure)  # a QComboBox
                self.showFullbirdlist = QWidgetAction(self.menuBirdList)
                self.showFullbirdlist.setDefaultWidget(self.fullbirdlist)
                self.menuBird2.addAction(self.showFullbirdlist)
                self.fullbirdlist.activated.connect(self.birdSelectedList)

    def fillFileList(self,fileName):
        """ Generates the list of files for the file listbox.
        fileName - currently opened file (marks it in the list).
        Most of the work is to deal with directories in that list.
        It only sees *.wav files. Picks up *.data to make the filenames
        red in the list."""

        if not os.path.isdir(self.SoundFileDir):
            print("ERROR: directory %s doesn't exist" % self.soundFileDir)
            return

        self.listFiles.fill(self.SoundFileDir, fileName)

    def resetStorageArrays(self):
        """ Called when new files are loaded.
        Resets the variables that hold the data to be saved and/or plotted.
        """

        # Remove the segments
        self.removeSegments()

        # Check if media is playing and stop it if so
        if hasattr(self,'media_obj'):
            if self.media_obj.isPlaying() or self.media_slow.isPlaying():
                self.stopPlayback()

        # This is a flag to say if the next thing that the user clicks on should be a start or a stop for segmentation
        if self.started:
            # This is the second click, so should pay attention and close the segment
            # Stop the mouse motion connection, remove the drawing boxes
            if self.started_window=='a':
                try:
                    self.p_ampl.scene().sigMouseMoved.disconnect()
                except Exception:
                    pass
                self.p_ampl.removeItem(self.vLine_a)
            else:
                try:
                    self.p_spec.scene().sigMouseMoved.disconnect()
                except Exception:
                    pass
                # Add the other mouse move listener back
                if self.showPointerDetails.isChecked():
                    self.p_spec.scene().sigMouseMoved.connect(self.mouseMoved)
                self.p_spec.removeItem(self.vLine_s)
            self.p_ampl.removeItem(self.drawingBox_ampl)
            self.p_spec.removeItem(self.drawingBox_spec)
        self.started = False
        self.startedInAmpl = False
        self.segmentsToSave = False

        # Keep track of start points and selected buttons
        self.windowStart = 0
        self.playPosition = self.windowStart
        self.prevBoxCol = self.config['ColourNone']
        self.bar.setValue(0)

        # Reset the MultipleSpecies option
        self.multipleBirds = self.config['MultipleSpecies']

        # reset buttons which require segment selection
        self.refreshSegmentControls()

        # Remove any fundamental frequencies drawn
        self.showFundamental.setChecked(False)
        for r in self.segmentPlots:
            self.p_spec.removeItem(r)
        self.segmentPlots=[]

        # Remove spectral derivatives
        self.showSpectral.setChecked(False)
        try:
            self.p_spec.removeItem(self.derivPlot)
        except Exception:
            pass

        # remove max energies
        self.showEnergies.setChecked(False)
        try:
            self.p_spec.removeItem(self.energyPlot)
        except Exception:
            pass
        # Cheatsheet: remove the freq labels
        if self.zooniverse and hasattr(self,'label1'):
            self.p_spec.removeItem(self.label1)
            self.p_spec.removeItem(self.label2)
            self.p_spec.removeItem(self.label3)
            self.p_spec.removeItem(self.label4)
            self.p_spec.removeItem(self.label5)

    def openFile(self, fileName=None):
        """ This handles the menu items for opening a file.
        Pops up a file selection dialog if no fileName provided.
        Splits the directory name and filename out, and then passes the filename to the loader."""

        if fileName is None:
            # File -> Open or splash screen:
            fileName, drop = QFileDialog.getOpenFileName(self, 'Choose File', self.SoundFileDir, "WAV or BMP files (*.wav *.bmp);; Only WAV files (*.wav);; Only BMP files (*.bmp)")
        # (it is provided when this is called by File -> [recent file clicked])
        success = 1
        SoundFileDirOld = self.SoundFileDir
        fileNameOld = os.path.basename(self.filename)
        if fileName != '':
            print("Opening file %s" % fileName)
            self.SoundFileDir = os.path.dirname(fileName)
            success = self.listLoadFile(os.path.basename(fileName))
        if success==1:
            print("Warning: could not load file, reloading current file")
            self.SoundFileDir = SoundFileDirOld
            self.filename = os.path.join(self.SoundFileDir, fileNameOld)
            self.listLoadFile(fileNameOld)

    def listLoadFile(self,current):
        """ Listener for when the user clicks on a filename (also called by openFile() )
        Does the safety checks for file existence etc.
        Prepares the program for a new file.
        Saves the segments of the current file, resets flags and calls loadFile().
        """

        # Need name of file
        if type(current) is QListWidgetItem:
            current = current.text()
            current = re.sub('\/.*', '', current)

        fullcurrent = os.path.join(self.SoundFileDir, current)
        if not os.path.isdir(fullcurrent):
            if not os.path.isfile(fullcurrent):
                print("File %s does not exist!" % fullcurrent)
                return(1)
            # avoid files with no data (Tier 1 has 0Kb .wavs)
            if os.stat(fullcurrent).st_size == 0:
                print("Cannot open file %s of size 0!" % fullcurrent)
                return(1)
            if os.stat(fullcurrent).st_size < 1000:
                print("File %s appears to have only header" % fullcurrent)
                return(1)
            if fullcurrent.lower().endswith('.wav'):
                with open(fullcurrent, 'br') as f:
                    if f.read(4) != b'RIFF':
                        print("WAV file %s not formatted correctly" % fullcurrent)
                        return(1)
                self.batmode = False
            elif fullcurrent.lower().endswith('.bmp'):
                with open(fullcurrent, 'br') as f:
                    if f.read(2) != b'BM':
                        print("BMP file %s not formatted correctly" % fullcurrent)
                        return(1)
                self.batmode = True
            else:
                print("Unrecognized format of file %s " % fullcurrent)
                return(1)
            # loadFile will determine mode and update GUI based on self.batmode

            # setting this to True forces initial segment save
            # self.segmentsToSave = True

            # calls the noise data checks, segment saving, recent file updaters
            if self.filename is not None:
                self.closeFile()

        # Update the file list to show the right location
        i=0
        lof = self.listFiles.listOfFiles
        # this is skipped on first load, when len=0
        if len(lof)>0:
            while i<len(lof)-1 and lof[i].fileName() != current:
                i+=1
            if lof[i].isDir() or (i == len(lof)-1 and lof[i].fileName() != current):
                dir = QDir(self.SoundFileDir)
                dir.cd(lof[i].fileName())
                self.SoundFileDir=str(dir.absolutePath())

        # Now repopulate the listbox
        self.fillFileList(current)

        # if a file was clicked, open it
        if not os.path.isdir(fullcurrent):
            self.loadFile(fullcurrent)

        return(0)

    def loadFile(self, name=None, cs=False):
        """ This does the work of loading a file.
        We are using wavio to do the reading. We turn the data into a float, but do not normalise it (/2^(15)).
        For 2 channels, just take the first one.
        Normalisation can cause problems for some segmentations, e.g. Harma.

        This method also gets the spectrogram to plot it, loads the segments from a *.data file, and
        passes the new data to any of the other classes that need it.
        Then it sets up the audio player and fills in the appropriate time data in the window, and makes
        the scroll bar and overview the appropriate lengths.

        name: full path to the file to be loaded. If None, loads the next section of the current file
        """

        # reset interface and switch to right mode. We assume that whoever
        # starts this, already set self.batmode correctly
        self.resetStorageArrays()
        self.toggleBatMode()

        with pg.ProgressDialog("Loading..", 0, 6) as dlg:
            dlg.setCancelButton(None)
            dlg.setWindowIcon(QIcon('img/Avianz.ico'))
            dlg.setWindowTitle('AviaNZ')
            dlg.show()
            dlg.update()
            if name is not None:
                if not os.path.exists(name):
                    print("ERROR: tried to open non-existing file %s", name)
                    return
                self.filename = name

                # Create an instance of the Signal Processing class
                if not hasattr(self, 'sp'):
                    if self.cheatsheet:
                        self.sp = SignalProc.SignalProc(512,256, 0, 0)
                    else:
                        self.sp = SignalProc.SignalProc(self.config['window_width'], self.config['incr'], self.config['minFreq'], self.config['maxFreq'])

                self.currentFileSection = 0

                if hasattr(self, 'timeaxis') and not self.zooniverse:
                    self.w_spec.removeItem(self.timeaxis)

                # Check if the filename is in standard DOC format
                # Which is xxxxxx_xxxxxx.wav or ccxx_cccc_xxxxxx_xxxxxx.wav (c=char, x=0-9), could have _ afterward
                # So this checks for the 6 ints _ 6 ints part anywhere in string
                DOCRecording = re.search('(\d{6})_(\d{6})',name[-17:-4])

                if DOCRecording:
                    self.startTime = DOCRecording.group(2)

                    #if int(self.startTime[:2]) > 8 or int(self.startTime[:2]) < 8:
                    if int(self.startTime[:2]) > 17 or int(self.startTime[:2]) < 7: # 6pm to 6am
                        print("Night time DOC recording")
                    else:
                        print("Day time DOC recording")
                        # TODO: And modify the order of the bird list
                    self.startTime = int(self.startTime[:2]) * 3600 + int(self.startTime[2:4]) * 60 + int(self.startTime[4:6])
                    self.timeaxis = SupportClasses.TimeAxisHour(orientation='bottom',linkView=self.p_ampl)
                else:
                    self.startTime = 0
                    self.timeaxis = SupportClasses.TimeAxisMin(orientation='bottom',linkView=self.p_ampl)

                if not self.zooniverse:
                    self.w_spec.addItem(self.timeaxis, row=1, col=1)

                # This next line is a hack to make the axis update
                #self.changeWidth(self.widthWindow.value())

            dlg += 1
            dlg.update()

            # Read in the file and make the spectrogram
            # Determine where to start and how much to read for this page (in seconds):
            self.startRead = max(0,self.currentFileSection*self.config['maxFileShow']-self.config['fileOverlap'])
            # avoid files with no data (Tier 1 has 0Kb .wavs)
            if os.stat(self.filename).st_size == 0:
                self.statusLeft.setText("File appears empty")
                return

            # main read-in:
            if self.batmode:
                successread = self.sp.readBmp(name)
                if successread>0:
                    print("ERROR: file not loaded")
                    return
                # this assumes that the entire file is always loaded in BMP mode
                self.datalength = self.sp.fileLength
            else:
                if self.startRead == 0:
                    lenRead = self.config['maxFileShow'] + self.config['fileOverlap']
                else:
                    lenRead = self.config['maxFileShow'] + 2*self.config['fileOverlap']

                self.sp.readWav(self.filename, lenRead, self.startRead)
                self.datalength = np.shape(self.sp.data)[0]

                # resample to 16K if needed (SignalProc will determine)
                if cs:
                    self.sp.resample(16000)
                    self.sp.maxFreqShow = 8000

            # Parse wav format details based on file header:
            self.sampleRate = self.sp.sampleRate
            self.audiodata = self.sp.data
            # self.sp.audioFormat will be set
            # self.sp.fileLength will be determined from wav header
            # self.sp.minFreq and maxFreq will be set based on sample rate
            # self.sp.*Show will be set based on SignalProc settings

            dlg += 1
            dlg.update()

            self.datalengthSec = self.datalength / self.sampleRate
            print("Length of file is ", self.datalengthSec, " seconds (", self.datalength, " samples) loaded from ", self.sp.fileLength / self.sampleRate, "seconds (", self.sp.fileLength, " samples) with sample rate ",self.sampleRate, " Hz.")

            if name is not None:  # i.e. starting a new file, not next section
                if self.datalength != self.sp.fileLength:
                    self.nFileSections = int(np.ceil(self.sp.fileLength/self.datalength))
                    self.prev5mins.setEnabled(False)
                    self.next5mins.setEnabled(True)
                    self.movePrev5minsKey.setEnabled(False)
                    self.moveNext5minsKey.setEnabled(True)
                else:
                    self.nFileSections = 1
                    self.prev5mins.setEnabled(False)
                    self.next5mins.setEnabled(False)
                    self.movePrev5minsKey.setEnabled(False)
                    self.moveNext5minsKey.setEnabled(False)
                print('number of pages: ', self.nFileSections)

            # Update overview info
            if self.nFileSections == 1:
                self.placeInFileLabel.setText("(%d s in 1 page)" % self.datalengthSec)
            else:
                self.placeInFileLabel.setText("Page %d of %d (%d s in page)" % (self.currentFileSection+1, self.nFileSections, self.datalengthSec))
            self.fileInfoSR.setText("<b>Sampling rate:</b> %d Hz" % self.sampleRate)
            self.fileInfoNCh.setText("<b>Channels:</b> %d" % self.sp.audioFormat.channelCount())
            self.fileInfoSS.setText("<b>Bit depth:</b> %d" % self.sp.audioFormat.sampleSize())
            self.fileInfoDur.setText("<b>Duration:</b> %d min %d s" % divmod(self.sp.fileLength // self.sampleRate, 60))

            if self.batmode:
                # sgRaw was already normalized to 0-1 when loading
                # with 1 being loudest
                sgRaw = self.sp.sg
                self.sg = np.abs(np.where(sgRaw == 0, -30, 10*np.log10(sgRaw)))
            else:
                # Get the data for the main spectrogram
                sgRaw = self.sp.spectrogram(self.config['window_width'], self.config['incr'], mean_normalise=self.sgMeanNormalise,
                                            equal_loudness=self.sgEqualLoudness, onesided=self.sgOneSided, multitaper=self.sgMultitaper)
                maxsg = np.min(sgRaw)
                self.sg = np.abs(np.where(sgRaw == 0, 0.0, 10.0 * np.log10(sgRaw / maxsg)))

            # ANNOTATIONS: init empty list
            self.segments = Segment.SegmentList()
            # Load any previous segments stored
            if os.path.isfile(self.filename + '.data'):
                # populate it, add the metadata attribute
                # (note: we're overwriting the JSON duration with actual full wav size)
                self.segments.parseJSON(self.filename+'.data', self.sp.fileLength / self.sp.sampleRate)
                self.operator = self.segments.metadata["Operator"]
                self.reviewer = self.segments.metadata["Reviewer"]
                self.segmentsToSave = True

                # if there are any multi-species segments,
                # switch the option on regardless of user preference
                for s in self.segments:
                    if len(s[4])>1:
                        self.multipleBirds = True
            else:
                self.segments.metadata = {"Operator": self.operator, "Reviewer": self.reviewer, "Duration": self.sp.fileLength / self.sp.sampleRate}

            # Bat mode: initialize with an empty segment for the entire file
            if self.batmode and len(self.segments)==0:
                species = [{"species": "Don't Know", "certainty": 0, "filter": "M"}]
                newSegment = Segment.Segment([0, self.sp.fileLength / self.sampleRate, 0, 0, species])
                self.segments.append(newSegment)
                self.segmentsToSave = True

            self.drawProtocolMarks()

            self.statusRight.setText("Operator: " + str(self.operator) + ", Reviewer: " + str(self.reviewer))

            if hasattr(self,'seg'):
                self.seg.setNewData(self.sp)
            else:
                self.seg = Segment.Segmenter(self.sp, self.sampleRate)

            # Update the Dialogs
            # Also close any ones that could get buggy when moving between bird-bat modes
            if hasattr(self,'spectrogramDialog'):
                if self.batmode:
                    self.spectrogramDialog.reject()
                self.spectrogramDialog.setValues(self.sp.minFreq,self.sp.maxFreq,self.sp.minFreqShow,self.sp.maxFreqShow)
            if hasattr(self,'denoiseDialog'):
                if self.batmode:
                    self.denoiseDialog.reject()
                self.denoiseDialog.setValues(self.sp.minFreq,self.sp.maxFreq)

            # Delete any denoising backups from the previous file
            if hasattr(self,'audiodata_backup'):
                self.audiodata_backup = None
            if not self.DOC:
                self.showInvSpec.setChecked(False)

            self.timeaxis.setOffset(self.startRead+self.startTime)

            # Set the window size
            self.windowSize = self.config['windowWidth']
            self.timeaxis.setRange(0, self.windowSize)
            self.widthWindow.setRange(0.5, self.datalengthSec)

            # Reset it if the file is shorter than the window
            if self.datalengthSec < self.windowSize or self.batmode:
                self.windowSize = self.datalengthSec
            self.widthWindow.setValue(self.windowSize)
            if self.windowSize<3:
                self.timeaxis.setShowMS(True)

            self.totalTime = self.convertMillisecs(1000*self.datalengthSec)

            # Load the file for playback
            self.media_obj = SupportClasses.ControllableAudio(self.sp.audioFormat)
            # this responds to audio output timer
            self.media_obj.notify.connect(self.movePlaySlider)
            # Not needed for DOC mode, but easier if it exists
            # Enable the snail button to play at other speeds
            oldSR = self.sp.audioFormat.sampleRate()
            self.sp.audioFormat.setSampleRate(self.sp.audioFormat.sampleRate()//self.slowSpeed)
            self.media_slow = SupportClasses.ControllableAudio(self.sp.audioFormat)
            self.sp.audioFormat.setSampleRate(oldSR)
            self.media_slow.notify.connect(self.movePlaySlowSlider)

            # Reset the media player
            self.stopPlayback()
            self.volSliderMoved(0)
            self.segmentStop = 50
            #self.media_obj.filterSeg(0, 50, self.audiodata)
            self.volSliderMoved(self.volSlider.value())

            # Set the length of the scrollbar.
            self.scrollSlider.setRange(0,np.shape(self.sg)[0] - self.convertAmpltoSpec(self.widthWindow.value()))
            self.scrollSlider.setValue(0)

            self.drawOverview()
            dlg += 1
            dlg.update()
            self.drawfigMain()
            self.setWindowTitle('AviaNZ - Manual Processing ' + self.filename)
            dlg += 1
            dlg.update()
            self.statusLeft.setText("Ready")

    def openNextFile(self):
        """ Listener for next file >> button.
        Get the next file in the list and call the loader. """
        i=self.listFiles.currentRow()
        if i+1<len(self.listFiles):
            self.listFiles.setCurrentRow(i+1)
            self.listLoadFile(self.listFiles.currentItem())
        else:
            # Tell the user they've finished
            msg = SupportClasses.MessagePopup("d", "Last file", "You've finished processing the folder")
            msg.exec_()

    def showPointerDetailsCheck(self):
        """ Listener for the menuitem that sets if detailed info should be shown when hovering over spectrogram.
        Turning this off saves lots of CPU performance."""
        self.config['showPointerDetails'] = self.showPointerDetails.isChecked()
        if self.showPointerDetails.isChecked():
            self.p_spec.scene().sigMouseMoved.connect(self.mouseMoved)
            self.w_spec.addItem(self.pointDataProxy, row=3, col=1)
        else:
            self.p_spec.scene().sigMouseMoved.disconnect()
            self.w_spec.removeItem(self.pointDataProxy)

    def dragRectsTransparent(self):
        """ Listener for the check menu item that decides if the user wants the dragged rectangles to have colour or not.
        It's a switch from Brush to Pen or vice versa.
        """
        if self.config['transparentBoxes']:
            for box in self.listRectanglesa2:
                if type(box) == self.ROItype:
                    col = box.brush.color()
                    col.setAlpha(255)
                    box.transparent = True
                    box.setBrush(pg.mkBrush(None))
                    box.setPen(pg.mkPen(col,width=1))
                    box.update()
                    col.setAlpha(100)
        else:
            for box in self.listRectanglesa2:
                if type(box) == self.ROItype:
                    col = box.pen.color()
                    col.setAlpha(self.ColourNamed.alpha())
                    box.transparent = False
                    box.setBrush(pg.mkBrush(col))
                    box.setPen(pg.mkPen(None))
                    box.update()
                    col.setAlpha(100)

    def useAmplitudeCheck(self):
        """ Listener for the check menu item saying if the user wants to see the waveform.
        Does not remove the dock, just hides it. It's therefore easy to replace, but could have some performance overhead.
        """
        if self.useAmplitudeTick.isChecked():
            self.useAmplitude = True
            self.d_ampl.show()
        else:
            self.useAmplitude = False
            self.d_ampl.hide()
        self.config['showAmplitudePlot'] = self.useAmplitudeTick.isChecked()

    def useFilesCheck(self):
        """ Listener to process if the user swaps the check menu item to see the file list. """
        if self.useFilesTick.isChecked():
            self.d_files.show()
        else:
            self.d_files.hide()
        self.config['showListofFiles'] = self.useFilesTick.isChecked()

    def showOverviewSegsCheck(self):
        """ Listener to process if the user swaps the check menu item to see the overview segment boxes. """
        if self.showOverviewSegsTick.isChecked():
            self.p_overview2.show()
        else:
            self.p_overview2.hide()
        self.config['showAnnotationOverview'] = self.showOverviewSegsTick.isChecked()

    def makeReadOnly(self):
        """ Listener to process the check menu item to make the plots read only.
        Turns off the listeners for the amplitude and spectrogram plots.
        Also has to go through all of the segments, turn off the listeners, and make them unmovable.
        """
        self.config['readOnly'] = self.readonly.isChecked()
        self.statusRO.setText("Read-only mode" if self.config['readOnly'] else "")
        if self.readonly.isChecked():
            # this is for accepting drag boxes or not
            self.p_spec.enableDrag = False

            # when clicking is used to draw segments/boxes,
            # read-only changes are implemented in the button signals.
            # Because connecting-disconnecting slots is very dirty.

            # this will re-make segment boxes with correct moving abilities:
            if hasattr(self, 'sp'):
                self.removeSegments(delete=False)
                self.drawfigMain(remaking=True)
        else:
            self.p_spec.enableDrag = self.config['specMouseAction']==3
            if hasattr(self, 'sp'):
                self.removeSegments(delete=False)
                self.drawfigMain(remaking=True)

    def dockReplace(self):
        """ Listener for if the docks should be replaced menu item.
            A rewrite of pyqtgraph.dockarea.restoreState.
            """
        containers, docks = self.area.findAll()
        # main recursion of restoreState:
        self.area.buildFromState(self.state['main'], docks, self.area, missing='error')
        # restoreState doesn't restore non-floating window sizes smh
        self.d_plot.hide()
        containers, docks = self.area.findAll()
        # basically say that left panel and controls should be as small as possible:
        self.d_controls.setSizePolicy(1,1)
        containers[1].setSizePolicy(1,1)
        #self.useAmplitudeTick.setChecked(True)
        #self.useAmplitude = True
        #self.config['showAmplitudePlot'] = True
        self.useFilesTick.setChecked(True)
        self.config['showListofFiles'] = True
        self.showOverviewSegsTick.setChecked(True)
        self.config['showAnnotationOverview'] = True
        self.useAmplitudeCheck()
        # for cont in range(len(containers)):
        #     containers[cont].setSizes(self.state_cont[cont])


    def showFundamentalFreq(self):
        """ Calls the SignalProc class to compute, and then draws the fundamental frequency.
        Uses the yin algorithm. """
        with pg.BusyCursor():
            if self.showFundamental.isChecked():
                self.statusLeft.setText("Drawing fundamental frequency...")
                segs = self.sp.drawFundFreq(self.seg)

                # Get the individual pieces
                self.segmentPlots = []
                # draw each contiguous "segment" of fund freq
                for s in segs:
                    self.segmentPlots.append(pg.PlotDataItem())
                    self.segmentPlots[-1].setData(s[0], s[1], pen=pg.mkPen('r', width=3))
                    self.p_spec.addItem(self.segmentPlots[-1])
            else:
                self.statusLeft.setText("Removing fundamental frequency...")
                for r in self.segmentPlots:
                    self.p_spec.removeItem(r)
                self.segmentPlots = []
            self.statusLeft.setText("Ready")

    def showMaxEnergy(self):
        with pg.BusyCursor():
            if self.showEnergies.isChecked():
                self.statusLeft.setText("Drawing max energies...")
                x, y = self.sp.max_energy(self.sg)

                self.energyPlot = pg.ScatterPlotItem()
                self.energyPlot.setBrush(None)
                self.energyPlot.setData(x, y, brush=pg.mkBrush((0, 255, 0, 130)), pen=pg.mkPen(None), size=5)

                self.p_spec.addItem(self.energyPlot)
            else:
                self.statusLeft.setText("Removing max energies...")
                self.p_spec.removeItem(self.energyPlot)
            self.statusLeft.setText("Ready")

    def showSpectralDeriv(self):
        with pg.BusyCursor():
            if self.showSpectral.isChecked():
                self.statusLeft.setText("Drawing spectral derivative...")
                x, y = self.sp.drawSpectralDeriv()

                self.derivPlot = pg.ScatterPlotItem()
                self.derivPlot.setData(x, y, pen=pg.mkPen('b', width=5))

                self.p_spec.addItem(self.derivPlot)
            else:
                self.statusLeft.setText("Removing spectral derivative...")
                self.p_spec.removeItem(self.derivPlot)
            self.statusLeft.setText("Ready")

    # def showCQT(self):
    #     cqt = self.sp.comp_cqt()
    #     print(np.shape(cqt),np.shape(self.sg))
    #     self.specPlot.setImage(10*np.log10(np.real(cqt*np.conj(cqt))).T)
    #     self.p_spec.setXRange(0, np.shape(cqt)[1], update=True, padding=0)

    def showInvertedSpectrogram(self):
        """ Listener for the menu item that draws the spectrogram of the waveform of the inverted spectrogram."""
        # TODO: Make this useful?!
        # TODO: Save the inverted sgram? Will then need undo? 
        with pg.BusyCursor():
            self.statusLeft.setText("Inverting...")
            if self.showInvSpec.isChecked():
                print("Inverting spectrogam with window ", self.config['window_width'], " and increment ",self.config['window_width']//4)
                sgRaw = self.sp.spectrogram(self.config['window_width'], self.config['window_width']//4, mean_normalise=self.sgMeanNormalise, equal_loudness=self.sgEqualLoudness, onesided=self.sgOneSided, multitaper=self.sgMultitaper)
                invertedSgram = self.sp.invertSpectrogram(sgRaw,self.config['window_width'],self.config['window_width']//4)
                self.sp.setData(invertedSgram)
                self.amplPlot.setData(np.linspace(0.0,len(invertedSgram)/self.sampleRate,num=len(invertedSgram),endpoint=True),invertedSgram)
            else:
                self.sp.setData(self.audiodata)
                self.amplPlot.setData(np.linspace(0.0,self.datalengthSec,num=self.datalength,endpoint=True),self.audiodata)

            sgRaw = self.sp.spectrogram(self.config['window_width'], self.config['incr'], mean_normalise=self.sgMeanNormalise, equal_loudness=self.sgEqualLoudness, onesided=self.sgOneSided, multitaper=self.sgMultitaper)
            maxsg = np.min(sgRaw)
            self.sg = np.abs(np.where(sgRaw == 0, 0.0, 10.0 * np.log10(sgRaw / maxsg)))
            self.overviewImage.setImage(self.sg)
            self.specPlot.setImage(self.sg)
            self.statusLeft.setText("Ready")

    def medianFilterSpec(self):
        """ Median filter the spectrogram. To be used in conjunction with spectrogram inversion. """
        # TODO: Play with this
        with pg.BusyCursor():
            self.statusLeft.setText("Filtering...")
            median_filter(self.sg,size=(100,20))
            self.specPlot.setImage(self.sg)
            self.statusLeft.setText("Ready")

    def denoiseImage(self):
        # TODO
        """ Denoise the spectrogram. To be used in conjunction with spectrogram inversion. """
        #from cv2 import fastNlMeansDenoising
        #sg = np.array(self.sg/np.max(self.sg)*255,dtype = np.uint8)
        #sg = fastNlMeansDenoising(sg,10,7,21)
        #self.specPlot.setImage(sg)
# ==============
# Code for drawing and using the main figure

    def convertAmpltoSpec(self,x):
        """ Unit conversion """
        if self.batmode:
            incr = 512
        else:
            incr = self.config['incr']
        return x*self.sampleRate/incr

    def convertSpectoAmpl(self,x):
        """ Unit conversion """
        if self.batmode:
            incr = 512
        else:
            incr = self.config['incr']
        return x*incr/self.sampleRate

    def convertMillisecs(self,millisecs):
        """ Unit conversion """
        seconds = (millisecs / 1000) % 60
        minutes = (millisecs / (1000 * 60)) % 60
        return "%02d" % minutes+":"+"%02d" % seconds

    def convertYtoFreq(self,y,sgy=None):
        """ Unit conversion """
        if sgy is None:
            sgy = np.shape(self.sg)[1]
        return y * self.sampleRate//2 / sgy + self.sp.minFreqShow

    def convertFreqtoY(self,f):
        """ Unit conversion """
        sgy = np.shape(self.sg)[1]
        return (f-self.sp.minFreqShow) * sgy / (self.sampleRate//2)

    def drawOverview(self):
        """ On loading a new file, update the overview figure to show where you are up to in the file.
        Also, compute the new segments for the overview, and make sure that the listeners are connected
        for clicks on them. """
        self.overviewImage.setImage(self.sg)
        #self.overviewImageRegion = pg.LinearRegionItem()
        # this is needed for compatibility with other shaded rectangles:
        #self.overviewImageRegion.lines[0].btn = QtCore.Qt.RightButton
        #self.overviewImageRegion.lines[1].btn = QtCore.Qt.RightButton
        #self.p_overview.addItem(self.overviewImageRegion, ignoreBounds=True)
        self.overviewImageRegion.setRegion([0, self.convertAmpltoSpec(self.widthWindow.value())])
        self.overviewImageRegion.sigRegionChangeFinished.connect(self.updateOverview)

        # Three y values are No. not known, No. known, No. possible
        # widthOverviewSegment is in seconds
        numSegments = int(np.ceil(np.shape(self.sg)[0]/self.convertAmpltoSpec(self.config['widthOverviewSegment'])))
        self.widthOverviewSegment = np.shape(self.sg)[0]//numSegments

        self.overviewSegments = np.zeros((numSegments,3))

        # Delete the overview segments
        for r in self.SegmentRects:
            self.p_overview2.removeItem(r)
        self.SegmentRects = []

        # Add new overview segments
        for i in range(numSegments):
            r = SupportClasses.ClickableRectItem(i*self.widthOverviewSegment, 0, self.widthOverviewSegment, 1)
            r.setPen(pg.mkPen(100, 100, 100))
            r.setBrush(pg.mkBrush('w'))
            self.SegmentRects.append(r)
            self.p_overview2.addItem(r)
        self.p_overview2.sigChildMessage.connect(self.overviewSegmentClicked)
        self.p_overview2.setYRange(-0.2, 1, padding=0.02)

    def overviewSegmentClicked(self,x):
        """ Listener for an overview segment being clicked on.
        Work out which one, and move the region appropriately. Calls updateOverview to do the work. """
        minX, maxX = self.overviewImageRegion.getRegion()
        halfwin = (maxX-minX)/2
        self.overviewImageRegion.setRegion([x-halfwin, x+halfwin])
        self.playPosition = int(self.convertSpectoAmpl(x)*1000.0)

    def updateOverview(self, preserveLength=True):
        """ Listener for when the overview box is changed. Other functions call it indirectly by setRegion.
        Does the work of keeping all the plots in the right place as the overview moves.
        It sometimes updates a bit slowly. """
        if hasattr(self, 'media_obj'):
            if self.media_obj.state() == QAudio.ActiveState or self.media_obj.state() == QAudio.SuspendedState or self.media_slow.state() == QAudio.ActiveState:
                self.stopPlayback()

        # Need to disconnect the listener and reconnect it to avoid a recursive call
        minX, maxX = self.overviewImageRegion.getRegion()
        if minX<0:
            l = maxX-minX
            minX=0.0
            maxX=minX+l
            try:
                self.overviewImageRegion.sigRegionChangeFinished.disconnect()
            except:
                pass
            self.overviewImageRegion.setRegion([minX,maxX])
            self.overviewImageRegion.sigRegionChangeFinished.connect(self.updateOverview)
        if maxX>len(self.sg):
            l = maxX-minX
            maxX=float(len(self.sg))
            minX=max(0, maxX-l)
            try:
                self.overviewImageRegion.sigRegionChangeFinished.disconnect()
            except:
                pass
            self.overviewImageRegion.setRegion([minX,maxX])
            self.overviewImageRegion.sigRegionChangeFinished.connect(self.updateOverview)

        self.widthWindow.setValue(self.convertSpectoAmpl(maxX-minX))
        self.p_ampl.setXRange(self.convertSpectoAmpl(minX), self.convertSpectoAmpl(maxX), update=True, padding=0)
        self.p_spec.setXRange(minX, maxX, update=True, padding=0)
        self.p_plot.setXRange(self.convertSpectoAmpl(minX), self.convertSpectoAmpl(maxX), update=True, padding=0)

        # I know the next two lines SHOULD be unnecessary. But they aren't!
        self.p_ampl.setXRange(self.convertSpectoAmpl(minX), self.convertSpectoAmpl(maxX), padding=0)
        self.p_spec.setXRange(minX, maxX, padding=0)

        if self.extra != "none" and "Filtered spectrogram" not in self.extra:
            self.p_plot.setXRange(self.convertSpectoAmpl(minX), self.convertSpectoAmpl(maxX), padding=0)
        if "Filtered spectrogram" in self.extra:
            self.p_plot.setXRange(minX, maxX, padding=0)
        elif self.extra=="Wavelet scalogram":
            self.p_plot.setXRange(self.convertSpectoAmpl(minX)*4, self.convertSpectoAmpl(maxX)*4)
        # self.setPlaySliderLimits(1000.0*self.convertSpectoAmpl(minX),1000.0*self.convertSpectoAmpl(maxX))
        self.scrollSlider.setValue(minX)
        self.config['windowWidth'] = self.convertSpectoAmpl(maxX-minX)
        # self.saveConfig = True
        self.timeaxis.update()
        QApplication.processEvents()

    def drawfigMain(self,remaking=False):
        """ Draws the main amplitude and spectrogram plots and any segments on them.
        Has to do some work to get the axis labels correct.
        """
        if len(self.audiodata)>0:
            self.amplPlot.setData(np.linspace(0.0,self.datalengthSec,num=self.datalength,endpoint=True),self.audiodata)

        self.timeaxis.setLabel('')

        height = self.sampleRate // 2 / np.shape(self.sg)[1]
        pixelstart = int(self.sp.minFreqShow/height)
        pixelend = int(self.sp.maxFreqShow/height)

        self.overviewImage.setImage(self.sg[:,pixelstart:pixelend])
        self.specPlot.setImage(self.sg[:,pixelstart:pixelend])
        self.setExtraPlot(self.extra)

        self.setColourMap(self.config['cmap'])
        self.setColourLevels()

        # Sort out the spectrogram frequency axis
        # The constants here are divided by 1000 to get kHz, and then remember the top is sampleRate/2
        FreqRange = self.sp.maxFreqShow-self.sp.minFreqShow
        height = self.sampleRate // 2 / np.shape(self.sg)[1]
        SpecRange = FreqRange/height

        # Frequency guides for bat mode
        if self.batmode:
            self.guidelines[0].setValue(self.convertFreqtoY(20000))
            self.guidelines[1].setValue(self.convertFreqtoY(36000))
            self.guidelines[2].setValue(self.convertFreqtoY(50000))
            self.guidelines[3].setValue(self.convertFreqtoY(60000))
            for g in self.guidelines:
                self.p_spec.addItem(g, ignoreBounds=True)
        else:
            # easy way to hide
            for g in self.guidelines:
                g.setValue(-1000)

        if self.zooniverse:
            offset=6
            txt='<span style="color: #0F0; font-size:20pt">%s</div>'%str(0)
            self.label1 = pg.TextItem(html=txt, color='g', anchor=(0,0))
            self.p_spec.addItem(self.label1)
            self.label1.setPos(0,0+offset)

            txt='<span style="color: #0F0; font-size:20pt">%s</div>'%str(int(FreqRange//4000))
            self.label2 = pg.TextItem(html=txt, color='g', anchor=(0,0))
            self.p_spec.addItem(self.label2)
            self.label2.setPos(0,SpecRange/4+offset)

            txt='<span style="color: #0F0; font-size:20pt">%s</div>'%str(int(FreqRange//2000))
            self.label3 = pg.TextItem(html=txt, color='g', anchor=(0,0))
            self.p_spec.addItem(self.label3)
            self.label3.setPos(0,SpecRange/2+offset)

            txt='<span style="color: #0F0; font-size:20pt">%s</div>'%str(int(3*FreqRange//4000))
            self.label4 = pg.TextItem(html=txt, color='g', anchor=(0,0))
            self.p_spec.addItem(self.label4)
            self.label4.setPos(0,3*SpecRange/4+offset)

            txt='<span style="color: #0F0; font-size:20pt">%s</div>'%str(int(FreqRange//1000))
            self.label5 = pg.TextItem(html=txt, color='g', anchor=(0,0))
            self.p_spec.addItem(self.label5)
            self.label5.setPos(0,SpecRange+offset)
        else:
            self.specaxis.setTicks([[(0,round(self.sp.minFreqShow/1000, 2)),
                                 (SpecRange/4,round(self.sp.minFreqShow/1000+FreqRange/4000, 2)),
                                 (SpecRange/2,round(self.sp.minFreqShow/1000+FreqRange/2000, 2)),
                                 (3*SpecRange/4,round(self.sp.minFreqShow/1000+3*FreqRange/4000, 2)),
                                 (SpecRange,round(self.sp.minFreqShow/1000+FreqRange/1000, 2))]])
            self.specaxis.setLabel('kHz')

        self.updateOverview()
        self.textpos = int((self.sp.maxFreqShow-self.sp.minFreqShow)/height) #+ self.config['textoffset']

        # If there are segments, show them
        if not self.cheatsheet and not self.zooniverse:
            for count in range(len(self.segments)):
                if self.segments[count][2] == 0 and self.segments[count][3] == 0:
                    self.addSegment(self.segments[count][0], self.segments[count][1], 0, 0, self.segments[count][4], False, count, remaking)
                else:
                    self.addSegment(self.segments[count][0], self.segments[count][1], self.segments[count][2], self.segments[count][3], self.segments[count][4], False, count, remaking)

            # This is the moving bar for the playback
            if not hasattr(self,'bar'):
                self.bar = pg.InfiniteLine(angle=90, movable=True, pen={'color': 'c', 'width': 3})
            self.p_spec.addItem(self.bar, ignoreBounds=True)
            self.bar.sigPositionChangeFinished.connect(self.barMoved)

        QApplication.processEvents()

    def setSpeed(self,speed):
        #self.speedButton.setText(speed)
        if type(speed) is str:
            # convert Unicode fractions to floats
            speedchar = ord(speed)
            if speedchar == 188:
                speed = 0.25
            elif speedchar == 189:
                speed = 0.5
        self.slowSpeed = 1/float(speed)
        oldSR = self.sp.audioFormat.sampleRate()
        self.sp.audioFormat.setSampleRate(self.sp.audioFormat.sampleRate()//self.slowSpeed)
        self.media_slow = SupportClasses.ControllableAudio(self.sp.audioFormat)
        print("modified playback speed set to Fs =", self.sp.audioFormat.sampleRate())
        self.sp.audioFormat.setSampleRate(oldSR)
        self.media_slow.notify.connect(self.movePlaySlowSlider)

    def setExtraPlot(self, plotname):
        """ Reacts to menu clicks and updates or hides diagnostic plot window."""
        self.extra = plotname

        # clear plot before updating/proceeding
        self.clearDiagnostic()

        if self.extra != "none":
            self.d_plot.show()
        else:
            self.d_plot.hide()

        # plot wavelet scalogram
        if self.extra == "Wavelet scalogram":
            self.plotExtra = pg.ImageItem()
            self.p_plot.addItem(self.plotExtra)

            # passing dummy spInfo because we only use this for a function
            ws = WaveletSegment.WaveletSegment(spInfo={}, wavelet='dmey2')
            e = ws.computeWaveletEnergy(self.audiodata, self.sampleRate, window=0.25, inc=0.25)
            # e is 2^nlevels x nseconds

            # show only leaf nodes:
            print(np.shape(e))
            e = np.log(e[30:62,:])

            pos, colour, mode = colourMaps.colourMaps("Inferno")
            cmap = pg.ColorMap(pos, colour, mode)
            lut = cmap.getLookupTable(0.0, 1.0, 256)

            self.plotExtra.setLookupTable(lut)
            self.plotExtra.setImage(e.T)
            self.plotaxis.setLabel('Wavelet node')

        # plot wc correlations
        if self.extra == "Wavelet correlations":
            self.plotExtra = pg.ImageItem()
            self.p_plot.addItem(self.plotExtra)

            # preprocess
            data = librosa.core.audio.resample(self.audiodata, self.sampleRate, 16000)
            data = self.sp.ButterworthBandpass(data, self.sampleRate, 100, 16000)

            # passing dummy spInfo because we only use this for a function
            ws = WaveletSegment.WaveletSegment(spInfo={}, wavelet='dmey2')
            e = ws.computeWaveletEnergy(self.audiodata, self.sampleRate)
            annotation = np.zeros(np.shape(e)[1])
            for s in self.segments:
                annotation[math.floor(s[0]):math.ceil(s[1])] = 1
            w0 = np.where(annotation == 0)[0]
            w1 = np.where(annotation == 1)[0]

            r = np.zeros((64, np.shape(e)[1]))
            # dummy parameters b/c we're only using this for WF.graycode
            WF = WaveletFunctions.WaveletFunctions(data=[0], wavelet='dmey2', maxLevel=5, samplerate=1)
            for count in range(62):
                # just compute_r from WaveletSegment
                corr = (np.mean(e[count, w1]) - np.mean(e[count,w0]))/np.std(e[count, :]) * np.sqrt(len(w0)*len(w1))/len(annotation)
                # map a long vector of rs to different image areas
                level = int(math.log(count+2, 2))
                node = count+2 - 2**level
                node = WF.graycode(node)
                r[node * 2**(6-level) : (node+1) * 2**(6-level), level] = corr
            r[:, 0] = np.linspace(np.min(r), np.max(r), num=64)
            # propagate along x
            for tmult in range(10, len(annotation)):
                r[:, tmult] = r[:, tmult-10]

            pos, colour, mode = colourMaps.colourMaps("Viridis")
            cmap = pg.ColorMap(pos, colour,mode)
            lut = cmap.getLookupTable(0.0, 1.0, 256)
            self.plotExtra.setLookupTable(lut)
            self.plotExtra.setImage(r.T)
            self.plotaxis.setLabel('Frequency bin')

        # plot energy in "wind" band
        if self.extra == "Wind energy":
            we_mean = np.zeros(int(np.ceil(self.datalengthSec)))
            we_std = np.zeros(int(np.ceil(self.datalengthSec)))
            for w in range(int(np.ceil(self.datalengthSec))):
                data = self.audiodata[int(w*self.sampleRate):int((w+1)*self.sampleRate)]
                post = Segment.PostProcess(audioData=data, sampleRate=self.sampleRate, segments=[], subfilter={})
                m, std, _ = post.wind_cal(data, self.sampleRate)
                we_mean[w] = m
                we_std[w] = std

            print('mean wind: ', we_mean)
            self.plotExtra = pg.PlotDataItem(np.arange(int(np.ceil(self.datalengthSec))), we_mean)
            self.plotExtra.setPen(fn.mkPen(color='k', width=2))
            self.plotExtra2 = pg.PlotDataItem(np.arange(int(np.ceil(self.datalengthSec))), we_mean+we_std)
            self.plotExtra2.setPen(fn.mkPen('c'))
            self.plotExtra3 = pg.PlotDataItem(np.arange(int(np.ceil(self.datalengthSec))), we_mean-we_std)
            self.plotExtra3.setPen(fn.mkPen('c'))
            self.plotExtra4 = pg.PlotDataItem(np.arange(int(np.ceil(self.datalengthSec))), np.ones(int(np.ceil(self.datalengthSec)))*1.5)
            self.plotExtra4.setPen(fn.mkPen('r'))
            self.plotaxis.setLabel('Mean (SD) power, V^2/Hz')
            self.p_plot.addItem(self.plotExtra)
            self.p_plot.addItem(self.plotExtra2)
            self.p_plot.addItem(self.plotExtra3)
            self.p_plot.addItem(self.plotExtra4)

        # plot energy in "rain"
        if self.extra == "Rain":
            we_mean = np.zeros(int(np.ceil(self.datalengthSec)))
            we_std = np.zeros(int(np.ceil(self.datalengthSec)))
            for w in range(int(self.datalength/self.sampleRate)):
                data = self.audiodata[int(w*self.sampleRate):int((w+1)*self.sampleRate)]
                tempsp = SignalProc.SignalProc()
                tempsp.data = data
                sgRaw = tempsp.spectrogram()
                # Normalise
                sgRaw -= np.mean(sgRaw, axis=0)
                sgRaw /= np.max(np.abs(sgRaw), axis=0)
                we_mean[w] = np.mean(np.mean(sgRaw, axis=0))
                we_std[w] = np.std(np.std(sgRaw, axis=0))
            self.plotExtra = pg.PlotDataItem(np.arange(self.datalengthSec), we_mean)
            self.plotExtra.setPen(fn.mkPen(color='k', width=2))
            self.plotExtra2 = pg.PlotDataItem(np.arange(self.datalengthSec), we_mean + we_std)
            self.plotExtra2.setPen(fn.mkPen('r'))
            self.plotExtra3 = pg.PlotDataItem(np.arange(self.datalengthSec), we_mean - we_std)
            self.plotExtra3.setPen(fn.mkPen('r'))
            self.p_plot.addItem(self.plotExtra)
            self.p_plot.addItem(self.plotExtra2)
            self.p_plot.addItem(self.plotExtra3)

        # plot spectrogram of only the filtered band:
        if self.extra == "Filtered spectrogram, new + AA" or self.extra == "Filtered spectrogram, new" or self.extra == "Filtered spectrogram, old":
            self.plotExtra = pg.ImageItem()
            self.p_plot.addItem(self.plotExtra)

            try:
                plotNodes = json.load(open(os.path.join(self.filtersDir, 'plotnodes.txt')))
            except:
                print("Couldn't load file, using default list")
                plotNodes = [48, 49, 52]

            # resample
            if self.sampleRate != 16000:
                audiodata = librosa.core.audio.resample(self.audiodata, self.sampleRate, 16000)
            else:
                audiodata = self.audiodata

            WF = WaveletFunctions.WaveletFunctions(data=audiodata, wavelet='dmey2', maxLevel=5, samplerate=16000)

            # For now, not using antialiasFilter in the reconstructions as it's quick anyway
            if self.extra == "Filtered spectrogram, new + AA":
                WF.WaveletPacket(plotNodes, 'symmetric', True, True)
                C = WF.reconstructWP2(plotNodes[0], True, False)[:len(self.audiodata)]
                for node in plotNodes[1:]:
                    C = C + WF.reconstructWP2(node, True, False)[:len(C)]
            if self.extra == "Filtered spectrogram, new":
                WF.WaveletPacket(plotNodes, 'symmetric', False)
                C = WF.reconstructWP2(plotNodes[0], True, False)[:len(self.audiodata)]
                for node in plotNodes[1:]:
                    C = C + WF.reconstructWP2(node, True, False)[:len(C)]
            if self.extra == "Filtered spectrogram, old":
                WF.WaveletPacket(plotNodes, 'symmetric', False)
                C = WF.reconstructWP2(plotNodes[0], False)[:len(self.audiodata)]
                for node in plotNodes[1:]:
                    C = C + WF.reconstructWP2(node, False)[:len(C)]

            # reconstructed signal was @ 16 kHz,
            # so we upsample to get equal sized spectrograms
            if self.sampleRate != 16000:
                C = librosa.core.audio.resample(C, 16000, self.sampleRate)
            tempsp = SignalProc.SignalProc()
            tempsp.data = C
            sgRaw = tempsp.spectrogram()
            sgHeightReduction = np.shape(sgRaw)[1]*16000//self.sampleRate
            sgRaw = sgRaw[:, :sgHeightReduction]
            maxsg = np.min(sgRaw)
            tempsp = np.abs(np.where(sgRaw == 0, 0.0, 10.0 * np.log10(sgRaw / maxsg)))

            pos, colour, mode = colourMaps.colourMaps("Inferno")
            cmap = pg.ColorMap(pos, colour,mode)
            lut = cmap.getLookupTable(0.0, 1.0, 256)
            self.plotExtra.setLookupTable(lut)
            self.plotExtra.setImage(tempsp)

            # set axis. Always at 0:sampleRate//2
            #minX, maxX = self.overviewImageRegion.getRegion()
            #self.p_plot.setXRange(minX, maxX, padding=0)
            MaxFreq = 8000
            height = 16000 // 2 / np.shape(tempsp)[1]
            SpecRange = MaxFreq/height
            self.plotaxis.setTicks([[(0, 0.0),
                                 (SpecRange/4,round(MaxFreq/4000, 2)),
                                 (SpecRange/2,round(MaxFreq/2000, 2)),
                                 (3*SpecRange/4,round(3*MaxFreq/4000, 2)),
                                 (SpecRange,round(MaxFreq/1000, 2))]])
            self.plotaxis.setLabel('kHz')

    def updateRegion_spec(self):
        """ This is the listener for when a segment box is changed in the spectrogram.
        It updates the position of the matching box, and also the text within it.
        """
        sender = self.sender()
        i = 0
        while self.listRectanglesa2[i] != sender and i<len(self.listRectanglesa2):
            i = i+1
        if i==len(self.listRectanglesa2):
            print("ERROR: segment not found!")
            return

        # update the overview boxes, step 1
        self.refreshOverviewWith(self.segments[i], delete=True)

        # fix the position of the text label
        if type(sender) == self.ROItype:
            # using box coordinates
            x1 = self.convertSpectoAmpl(sender.pos()[0])
            x2 = self.convertSpectoAmpl(sender.pos()[0]+sender.size()[0])
            self.segments[i][2] = self.convertYtoFreq(sender.pos()[1])
            self.segments[i][3] = self.convertYtoFreq(sender.pos()[1]+sender.size()[1])
            self.listLabels[i].setPos(sender.pos()[0], self.textpos)
        else:
            # using segment coordinates
            x1 = self.convertSpectoAmpl(sender.getRegion()[0])
            x2 = self.convertSpectoAmpl(sender.getRegion()[1])
            self.listLabels[i].setPos(sender.getRegion()[0], self.textpos)

        # update the amplitude segment
        self.listRectanglesa1[i].blockSignals(True)
        self.listRectanglesa1[i].setRegion([x1,x2])
        self.listRectanglesa1[i].blockSignals(False)
        self.segmentsToSave = True

        self.segments[i][0] = x1 + self.startRead
        self.segments[i][1] = x2 + self.startRead

        # update the overview boxes, step 2
        self.refreshOverviewWith(self.segments[i])

    def updateRegion_ampl(self):
        """ This is the listener for when a segment box is changed in the waveform plot.
        It updates the position of the matching box, and also the text within it.
        """
        sender = self.sender()
        i = 0
        while self.listRectanglesa1[i] != sender and i<len(self.listRectanglesa1):
            i = i+1
        if i==len(self.listRectanglesa1):
            print("Segment not found!")
        else:
            # update the overview boxes, step 1
            self.refreshOverviewWith(self.segments[i], delete=True)

            # fix the position of the text label
            x1 = self.convertAmpltoSpec(sender.getRegion()[0])
            x2 = self.convertAmpltoSpec(sender.getRegion()[1])
            self.listLabels[i].setPos(x1,self.textpos)

            # update the corresponding spectrogram segment
            self.listRectanglesa2[i].blockSignals(True)
            if type(self.listRectanglesa2[i]) == self.ROItype:
                # update the box
                y1 = self.listRectanglesa2[i].pos().y()
                y2 = self.listRectanglesa2[i].size().y()
                self.listRectanglesa2[i].setPos(pg.Point(x1,y1))
                self.listRectanglesa2[i].setSize(pg.Point(x2-x1,y2))
            else:
                # update the segment
                self.listRectanglesa2[i].setRegion([x1,x2])
            self.segmentsToSave = True
            self.listRectanglesa2[i].blockSignals(False)

            self.segments[i][0] = sender.getRegion()[0] + self.startRead
            self.segments[i][1] = sender.getRegion()[1] + self.startRead

            # update the overview boxes, step 2
            self.refreshOverviewWith(self.segments[i])

    def addRegularSegments(self):
        """ Perform the Hartley bodge: add 10s segments every minute. """
        if self.box1id>-1:
            self.deselectSegment(self.box1id)
        segtimes = [(seg[0], seg[1]) for seg in self.segments]
        i = 0
        print("Adding segments (%d s every %d s)" %(self.config['protocolSize'], self.config['protocolInterval']))
        while i < self.segments.metadata["Duration"]:
            # check for segment presence in case of double click or other issues
            if len(segtimes)>0 and (i, i+self.config['protocolSize']) in segtimes:
                print("segment already exists, skipping")
            else:
                self.addSegment(i, i + self.config['protocolSize'])
            i += self.config['protocolInterval']
        self.segmentsToSave = True

    def drawProtocolMarks(self):
        # if check-ignore protocol is used, mark check-ignore limits.
        # Also called when the relevant parameters are changed in interface settings.

        # Clean old marks, if any
        if hasattr(self, 'protocolMarks'):
            for m in self.protocolMarks:
                self.p_spec.removeItem(m)
        self.protocolMarks = []

        if self.config['protocolOn']:
            linePen = pg.mkPen((148, 0, 211), width=5)
            linestart = 0

            # pages >1 start with an overlap zone, so need to offset marks:
            if self.currentFileSection > 0:
                linestart += self.config['fileOverlap']
            while linestart < self.datalength/self.sampleRate:
                lineend = min(self.datalength/self.sampleRate, linestart + self.config['protocolSize'])
                # print("Adding to", linestart, lineend)
                line = pg.ROI(pos=(self.convertAmpltoSpec(linestart),0),
                              size=(self.convertAmpltoSpec(lineend-linestart),0), movable=False, pen=linePen)
                self.protocolMarks.append(line)
                self.p_spec.addItem(line)
                linestart += self.config['protocolInterval']

    def refreshOverviewWith(self, segment, delete=False):
        """Recalculates the overview box colours and refreshes their display.
        To be used when segments are added, deleted or moved.
        Takes Segments as an input and either removes or adds to the box counters."""

        # Work out which overview segment this segment is in (could be more than one)
        # max/min deal with segments continuing past the edge of current page
        inds = max(0, int(self.convertAmpltoSpec(segment[0]-self.startRead) / self.widthOverviewSegment))
        inde = min(int(self.convertAmpltoSpec(segment[1]-self.startRead) / self.widthOverviewSegment), len(self.overviewSegments)-1)

        for label in segment[4]:
            if label["certainty"] == 0:
                # "red" label counter
                if delete:
                    self.overviewSegments[inds:inde+1,0] -= 1
                else:
                    self.overviewSegments[inds:inde+1,0] += 1
            elif label["certainty"] == 100:
                # "green" label counter
                if delete:
                    self.overviewSegments[inds:inde + 1, 1] -= 1
                else:
                    self.overviewSegments[inds:inde + 1, 1] += 1
            else:
                # "yellow" label counter
                if delete:
                    self.overviewSegments[inds:inde + 1, 2] -= 1
                else:
                    self.overviewSegments[inds:inde + 1, 2] += 1

        if np.any(self.overviewSegments<0):
            print("Warning: something went wrong with overview colors!")
            print(self.overviewSegments)

        # set the colour of these boxes in the overview
        for box in range(inds, inde + 1):
            if self.overviewSegments[box,0] > 0:
                self.SegmentRects[box].setBrush(self.ColourNone)
            elif self.overviewSegments[box,2] > 0:
                self.SegmentRects[box].setBrush(self.ColourPossible)
            elif self.overviewSegments[box,1] > 0:
                self.SegmentRects[box].setBrush(self.ColourNamed)
            else:
                # boxes w/o segments
                self.SegmentRects[box].setBrush(pg.mkBrush('w'))
            self.SegmentRects[box].update()

    def addSegment(self,startpoint,endpoint,y1=0,y2=0,species=[],saveSeg=True,index=-1,remaking=False):
        """ When a new segment is created, does the work of creating it and connecting its
        listeners. Also updates the relevant overview segment.
        If a segment is too long for the current section, truncates it.
        Args:
        startpoint, endpoint are in amplitude coordinates
        y1, y2 should be the frequencies (between 0 and Fs//2)
        species - list of labels (including certainties, .data format)
        saveSeg means that we are drawing the saved ones. Need to check that those ones fit into
          the current window, can assume the other do, but have to save their times correctly.
        remaking - can be turned to True to reuse some existing objects
        """
        print("Segment added at %d-%d, %d-%d" % (startpoint, endpoint, y1, y2))

        # Make sure startpoint and endpoint are in the right order
        if startpoint > endpoint:
            temp = startpoint
            startpoint = endpoint
            endpoint = temp
        # same for freqs
        if y1 > y2:
            temp = y1
            y1 = y2
            y2 = temp
        # since we allow passing empty list here:
        if len(species) == 0:
            species = [{"species": "Don't Know", "certainty": 0, "filter": "M"}]

        if not saveSeg:
            timeRangeStart = self.startRead
            timeRangeEnd = self.startRead + self.datalengthSec

            # check if this segment fits in the current spectrogram page
            if endpoint < timeRangeStart or startpoint > timeRangeEnd:
                print("Warning: a segment was not shown")
                show = False
            elif y1!=0 and y2!=0 and (y1 > self.sp.maxFreqShow or y2 < self.sp.minFreqShow):
                print("Warning: a segment was not shown")
                show = False
            else:
                startpoint = startpoint - timeRangeStart
                endpoint = endpoint - timeRangeStart
                show = True
        else:
            self.segmentsToSave = True
            show = True

        if not show:
            # Add a None element into the array so that the correct boxids work
            if remaking:
                self.listRectanglesa1[index] = None
                self.listRectanglesa2[index] = None
                self.listLabels[index] = None
            else:
                self.listRectanglesa1.append(None)
                self.listRectanglesa2.append(None)
                self.listLabels.append(None)
            return

        # otherwise, this is a visible segment.
        # create a Segment. this will check for errors and standardize the labels
        # Note - we convert time from _relative to page_ to _relative to file start_
        newSegment = Segment.Segment([startpoint+self.startRead, endpoint+self.startRead, y1, y2, species])

        # Add the segment to the data
        if saveSeg:
            self.segments.append(newSegment)

        # --- rest of this function only does the graphics ---
        cert = min([lab["certainty"] for lab in species])
        if cert == 0:
            self.prevBoxCol = self.ColourNone
        elif cert == 100:
            self.prevBoxCol = self.ColourNamed
        else:
            self.prevBoxCol = self.ColourPossible

        self.refreshOverviewWith(newSegment)

        segsMovable = not (self.config['readOnly'])
        scenerect = QRectF(0, 0, np.shape(self.sg)[0], np.shape(self.sg)[1])

        # Add the segment in both plots and connect up the listeners
        p_ampl_r = SupportClasses.LinearRegionItem2(self, brush=self.prevBoxCol, movable=segsMovable, bounds=[0, self.datalengthSec])
        self.p_ampl.addItem(p_ampl_r, ignoreBounds=True)
        p_ampl_r.setRegion([startpoint, endpoint])
        p_ampl_r.sigRegionChangeFinished.connect(self.updateRegion_ampl)

        # full-height segments:
        if y1==0 and y2==0:
            # filled-in segments normally, transparent ones for bats:
            p_spec_r = None
            if not self.batmode:
                p_spec_r = SupportClasses.LinearRegionItem2(self, brush=self.prevBoxCol, movable=segsMovable, bounds=[0, np.shape(self.sg)[0]])
            else:
                p_spec_r = SupportClasses.LinearRegionItem2(self, pen=pg.mkPen(self.prevBoxCol, width=6), movable=segsMovable, bounds=[0, np.shape(self.sg)[0]])
                p_spec_r.setBrush(None)
            p_spec_r.setRegion([self.convertAmpltoSpec(startpoint), self.convertAmpltoSpec(endpoint)])
        # rectangle boxes:
        else:
            specy1 = self.convertFreqtoY(max(y1, self.sp.minFreqShow))
            specy2 = self.convertFreqtoY(min(y2, self.sp.maxFreqShow))
            startpointS = QPointF(self.convertAmpltoSpec(startpoint), specy1)
            endpointS = QPointF(self.convertAmpltoSpec(endpoint), specy2)
            p_spec_r = SupportClasses.ShadedRectROI(startpointS, endpointS - startpointS, movable=segsMovable, maxBounds=scenerect, parent=self)
            if self.config['transparentBoxes']:
                col = self.prevBoxCol.rgb()
                col = QtGui.QColor(col)
                col.setAlpha(255)
                p_spec_r.transparent = True
                p_spec_r.setBrush(None)
                p_spec_r.setHoverBrush(None)
                p_spec_r.setPen(pg.mkPen(col,width=1))
                col.setAlpha(100)
            else:
                p_spec_r.setBrush(pg.mkBrush(self.prevBoxCol))
                col = self.prevBoxCol
                col.setAlpha(180)
                p_spec_r.transparent = False
                p_spec_r.setHoverBrush(pg.mkBrush(col))
                p_spec_r.setPen(pg.mkPen(None))
                col.setAlpha(100)
        self.p_spec.addItem(p_spec_r, ignoreBounds=True)
        p_spec_r.sigRegionChangeFinished.connect(self.updateRegion_spec)

        # Put the text into the box
        label = pg.TextItem(text="new", color='k', anchor=(0,1))
        # label = pg.TextItem(text=species, color='k')
        self.p_spec.addItem(label)
        label.setPos(self.convertAmpltoSpec(startpoint), self.textpos)

        # Add the segments to the relevent lists
        if remaking:
            self.listRectanglesa1[index] = p_ampl_r
            self.listRectanglesa2[index] = p_spec_r
            self.listLabels[index] = label
        else:
            self.listRectanglesa1.append(p_ampl_r)
            self.listRectanglesa2.append(p_spec_r)
            self.listLabels.append(label)

        # mark this as the current segment
        if index>-1:
            self.box1id = index
        else:
            self.box1id = len(self.segments) - 1

        # update its displayed label
        self.updateText(self.box1id)

    def selectSegment(self, boxid):
        """ Changes the segment colors and enables playback buttons."""
        # print("selected %d" % boxid)
        self.box1id = boxid
        self.refreshSegmentControls()

        # helps dealing with edge effects for various review functions
        if boxid>len(self.listRectanglesa1) or self.listRectanglesa1[boxid] is None:
            return

        self.prevBoxCol = self.listRectanglesa1[boxid].brush.color()
        brush = fn.mkBrush(self.ColourSelected)
        if self.listRectanglesa1[boxid] is not None and self.listRectanglesa2[boxid] is not None:
            self.listRectanglesa1[boxid].setBrush(brush)
            self.listRectanglesa2[boxid].setBrush(brush)
            self.listRectanglesa1[boxid].setHoverBrush(brush)
            self.listRectanglesa2[boxid].setHoverBrush(brush)

            self.listRectanglesa1[boxid].update()
            self.listRectanglesa2[boxid].update()

        # show details of selection
        self.segInfo.setText(self.segments[boxid].infoString())

    def deselectSegment(self, boxid):
        """ Restores the segment colors and disables playback buttons."""
        # print("deselected %d" % boxid)
        self.box1id = -1
        self.refreshSegmentControls()
        # hide details of selection
        self.segInfo.setText("")

        # helps dealing with edge effects for various review functions
        if boxid>len(self.listRectanglesa1) or self.listRectanglesa1[boxid] is None:
            return

        # filled-in segments normally, transparent ones for bats:
        # (This is somewhat convoluted to keep amplitude segments updated even in bat mode,
        # as they are used for tracking prevBoxCol)
        col = self.prevBoxCol
        col.setAlpha(100)
        self.listRectanglesa1[boxid].setBrush(fn.mkBrush(col))
        if not self.batmode:
            self.listRectanglesa2[boxid].setBrush(fn.mkBrush(col))
        else:
            self.listRectanglesa2[boxid].setBrush(None)
            self.listRectanglesa2[boxid].setPen(self.prevBoxCol, width=6)

        col.setAlpha(180)
        self.listRectanglesa1[boxid].setHoverBrush(fn.mkBrush(col))
        self.listRectanglesa2[boxid].setHoverBrush(fn.mkBrush(col))
        col.setAlpha(100)

        if self.config['transparentBoxes'] and type(self.listRectanglesa2[boxid]) == self.ROItype:
            col = self.prevBoxCol.rgb()
            col = QtGui.QColor(col)
            col.setAlpha(255)
            self.listRectanglesa2[boxid].setBrush(pg.mkBrush(None))
            self.listRectanglesa2[boxid].setHoverBrush(pg.mkBrush(None))
            self.listRectanglesa2[boxid].setPen(col,width=1)
            col.setAlpha(100)

        self.listRectanglesa1[boxid].update()
        self.listRectanglesa2[boxid].update()

### mouse management

    def mouseMoved(self,evt):
        """ Listener for mouse moves.
        If the user moves the mouse in the spectrogram, print the time, frequency, power for the mouse location. """
        if not self.showPointerDetails.isChecked():
            return
        elif self.p_spec.sceneBoundingRect().contains(evt):
            mousePoint = self.p_spec.mapSceneToView(evt)
            indexx = int(mousePoint.x())
            indexy = int(mousePoint.y())
            if indexx > 0 and indexx < np.shape(self.sg)[0] and indexy > 0 and indexy < np.shape(self.sg)[1]:
                time = self.convertSpectoAmpl(mousePoint.x()) + self.currentFileSection * self.config['maxFileShow'] - (self.currentFileSection>0)*self.config['fileOverlap'] + self.startTime
                seconds = time % 60
                minutes = (time//60) % 60
                hours = (time//3600) % 24
                if hours>0:
                    self.pointData.setText('time=%.2d:%.2d:%05.2f (hh:mm:ss.ms), freq=%0.1f (Hz), power=%0.1f (dB)' % (hours,minutes,seconds, mousePoint.y() * self.sampleRate//2 / np.shape(self.sg)[1] + self.sp.minFreqShow, self.sg[indexx, indexy]))
                else:
                    self.pointData.setText('time=%.2d:%05.2f (mm:ss.ms), freq=%0.1f (Hz), power=%0.1f (dB)' % (minutes,seconds, mousePoint.y() * self.sampleRate//2 / np.shape(self.sg)[1] + self.sp.minFreqShow, self.sg[indexx, indexy]))

    def mouseClicked_ampl(self,evt):
        """ Listener for if the user clicks on the amplitude plot.
        If there is a box selected, get its colour.
        If the user has clicked inside the scene, they could be
        (1) clicking in an already existing box -> select it
        (2) clicking anywhere else -> start a box
        (3) clicking a second time to finish a box -> create the segment
        """
        pos = evt.scenePos()

        # if any box is selected, deselect (wherever clicked)
        wasSelected = self.box1id
        if self.box1id>-1:
            self.deselectSegment(self.box1id)

        # if clicked inside scene:
        if self.p_ampl.sceneBoundingRect().contains(pos):
            mousePoint = self.p_ampl.mapSceneToView(pos)

            # if this is the second click and not a box, close the segment
            if self.started:
                # can't finish boxes in ampl plot
                if self.config['specMouseAction']>1:
                    if self.startedInAmpl:
                        # started in ampl and finish in ampl,
                        # so continue as usual to draw a segment
                        pass
                    else:
                        # started in spec so ignore this bullshit
                        return

                # remove the drawing box:
                self.p_spec.removeItem(self.vLine_s)
                self.p_ampl.removeItem(self.vLine_a)
                self.p_ampl.removeItem(self.drawingBox_ampl)
                self.p_spec.removeItem(self.drawingBox_spec)
                # disconnect GrowBox listeners, leave the position listener
                self.p_ampl.scene().sigMouseMoved.disconnect()
                self.p_spec.scene().sigMouseMoved.disconnect()
                if self.showPointerDetails.isChecked():
                    self.p_spec.scene().sigMouseMoved.connect(self.mouseMoved)

                # If the user has pressed shift, copy the last species and don't use the context menu
                # If they pressed Control, add ? to the names
                modifiers = QApplication.keyboardModifiers()
                if modifiers == QtCore.Qt.ShiftModifier:
                    self.addSegment(self.start_ampl_loc, max(mousePoint.x(),0.0),species=self.lastSpecies)
                elif modifiers == QtCore.Qt.ControlModifier:
                    self.addSegment(self.start_ampl_loc,max(mousePoint.x(),0.0))
                    # Context menu
                    self.fillBirdList(unsure=True)
                    self.menuBirdList.popup(QPoint(evt.screenPos().x(), evt.screenPos().y()))
                else:
                    self.addSegment(self.start_ampl_loc,max(mousePoint.x(),0.0))
                    # Context menu
                    self.fillBirdList()
                    self.menuBirdList.popup(QPoint(evt.screenPos().x(), evt.screenPos().y()))
                self.p_ampl.setFocus()

                # the new segment is now selected and can be played
                self.selectSegment(self.box1id)
                self.started = not(self.started)
                self.startedInAmpl = False

            # if this is the first click:
            else:
                # if this is right click (drawing mode):
                # (or whatever you want)
                if evt.button() == self.MouseDrawingButton:
                    if self.config['readOnly']:
                        return
                    # this would prevent starting boxes in ampl plot
                    # if self.config['specMouseAction']>1:
                    #    return

                    nonebrush = self.ColourNone
                    self.start_ampl_loc = mousePoint.x()

                    # spectrogram plot bar and mouse followers:
                    self.vLine_s = pg.InfiniteLine(angle=90, movable=False,pen={'color': 'r', 'width': 3})
                    self.p_spec.addItem(self.vLine_s, ignoreBounds=True)
                    self.vLine_s.setPos(self.convertAmpltoSpec(self.start_ampl_loc))

                    self.drawingBox_spec = pg.LinearRegionItem(brush=nonebrush)
                    self.p_spec.addItem(self.drawingBox_spec, ignoreBounds=True)
                    self.drawingBox_spec.setRegion([self.convertAmpltoSpec(self.start_ampl_loc), self.convertAmpltoSpec(self.start_ampl_loc)])
                    self.p_spec.scene().sigMouseMoved.connect(self.GrowBox_spec)

                    # amplitude plot bar and mouse followers:
                    self.vLine_a = pg.InfiniteLine(angle=90, movable=False,pen={'color': 'r', 'width': 3})
                    self.p_ampl.addItem(self.vLine_a, ignoreBounds=True)
                    self.vLine_a.setPos(self.start_ampl_loc)

                    self.drawingBox_ampl = pg.LinearRegionItem(brush=nonebrush)
                    self.p_ampl.addItem(self.drawingBox_ampl, ignoreBounds=True)
                    self.drawingBox_ampl.setRegion([self.start_ampl_loc, self.start_ampl_loc])
                    self.p_ampl.scene().sigMouseMoved.connect(self.GrowBox_ampl)

                    self.started = not (self.started)
                    self.startedInAmpl = True

                # if this is left click (selection mode):
                else:
                    # Check if the user has clicked in a box
                    # Note: Returns the first one it finds, i.e. the newest
                    box1id = -1
                    for count in range(len(self.listRectanglesa1)):
                        if self.listRectanglesa1[count] is not None:
                            x1, x2 = self.listRectanglesa1[count].getRegion()
                            if x1 <= mousePoint.x() and x2 >= mousePoint.x():
                                box1id = count
                                break

                    # User clicked in a segment:
                    if box1id > -1:
                        # select the segment:
                        self.selectSegment(box1id)
                        # is it the first click on this segment?
                        if wasSelected==box1id:
                            # popup dialog
                            modifiers = QApplication.keyboardModifiers()
                            if modifiers == QtCore.Qt.ControlModifier:
                                self.fillBirdList(unsure=True)
                            else:
                                self.fillBirdList()
                            self.menuBirdList.popup(QPoint(evt.screenPos().x(), evt.screenPos().y()))
                    else:
                        # TODO: pan the view
                        pass

    def mouseClicked_spec(self,evt):
        """ Listener for if the user clicks on the spectrogram plot.
        See the amplitude version (mouseClicked_ampl()) for details. Although much of the code is a repeat,
        it is separated for clarity.
        """
        pos = evt.scenePos()

        # if any box is selected, deselect (wherever clicked)
        wasSelected = self.box1id
        if self.box1id>-1:
            self.deselectSegment(self.box1id)

        # when drawing boxes near scene borders, it's easy to release mouse outside scene,
        # and all the dragging gets messed up then. We map such cases to closest
        # scene positions here:
        if self.started and self.config['specMouseAction']==3:
            bounds = self.p_spec.sceneBoundingRect()
            if not bounds.contains(pos):
                newX = min(bounds.right(), max(bounds.left(), pos.x()))
                newY = min(bounds.bottom(), max(bounds.top(), pos.y()))
                pos.setX(newX)
                pos.setY(newY)

        # if clicked inside scene:
        if self.p_spec.sceneBoundingRect().contains(pos):
            mousePoint = self.p_spec.mapSceneToView(pos)

            # if this is the second click, close the segment/box
            # note: can finish segment with either left or right click
            if self.started:
                if self.config['specMouseAction']>1 and self.startedInAmpl:
                    # started in ampl, and spec is used for boxes, so can't continue here
                    return

                # remove the drawing box:
                if not self.config['specMouseAction']>1:
                    self.p_spec.removeItem(self.vLine_s)
                    self.p_ampl.scene().sigMouseMoved.disconnect()
                self.p_ampl.removeItem(self.vLine_a)
                self.p_ampl.removeItem(self.drawingBox_ampl)
                self.p_spec.removeItem(self.drawingBox_spec)
                # disconnect GrowBox listeners, leave the position listener
                self.p_spec.scene().sigMouseMoved.disconnect()
                if self.showPointerDetails.isChecked():
                    self.p_spec.scene().sigMouseMoved.connect(self.mouseMoved)
                # reset the trackers
                self.started = not(self.started)
                self.startedInAmpl = False

                # Pass either default y coords or box limits:
                x1 = self.start_ampl_loc
                x2 = self.convertSpectoAmpl(max(mousePoint.x(), 0.0))
                # Could add this check if right edge seems dangerous:
                # endx = min(x2, np.shape(self.sg)[0]+1)
                if self.config['specMouseAction']>1:
                    y1 = self.start_spec_y
                    y2 = mousePoint.y()
                    miny = self.convertFreqtoY(self.sp.minFreqShow)
                    maxy = self.convertFreqtoY(self.sp.maxFreqShow)
                    y1 = min(max(miny, y1), maxy)
                    y2 = min(max(miny, y2), maxy)

                    # When dragging, can sometimes make boxes by mistake, which is annoying.
                    # To avoid, check that the box isn't too small
                    if np.abs((x2-x1)*(y2-y1)) < self.minboxsize:
                        print("Small box detected, ignoring")
                        return

                    y1 = self.convertYtoFreq(y1)
                    y2 = self.convertYtoFreq(y2)
                else:
                    y1 = 0
                    y2 = 0

                # If the user has pressed shift, copy the last species and don't use the context menu
                # If they pressed Control, add ? to the names
                # note: Ctrl+Shift combo doesn't have a Qt modifier and is ignored.
                modifiers = QApplication.keyboardModifiers()
                if modifiers == QtCore.Qt.ShiftModifier:
                    self.addSegment(x1, x2, y1, y2, species=self.lastSpecies)
                elif modifiers == QtCore.Qt.ControlModifier:
                    self.addSegment(x1, x2, y1, y2)
                    # Context menu
                    self.fillBirdList(unsure=True)
                    self.menuBirdList.popup(QPoint(evt.screenPos().x(), evt.screenPos().y()))
                else:
                    self.addSegment(x1, x2, y1, y2)
                    # Context menu
                    self.fillBirdList()
                    self.menuBirdList.popup(QPoint(evt.screenPos().x(), evt.screenPos().y()))
                self.p_spec.setFocus()

                # select the new segment/box
                self.selectSegment(self.box1id)

            # if this is the first click:
            else:
                # if this is right click (drawing mode):
                if evt.button() == self.MouseDrawingButton:
                    if self.config['readOnly']:
                        return
                    nonebrush = self.ColourNone
                    self.start_ampl_loc = self.convertSpectoAmpl(mousePoint.x())
                    self.start_spec_y = mousePoint.y()

                    # start a new box:
                    if self.config['specMouseAction']>1:
                        # spectrogram mouse follower box:
                        startpointS = QPointF(mousePoint.x(), mousePoint.y())
                        endpointS = QPointF(mousePoint.x(), mousePoint.y())

                        self.drawingBox_spec = SupportClasses.ShadedRectROI(startpointS, endpointS - startpointS, invertible=True)
                        self.drawingBox_spec.setBrush(nonebrush)
                        self.p_spec.addItem(self.drawingBox_spec, ignoreBounds=True)
                        self.p_spec.scene().sigMouseMoved.connect(self.GrowBox_spec)
                    # start a new segment:
                    else:
                        # spectrogram bar and mouse follower:
                        self.vLine_s = pg.InfiniteLine(angle=90, movable=False,pen={'color': 'r', 'width': 3})
                        self.p_spec.addItem(self.vLine_s, ignoreBounds=True)
                        self.vLine_s.setPos(mousePoint.x())

                        self.drawingBox_spec = pg.LinearRegionItem(brush=nonebrush)
                        self.p_spec.addItem(self.drawingBox_spec, ignoreBounds=True)
                        self.drawingBox_spec.setRegion([mousePoint.x(),mousePoint.x()])
                        self.p_spec.scene().sigMouseMoved.connect(self.GrowBox_spec)
                        # note - only in segment mode react to movement over ampl plot:
                        self.p_ampl.scene().sigMouseMoved.connect(self.GrowBox_ampl)

                    # for box and segment - amplitude plot bar:
                    self.vLine_a = pg.InfiniteLine(angle=90, movable=False,pen={'color': 'r', 'width': 3})
                    self.p_ampl.addItem(self.vLine_a, ignoreBounds=True)
                    self.vLine_a.setPos(self.start_ampl_loc)

                    self.drawingBox_ampl = pg.LinearRegionItem(brush=nonebrush)
                    self.p_ampl.addItem(self.drawingBox_ampl, ignoreBounds=True)
                    self.drawingBox_ampl.setRegion([self.start_ampl_loc, self.start_ampl_loc])

                    self.started = not (self.started)
                    self.startedInAmpl = False

                # if this is left click (selection mode):
                else:
                    # Check if the user has clicked in a box
                    # Note: Returns the first one it finds, i.e. the newest
                    box1id = -1
                    for count in range(len(self.listRectanglesa2)):
                        if type(self.listRectanglesa2[count]) == self.ROItype and self.listRectanglesa2[count] is not None:
                            x1 = self.listRectanglesa2[count].pos().x()
                            y1 = self.listRectanglesa2[count].pos().y()
                            x2 = x1 + self.listRectanglesa2[count].size().x()
                            y2 = y1 + self.listRectanglesa2[count].size().y()
                            if x1 <= mousePoint.x() and x2 >= mousePoint.x() and y1 <= mousePoint.y() and y2 >= mousePoint.y():
                                box1id = count
                                break
                        elif self.listRectanglesa2[count] is not None:
                            x1, x2 = self.listRectanglesa2[count].getRegion()
                            if x1 <= mousePoint.x() and x2 >= mousePoint.x():
                                box1id = count
                                break

                    # User clicked in a segment:
                    if box1id > -1:
                        # select the segment:
                        self.selectSegment(box1id)
                        # if this segment is clicked again, pop up bird menu:
                        if wasSelected==box1id:
                            modifiers = QApplication.keyboardModifiers()
                            if modifiers == QtCore.Qt.ControlModifier:
                                self.fillBirdList(unsure=True)
                            else:
                                self.fillBirdList()
                            self.menuBirdList.popup(QPoint(evt.screenPos().x(), evt.screenPos().y()))
                    else:
                        # TODO: pan the view
                        pass

    def GrowBox_ampl(self,pos):
        """ Listener for when a segment is being made in the amplitude plot.
        Makes the blue box that follows the mouse change size. """
        if self.p_ampl.sceneBoundingRect().contains(pos):
            mousePoint = self.p_ampl.mapSceneToView(pos)
            self.drawingBox_ampl.setRegion([self.start_ampl_loc, mousePoint.x()])
            self.drawingBox_spec.setRegion([self.convertAmpltoSpec(self.start_ampl_loc), self.convertAmpltoSpec(mousePoint.x())])

    def GrowBox_spec(self, pos):
        """ Listener for when a segment is being made in the spectrogram plot.
        Makes the blue box that follows the mouse change size. """
        # When dragging spectrogram boxes near scene edges, we have special rules
        # to keep tracking the potential box
        if self.config['specMouseAction']==3:
            bounds = self.p_spec.sceneBoundingRect()
            if not bounds.contains(pos):
                newX = min(bounds.right(), max(bounds.left(), pos.x()))
                newY = min(bounds.bottom(), max(bounds.top(), pos.y()))
                pos.setX(newX)
                pos.setY(newY)

        if self.p_spec.sceneBoundingRect().contains(pos):
            mousePoint = self.p_spec.mapSceneToView(pos)
            self.drawingBox_ampl.setRegion([self.start_ampl_loc, self.convertSpectoAmpl(mousePoint.x())])
            if self.config['specMouseAction']>1 and not self.startedInAmpl:
                # making a box
                posY = mousePoint.y() - self.start_spec_y
                self.drawingBox_spec.setSize([mousePoint.x()-self.convertAmpltoSpec(self.start_ampl_loc), posY])
            else:
                # making a segment
                self.drawingBox_spec.setRegion([self.convertAmpltoSpec(self.start_ampl_loc), mousePoint.x()])

    def toggleViewSp(self):
        """ Toggles between species-calltype level displays.
            Needs to swap the context menu, and the segment label text.
        """
        self.menuBirdList.triggered.disconnect()
        if self.viewCallType:
            self.viewCallType = False
            self.menuBirdList.triggered.connect(self.birdSelectedMenu)
            self.viewSpButton.setIcon(QIcon('img/splarge-ct.png'))
            # not sure if we need to re-set the size after every icon change
            # self.viewSpButton.setIconSize(QtCore.QSize(35, 20))
        else:
            self.viewCallType = True
            self.menuBirdList.triggered.connect(self.callSelectedMenu)
            self.viewSpButton.setIcon(QIcon('img/sp-ctlarge.png'))

        for seg in range(len(self.listLabels)):
            if self.listLabels[seg] is not None:
                self.updateText(seg)

    def birdSelectedList(self,index):
        """ If the user clicks in the full bird list, update the text, and copy the species into the short list """
        birdname = self.fullbirdlist.view().currentIndex().parent().data(0)
        if birdname is None:
            birdname = self.fullbirdlist.currentText()
        else:
            # two-level name
            if self.fullbirdlist.currentText().endswith('?'):
                birdname = birdname + ' (' + self.fullbirdlist.currentText()[:-1] + ')?'
            else:
                birdname = birdname + ' (' + self.fullbirdlist.currentText() + ')'
        self.birdSelectedMenu(birdname)
        if not self.multipleBirds:
            self.menuBirdList.hide()

    def birdSelectedMenu(self,birditem):
        """ Collects the label for a bird from the context menu and processes it.
        Has to update the overview segments in case their colour should change.
        Also handles getting the name through a message box if necessary.
        """
        if type(birditem) is not str:
            birdname = birditem.text()
        else:
            birdname = birditem
        if birdname is None or birdname=='':
            return

        # special dialog for manual name entry
        if birdname == 'Other':
            # Ask the user for the new name, and save it
            birdname, ok = QInputDialog.getText(self, 'Bird name', 'Enter the bird name as genus (species)')
            if not ok:
                return

            birdname = str(birdname).title()
            # splits "A (B)", with B optional, into groups A and B
            match = re.fullmatch(r'(.*?)(?: \((.*)\))?', birdname)
            if not match:
                print("ERROR: provided name %s does not match format requirements" % birdname)
                return

            if birdname.lower()=="don't know" or birdname.lower()=="other":
                print("ERROR: provided name %s is reserved, cannot create" % birdname)
                return

            if "?" in birdname:
                print("ERROR: provided name %s contains reserved symbol '?'" % birdname)
                return

            if len(birdname)==0 or len(birdname)>150:
                print("ERROR: provided name appears to be too short or too long")
                return

            twolevelname = '>'.join(match.groups(default=''))
            if birdname in self.longBirdList or twolevelname in self.longBirdList:
                # bird is already listed
                print("Warning: not adding species %s as it is already present" % birdname)
                return

            # maybe the genus is already listed?
            index = self.model.findItems(match.group(1), QtCore.Qt.MatchFixedString)
            if len(index) == 0:
                # Genus isn't in list
                item = QStandardItem(match.group(1))
                item.setSelectable(True)
                self.model.appendRow(item)
                # store as typed
                nametostore = birdname
            else:
                # Get the species item
                item = index[0]
                if match.group(2) is None:
                    print("ERROR: genus %s already exists, please provide species as well" % match.group(1))
                    return
                # store in two-level format
                nametostore = twolevelname
                subitem = QStandardItem(match.group(2))
                item.setSelectable(False)
                item.appendRow(subitem)
                subitem.setSelectable(True)

            # update the main list:
            self.longBirdList.append(nametostore)
            self.longBirdList.remove('Unidentifiable')
            self.longBirdList = sorted(self.longBirdList, key=str.lower)
            self.longBirdList.append('Unidentifiable')
            self.ConfigLoader.blwrite(self.longBirdList, self.config['BirdListLong'], self.configdir)

        # parse birdname to certainty
        if birdname=="Don't Know":
            species = birdname
            certainty = 0
            self.prevBoxCol = self.ColourNone
        elif birdname[-1] == '?':
            species = birdname[:-1]
            certainty = 50
            self.prevBoxCol = self.ColourPossible
        else:
            species = birdname
            certainty = 100
            self.prevBoxCol = self.ColourNamed

        workingSeg = self.segments[self.box1id]
        self.refreshOverviewWith(workingSeg, delete=True)

        # toggle the actual label in the segment list
        if workingSeg.hasLabel(species, certainty):
            workingSeg.removeLabel(species, certainty)
        else:
            # in case the only label so far was Don't Know,
            # change it to the new bird (to not waste time unticking it)
            if workingSeg.keys == [("Don't Know", 0)]:
                workingSeg.addLabel(species, certainty, filter="M")
                workingSeg.removeLabel("Don't Know", 0)
                # also need to untick that context menu item manually
                for act in self.menuBirdList.actions() + self.menuBird2.actions():
                    if act.text()=="Don't Know":
                        act.setChecked(False)
            else:
                # in single-bird mode, just remove the current label:
                workingSeg.addLabel(species, certainty, filter="M")
                if not self.multipleBirds:
                    workingSeg.removeLabel(workingSeg[4][0]["species"], workingSeg[4][0]["certainty"])

        # Put the selected bird name at the top of the list
        if self.config['ReorderList']:
            if self.batmode:
                # Either move the label to the top of the list, or delete the last
                if species in self.batList:
                    self.batList.remove(species)
                else:
                    del self.batList[-1]
                self.batList.insert(0,species)
            else:
                # Either move the label to the top of the list, or delete the last
                if species in self.shortBirdList:
                    self.shortBirdList.remove(species)
                else:
                    del self.shortBirdList[-1]
                self.shortBirdList.insert(0,species)

        # refresh overview boxes after all updates:
        self.refreshOverviewWith(workingSeg)

        # Store the species in case the user wants it for the next segment
        self.lastSpecies = [{"species": species, "certainty": 100, "filter": "M"}]
        self.updateText()
        self.updateColour()
        self.segInfo.setText(workingSeg.infoString())
        self.segmentsToSave = True

        if not self.multipleBirds:
            # select the bird and close
            self.menuBirdList.hide()
        QApplication.processEvents()

    def callSelectedMenu(self, ctitem):
        """ Simplified version of the above for dealing with calltype selection
        from the popup context menu. """
        if ctitem is None or ctitem=="":
            return

        spmenu = ctitem.parentWidget().title()
        if type(ctitem) is not str:
            ctitem = ctitem.text()
        print(ctitem, spmenu)

        workingSeg = self.segments[self.box1id]
        for lab in workingSeg[4]:
            if lab["species"] == spmenu:
                lab["calltype"] = ctitem
        self.updateText()
        self.segInfo.setText(workingSeg.infoString())
        self.segmentsToSave = True
        self.menuBirdList.hide()

    def updateText(self, segID=None):
        """ When the user sets or changes the name in a segment, update the text label.
            Only requires the segment ID, or defaults to the selected one, and
            will read the label from it."""

        if segID is None:
            segID = self.box1id
        seg = self.segments[segID]

        if not self.viewCallType:
            # produce text from list of dicts
            text = []
            for lab in seg[4]:
                if lab["certainty"] == 50:
                    text.append(lab["species"] + '?')
                else:
                    text.append(lab["species"])
            text = ','.join(text)
        else:
            text = []
            for lab in seg[4]:
                if "calltype" in lab:
                    text.append(lab["calltype"])
                else:
                    text.append("(Other)")
            text = ','.join(text)

        # update the label
        self.listLabels[segID].setText(text,'k')
        self.listLabels[segID].update()
        self.segmentsToSave = True
        QApplication.processEvents()

    def updateColour(self, segID=None):
        """ Updates the color of a segment (useful for reviewing segments, for example).
            Only requires the segment ID, or defaults to the selected one, and
            will determine the color from it.
        """
        if segID is None:
            segID = self.box1id
        cert = min([lab["certainty"] for lab in self.segments[segID][4]])

        if cert == 0:
            brush = self.ColourNone
        elif cert == 100:
            brush = self.ColourNamed
        else:
            brush = self.ColourPossible

        # if we're updating the currently selected segment,
        # we should just store the new color (it'll be used on deselecting)
        if self.box1id == segID:
            self.prevBoxCol = brush
            # Except in batmode where lines are still visible when selected:
            if self.batmode:
                self.listRectanglesa2[segID].setPen(brush, width=6)
        # otherwise actually redraw the segment/box:
        else:
            if self.listRectanglesa2[segID] is None:
                return

            col = QtGui.QColor(brush)
            col.setAlpha(100)
            self.listRectanglesa1[segID].setBrush(col)
            if not self.batmode:
                self.listRectanglesa2[segID].setBrush(col)
            else:
                self.listRectanglesa2[segID].setBrush(None)
                self.listRectanglesa2[segID].setPen(brush, width=6)

            col.setAlpha(180)
            self.listRectanglesa1[segID].setHoverBrush(fn.mkBrush(col))
            self.listRectanglesa2[segID].setHoverBrush(fn.mkBrush(col))

            if type(self.listRectanglesa2[segID]) == self.ROItype:
                self.listRectanglesa2[segID].transparent = False
                self.listRectanglesa2[segID].setPen(None)
                if self.config['transparentBoxes']:
                    col.setAlpha(255)
                    self.listRectanglesa2[segID].transparent = True
                    self.listRectanglesa2[segID].setPen(col, width=1)
                    self.listRectanglesa2[segID].setBrush(None)
                    self.listRectanglesa2[segID].setHoverBrush(None)
                    col.setAlpha(100)
            self.listRectanglesa1[segID].update()
            self.listRectanglesa2[segID].update()
        QApplication.processEvents()

    def setColourMap(self,cmap):
        """ Listener for the menu item that chooses a colour map.
        Loads them from the file as appropriate and sets the lookup table.
        """
        if self.media_obj.isPlaying() or self.media_slow.isPlaying():
            self.stopPlayback()
        self.config['cmap'] = cmap

        pos, colour, mode = colourMaps.colourMaps(cmap)

        cmap = pg.ColorMap(pos, colour,mode)
        self.lut = cmap.getLookupTable(0.0, 1.0, 256)

        self.specPlot.setLookupTable(self.lut)
        self.overviewImage.setLookupTable(self.lut)

    def invertColourMap(self):
        """ Listener for the menu item that converts the colour map"""
        # self.config['invertColourMap'] = not self.config['invertColourMap']
        self.config['invertColourMap'] = self.invertcm.isChecked()
        self.setColourLevels()

    def setColourLevels(self):
        """ Listener for the brightness and contrast sliders being changed. Also called when spectrograms are loaded, etc.
        Translates the brightness and contrast values into appropriate image levels.
        Calculation is simple.
        """
        if self.media_obj.isPlaying() or self.media_slow.isPlaying():
            self.stopPlayback()
        minsg = np.min(self.sg)
        maxsg = np.max(self.sg)

        if self.config['invertColourMap']:
            self.config['brightness'] = self.brightnessSlider.value()
        else:
            self.config['brightness'] = 100-self.brightnessSlider.value()
        self.config['contrast'] = self.contrastSlider.value()
        self.saveConfig = True

        self.colourStart = (self.config['brightness'] / 100.0 * self.config['contrast'] / 100.0) * (maxsg - minsg) + minsg
        self.colourEnd = (maxsg - minsg) * (1.0 - self.config['contrast'] / 100.0) + self.colourStart

        if self.config['invertColourMap']:
            self.overviewImage.setLevels([self.colourEnd, self.colourStart])
            self.specPlot.setLevels([self.colourEnd, self.colourStart])
        else:
            self.overviewImage.setLevels([self.colourStart, self.colourEnd])
            self.specPlot.setLevels([self.colourStart, self.colourEnd])

    def moveLeft(self):
        """ When the left button is pressed (next to the overview plot), move everything along
        Allows a 10% overlap """
        minX, maxX = self.overviewImageRegion.getRegion()
        newminX = max(0,minX-(maxX-minX)*0.9)
        self.overviewImageRegion.setRegion([newminX, newminX+maxX-minX])
        self.playPosition = int(self.convertSpectoAmpl(newminX)*1000.0)

    def moveRight(self):
        """ When the right button is pressed (next to the overview plot), move everything along
        Allows a 10% overlap """
        minX, maxX = self.overviewImageRegion.getRegion()
        newminX = min(np.shape(self.sg)[0]-(maxX-minX),minX+(maxX-minX)*0.9)
        self.overviewImageRegion.setRegion([newminX, newminX+maxX-minX])
        self.playPosition = int(self.convertSpectoAmpl(newminX)*1000.0)

    def prepare5minMove(self):
        self.saveSegments()
        self.resetStorageArrays()
        self.loadFile()

    def movePrev5mins(self):
        """ When the button to move to the next 5 minutes is pressed, enable that.
        Have to check if the buttons should be disabled or not,
        save the segments and reset the arrays, then call loadFile.
        """
        self.currentFileSection -= 1
        self.next5mins.setEnabled(True)
        self.moveNext5minsKey.setEnabled(True)
        if self.currentFileSection <= 0:
            self.prev5mins.setEnabled(False)
            self.movePrev5minsKey.setEnabled(False)
        self.prepare5minMove()

    def moveNext5mins(self):
        """ When the button to move to the previous 5 minutes is pressed, enable that.
        Have to check if the buttons should be disabled or not,
        save the segments and reset the arrays, then call loadFile.
        """
        self.currentFileSection += 1
        self.prev5mins.setEnabled(True)
        self.movePrev5minsKey.setEnabled(True)
        if self.currentFileSection >= self.nFileSections-1:
            self.next5mins.setEnabled(False)
            self.moveNext5minsKey.setEnabled(False)
        self.prepare5minMove()

    def scroll(self):
        """ When the slider at the bottom of the screen is moved, move everything along. """
        newminX = self.scrollSlider.value()
        minX, maxX = self.overviewImageRegion.getRegion()
        self.overviewImageRegion.setRegion([newminX, newminX+maxX-minX])
        self.playPosition = int(self.convertSpectoAmpl(newminX)*1000.0)

    def changeWidth(self, value):
        """ Listener for the spinbox that decides the width of the main window.
        It updates the top figure plots as the window width is changed.
        Slightly annoyingly, it gets called when the value gets reset, hence the first line. """
        if not hasattr(self,'overviewImageRegion'):
            return
        self.windowSize = value

        # Redraw the highlight in the overview figure appropriately
        minX, maxX = self.overviewImageRegion.getRegion()
        newmaxX = self.convertAmpltoSpec(value)+minX
        self.overviewImageRegion.setRegion([minX, newmaxX])
        self.scrollSlider.setMaximum(np.shape(self.sg)[0]-self.convertAmpltoSpec(self.widthWindow.value()))

        # Decide whether or not to show milliseconds
        if value > 3:
            self.timeaxis.setShowMS(False)
        else:
            self.timeaxis.setShowMS(True)
              

# ===============
# Generate the various dialogs that match the menu items

    def showFirstPage(self):
        """ After the HumanClassify dialogs have closed, need to show the correct data on the screen
         Returns to the page user started with """
        if self.config['maxFileShow']<self.datalengthSec:
            self.currentFileSection = self.currentPage
            self.prepare5minMove()
            self.next5mins.setEnabled(True)
            self.prev5mins.setEnabled(False)
            self.moveNext5minsKey.setEnabled(True)
            self.movePrev5minsKey.setEnabled(False)

    def humanClassifyDialog1(self):
        """ Create the dialog that shows calls to the user for verification.
        Shows segments only from the page you are currently working in.
        """
        if self.box1id>-1:
            self.deselectSegment(self.box1id)

        # Start by sorting the segments into increasing time order,
        # to make life easier
        sortOrder = self.segments.orderTime()
        self.listRectanglesa1 = [self.listRectanglesa1[i] for i in sortOrder]
        self.listRectanglesa2 = [self.listRectanglesa2[i] for i in sortOrder]
        self.listLabels = [self.listLabels[i] for i in sortOrder]

        self.saveSegments()
        # Store the current page to return to
        self.currentPage = self.currentFileSection

        # Check there are segments to show on this page
        if len(self.segments)>0:
            self.box1id = 0
            while self.box1id<len(self.segments) and self.listRectanglesa2[self.box1id] is None:
                self.box1id += 1

        if self.box1id == len(self.segments) or len(self.listRectanglesa2)==0:
            msg = SupportClasses.MessagePopup("w", "No segments", "No segments to check")
            msg.exec_()
            return
        else:
            if self.config['ReorderList']:
                # Get the list of birds from the file, and make sure they are in the shortlist
                labels = []
                for segi in range(len(self.segments)):
                    label = self.segments[segi][4]
                    for lab in label:
                        labels.append(lab['species'])

                birdspresent = set(labels)
                if self.batmode:
                    for bird in birdspresent:
                        if bird not in self.batList:
                            self.batList.insert(0,str(bird))
                            del self.batList[-1]
                else:
                    for bird in birdspresent:
                        if bird not in self.shortBirdList:
                            self.shortBirdList.insert(0,str(bird))
                            del self.shortBirdList[-1]

            self.humanClassifyDialog1 = Dialogs.HumanClassify1(self.lut,self.colourStart,self.colourEnd,self.config['invertColourMap'], self.config['brightness'], self.config['contrast'], self.shortBirdList, self.longBirdList, self.batList, self.multipleBirds, self.sp.audioFormat, self)

            # load the first image:
            self.box1id = -1
            if hasattr(self, 'humanClassifyDialogSize'):
                self.humanClassifyDialog1.resize(self.humanClassifyDialogSize)
            if hasattr(self, 'dialogPlotAspect'):
                self.humanClassifyDialog1.plotAspect = self.dialogPlotAspect
                self.humanClassifyDialog1.pPlot.setAspectLocked(ratio=self.dialogPlotAspect)

            self.humanClassifyNextImage1()
            #self.humanClassifyDialog1.activateWindow()
            #self.humanClassifyDialog1.close.clicked.connect(self.humanClassifyClose1)
            self.humanClassifyDialog1.buttonPrev.clicked.connect(self.humanClassifyPrevImage)
            self.humanClassifyDialog1.buttonNext.clicked.connect(self.humanClassifyQuestion)
            self.humanClassifyDialog1.correct.clicked.connect(self.humanClassifyCorrect1)
            self.humanClassifyDialog1.delete.clicked.connect(self.humanClassifyDelete1)
            self.humanClassifyDialog1.exec_()
            self.humanClassifyDialog1.stopPlayback()
            self.statusLeft.setText("Ready")

    def humanClassifyClose1(self):
        """ Listener for the human verification dialog. """
        self.humanClassifyDialogSize = self.humanClassifyDialog1.size()
        self.dialogPlotAspect = self.humanClassifyDialog1.plotAspect
        self.humanClassifyDialog1.done(1)
        self.deselectSegment(self.box1id)
        self.box1id = -1

        # Merge what was split, and ANY OTHER call type overlaps:
        todelete = self.segments.mergeSplitSeg()
        # delete ones that merged into others
        for dl in todelete:
            self.deleteSegment(dl)
        # need to update the merged segment boxes:
        self.removeSegments(delete=False)
        self.drawfigMain(remaking=True)

    def humanClassifyNextImage1(self, calledFromPrev=False):
        """ Get the next image """
        self.humanClassifyDialogSize = self.humanClassifyDialog1.size()
        self.dialogPlotAspect = self.humanClassifyDialog1.plotAspect
        # identify which segment should be shown next or close, if no found
        # (Using listRectangles because it contains all segments from the current page)
        nextseg = self.box1id + 1
        while nextseg < len(self.segments) and self.listRectanglesa2[nextseg] is None:
            nextseg += 1
        if nextseg>= len(self.segments):
            msg = SupportClasses.MessagePopup("d", "Finished", "All segmentations checked")
            msg.exec_()
            self.humanClassifyClose1()
            return

        # a segment was found, so:
        # mark the current seg (also updates the colors)
        # (a hack is needed because self.box1id may be -1 when going back
        # from seg 1, and then we actually need to deselect that)
        if calledFromPrev or self.box1id>-1:
            self.deselectSegment(self.box1id)
        self.selectSegment(nextseg)

        # Retrieve the current labels
        seg = self.segments[self.box1id]
        certs = min([lab["certainty"] for lab in seg[4]])

        # Update the colour in case of sudden dialog closing
        if certs == 0:
            self.prevBoxCol = self.ColourNone
        elif certs == 100:
            self.prevBoxCol = self.ColourNamed
        else:
            self.prevBoxCol = self.ColourPossible

        # update "done/to go" numbers - None rectangles are from other pages
        segsDone = len(self.listRectanglesa2[:nextseg]) - self.listRectanglesa2[:nextseg].count(None)
        segsTotal = len(self.listRectanglesa2) - self.listRectanglesa2.count(None)
        self.humanClassifyDialog1.setSegNumbers(segsDone, segsTotal)

        # Different calls for the two types of region
        # Note: these are already in spec units, unlike in _batch.py
        if type(self.listRectanglesa2[self.box1id]) == self.ROItype:
            x1nob = self.listRectanglesa2[self.box1id].pos()[0]
            x2nob = x1nob + self.listRectanglesa2[self.box1id].size()[0]
        else:
            x1nob, x2nob = self.listRectanglesa2[self.box1id].getRegion()
        revBufSpecUnits = self.convertAmpltoSpec(self.config['reviewSpecBuffer'])
        x1 = int(x1nob - revBufSpecUnits)
        x1 = max(x1, 0)
        x2 = int(x2nob + revBufSpecUnits)
        x2 = min(x2, len(self.sg))
        x3 = int((self.listRectanglesa1[self.box1id].getRegion()[0] - self.config['reviewSpecBuffer']) * self.sampleRate)
        x3 = max(x3, 0)
        x4 = int((self.listRectanglesa1[self.box1id].getRegion()[1] + self.config['reviewSpecBuffer']) * self.sampleRate)
        x4 = min(x4, self.datalength)

        # if in batmode, calculate guide line frequencies (not Y in case the shown specs are different sized)
        if self.guidelines[0].value()>0:
            guides = [self.guidelines[i].value() for i in range(4)]
        else:
            guides = None

        # NOTE: might be good to pass copy.deepcopy(seg[4])
        # instead of seg[4], if any bugs come up due to Dialog1 changing the label
        self.humanClassifyDialog1.setImage(self.sg[x1:x2, :], self.audiodata[x3:x4], self.sampleRate, self.config['incr'],
                                    seg[4], x1nob-x1, x2nob-x1,
                                    seg[0], seg[1], guides, self.sp.minFreq, self.sp.maxFreq)

    def humanClassifyPrevImage(self):
        """ Go back one image by changing boxid and calling NextImage.
        Note: won't undo deleted segments."""
        if self.box1id>0:
            nextseg = self.box1id - 2
            self.deselectSegment(self.box1id)
            # this is needed b/c NextImage reads from self.box1id and deselects that:
            self.selectSegment(nextseg)
            self.humanClassifyNextImage1(calledFromPrev=True)

    def humanClassifyQuestion(self):
        """ Go to next image, keeping this one as it was found
            (so any changes made to it will be discarded, and cert kept) """
        currSeg = self.segments[self.box1id]

        self.humanClassifyDialog1.stopPlayback()
        self.segmentsToSave = True
        label, self.saveConfig, checkText, calltype = self.humanClassifyDialog1.getValues()

        # deal with manual bird entries under "Other"
        if len(checkText) > 0:
            if checkText in self.longBirdList:
                pass
            else:
                self.longBirdList.append(checkText)
                self.longBirdList = sorted(self.longBirdList, key=str.lower)
                self.longBirdList.remove('Unidentifiable')
                self.longBirdList.append('Unidentifiable')
                self.ConfigLoader.blwrite(self.longBirdList, self.config['BirdListLong'], self.configdir)

        # update the actual segment.
        print("working on ", self.box1id, currSeg)
        if label != [lab["species"] for lab in currSeg[4]]:
            # if any species names were changed,

            # Create new segment label, assigning certainty 50 for each species:
            # (not very neat but safer)
            newlabel = []
            for species in label:
                if species == "Don't Know":
                    newlabel.append({"species": "Don't Know", "certainty": 0})
                else:
                    newlabel.append({"species": species, "certainty": 50})
            # Note: currently only parsing the call type for the first species
            if calltype!="":
                newlabel[0]["calltype"] = calltype

            # save the correction file
            if self.config['saveCorrections']:
                outputError = [[currSeg, newlabel]]
                cleanexit = self.saveCorrectJSON(str(self.filename + '.corrections'), outputError, mode=1,
                                                 reviewer=self.reviewer)
                if cleanexit != 1:
                    print("Warning: could not save correction file!")

            # force wipe old overview to empty,
            # because it's difficult to maintain old species properly through dialogs
            self.refreshOverviewWith(currSeg, delete=True)

            self.segments[self.box1id] = Segment.Segment([currSeg[0], currSeg[1], currSeg[2], currSeg[3], newlabel])

            # redo overview and main view visuals
            self.refreshOverviewWith(self.segments[self.box1id])
            self.updateText(self.box1id)
            self.updateColour(self.box1id)
        elif max([lab["certainty"] for lab in currSeg[4]])==100:
            # if there are any "green" labels, but all species remained the same,
            # need to drop certainty on those:
            self.refreshOverviewWith(currSeg, delete=True)

            currSeg.questionLabels()

            # redo overview and main view visuals
            self.refreshOverviewWith(self.segments[self.box1id])
            self.updateText(self.box1id)
            self.updateColour(self.box1id)
        else:
            # no sp or cert change needed
            pass

        # incorporate selected call type:
        if calltype!="":
            # (this will also check if it changed, and store corrections if needed.
            # If the species changed, the calltype is already updated, so this will do nothing)
            self.updateCallType(self.box1id, calltype)

        self.humanClassifyDialog1.tbox.setText('')
        self.humanClassifyDialog1.tbox.setEnabled(False)

        self.humanClassifyNextImage1()

    def humanClassifyCorrect1(self):
        """ Correct segment labels, save the old ones if necessary """
        currSeg = self.segments[self.box1id]

        self.humanClassifyDialog1.stopPlayback()
        self.segmentsToSave = True
        label, self.saveConfig, checkText, calltype = self.humanClassifyDialog1.getValues()
        # returned label is just a list of species names.

        # deal with manual bird entries under "Other"
        if len(checkText) > 0:
            if checkText in self.longBirdList:
                pass
            else:
                self.longBirdList.append(checkText)
                self.longBirdList = sorted(self.longBirdList, key=str.lower)
                self.longBirdList.remove('Unidentifiable')
                self.longBirdList.append('Unidentifiable')
                self.ConfigLoader.blwrite(self.longBirdList, self.config['BirdListLong'], self.configdir)

        # update the actual segment.
        print("working on ", self.box1id, currSeg)
        if label != [lab["species"] for lab in currSeg[4]]:
            # if any species names were changed:
            # Create new segment label, assigning certainty 100 for each species:
            newlabel = []
            for species in label:
                if species == "Don't Know":
                    newlabel.append({"species": "Don't Know", "certainty": 0})
                else:
                    newlabel.append({"species": species, "certainty": 100})
            # Note: currently only parsing the call type for the first species
            if calltype!="":
                newlabel[0]["calltype"] = calltype

            # Save the correction
            if self.config['saveCorrections']:
                outputError = [[currSeg, newlabel]]
                cleanexit = self.saveCorrectJSON(str(self.filename + '.corrections'), outputError, mode=1,
                                                 reviewer=self.reviewer)
                if cleanexit != 1:
                    print("Warning: could not save correction file!")

            # force wipe old overview to empty,
            # because it's difficult to maintain old species properly through dialogs
            self.refreshOverviewWith(currSeg, delete=True)

            # update the actual segment
            self.segments[self.box1id] = Segment.Segment([currSeg[0], currSeg[1], currSeg[2], currSeg[3], newlabel])

            self.refreshOverviewWith(self.segments[self.box1id])
            self.updateText(self.box1id)
            self.updateColour(self.box1id)

        elif 0 < min([lab["certainty"] for lab in currSeg[4]]) < 100:
            # if there are any "yellow" labels, but all species remained the same,
            # just raise certainty to 100:
            self.refreshOverviewWith(currSeg, delete=True)

            currSeg.confirmLabels()

            self.refreshOverviewWith(self.segments[self.box1id])
            self.updateText(self.box1id)
            self.updateColour(self.box1id)
        else:
            # segment info matches, so don't do anything
            pass

        # incorporate selected call type:
        if calltype!="":
            # (this will also check if it changed, and store corrections if needed.
            # If the species changed, the calltype is already updated, so this will do nothing)
            self.updateCallType(self.box1id, calltype)

        self.humanClassifyDialog1.tbox.setText('')
        self.humanClassifyDialog1.tbox.setEnabled(False)
        self.humanClassifyNextImage1()

    def humanClassifyDelete1(self):
        """ If the user has deleted a segment in the review, delete it from the main display """
        self.humanClassifyDialog1.stopPlayback()
        self.segmentsToSave = True

        # save the correction file
        currSeg = self.segments[self.box1id]
        if self.config['saveCorrections']:
            outputError = [[currSeg, []]]
            cleanexit = self.saveCorrectJSON(str(self.filename + '.corrections'), outputError, mode=1,
                                             reviewer=self.reviewer)
            if cleanexit != 1:
                print("Warning: could not save correction file!")

        # reselecting deals with colors and sets box1id
        nextseg = self.box1id - 1
        self.deselectSegment(self.box1id)
        self.deleteSegment(nextseg+1, hr=True)
        print("deleted:", nextseg+1)
        while nextseg >= 0 and self.listRectanglesa2[nextseg] is None:
            nextseg -= 1
        print("nextseg:", nextseg)
        if nextseg >= 0:
            self.selectSegment(nextseg)
        self.humanClassifyNextImage1()

    def species2clean(self, species):
        """ Returns True when the species name got a special character"""
        search = re.compile(r'[^A-Za-z0-9()-]').search
        return bool(search(species))

    def cleanSpecies(self):
        """ Returns cleaned species name"""
        return re.sub(r'[^A-Za-z0-9()-]', "_", self.revLabel)

    def saveCorrectJSON(self, file, outputErrors, mode, reviewer=""):
        """ Returns 1 on succesful save.
        Mode 1. Any Species Review saves .correction. Format [meta, [seg1, newlabel1], [seg2, newlabel2],...]
        Mode 2. Single Species Review saves .correction_species. Format [meta, seg1, seg2,...]"""
        if reviewer != "":
            self.segments.metadata["Reviewer"] = reviewer
        annots = [self.segments.metadata]

        if os.path.isfile(file):
            try:
                f = open(file, 'r')
                annotsold = json.load(f)
                f.close()
                for elem in annotsold:
                    if not isinstance(elem, dict):
                        annots.append(elem)
            except Exception as e:
                print("ERROR: file %s failed to load with error:" % file)
                print(e)
                return

        if mode == 1:
            if outputErrors[0] not in annots:
                annots.append(outputErrors[0])
        elif mode == 2:
            for seg in outputErrors:
                if seg not in annots:
                    annots.append(seg)

        file = open(file, 'w')
        json.dump(annots, file)
        file.write("\n")
        file.close()
        return 1

    def updateCallType(self, boxid, calltype):
        """ Compares calltype with oldseg labels, does safety checks,
            updates the segment, and stores corrections.
            boxid - id of segment being updated
            calltype - new calltype to be placed on the first species of this segment
        """
        if calltype=="":
            return
        oldlab = self.segments[boxid][4]
        if len(oldlab)==0:
            print("Warning: can't add call type to empty segment")
            return

        # Currently, only working with the call type if a single species is selected:
        if len(oldlab)>1:
            print("Warning: setting call types with multiple species labels not supported yet")
            return

        if "calltype" in oldlab[0]:
            if oldlab[0]["calltype"]==calltype:
                # Nothing to change
                return

        print("Changing calltype to", calltype)

        # save the correction file (unless it's already been saved when checking other changes)
        if self.config['saveCorrections']:
            newlabel = copy.deepcopy(oldlab)
            newlabel[0]["calltype"] = calltype
            outputError = [[self.segments[boxid], newlabel]]
            cleanexit = self.saveCorrectJSON(str(self.filename + '.corrections'), outputError, mode=1,
                                             reviewer=self.reviewer)
            if cleanexit != 1:
                print("Warning: could not save correction file!")

        # actually update the segment info
        self.segments[boxid][4][0]["calltype"] = calltype

    def humanRevDialog2(self):
        """ Create the dialog that shows sets of calls to the user for verification.
        """
        # First, determine which segments will be shown (i.e. visible in current page):
        possibleSpecies = set()
        for seg in self.segments:
            # Only show segments which are at least partly visible in this page:
            # (might result in some shown twice, but otherwse difficult to ensure
            # all segments are shown, given the 10 s piece split):
            if seg[1] < self.startRead or seg[0] > self.startRead+self.datalengthSec:
                continue

            spInSeg = set([lab["species"] for lab in seg[4]])

            # can't use single-species review on "Don't Know" segments
            spInSeg.discard("Don't Know")

            # see if there were any other species
            if len(spInSeg)==0:
                continue

            # add to possible species
            possibleSpecies.update(spInSeg)

        # TODO: at the moment, we're showing all "yellow" and "green" segments together.

        if len(possibleSpecies)==0:
            msg = SupportClasses.MessagePopup("w", "No segments", "No segments to check")
            msg.exec_()
            return

        self.statusLeft.setText("Checking...")
        # mini dialog to select species:
        self.humanClassifyDialog2a = Dialogs.HumanClassify2a(possibleSpecies)

        if self.humanClassifyDialog2a.exec_() == 1:
            self.revLabel, chunksize = self.humanClassifyDialog2a.getValues()

            # Split segments into chunks of requested size, or leave all if using max len
            if chunksize==-1:
                thisspsegs = self.segments.getSpecies(self.revLabel)
                chunksize = 0
                for si in thisspsegs:
                    seg = self.segments[si]
                    if seg[0]<=self.startRead+self.datalengthSec and seg[1]>=self.startRead:
                        chunksize = max(chunksize, seg[1]-seg[0])
                print("Auto-setting chunk size to:", chunksize)
            else:
                self.segments.splitLongSeg(species=self.revLabel, maxlen=chunksize)

            # Review also reads some parameters from segment rectangles.
            # So, this will re-draw the updated segment boxes:
            self.removeSegments(delete=False)
            self.listRectanglesa1 = []
            self.listRectanglesa2 = []
            self.listLabels = []
            self.box1id = -1
            # Need remaking=False b/c number of segment changes
            self.drawfigMain(remaking=False)

            # Start by sorting the segments into increasing time order,
            # to make life easier
            sortOrder = self.segments.orderTime()
            self.listRectanglesa1 = [self.listRectanglesa1[i] for i in sortOrder]
            self.listRectanglesa2 = [self.listRectanglesa2[i] for i in sortOrder]
            self.listLabels = [self.listLabels[i] for i in sortOrder]

            self.saveSegments()

            sps = []
            indices2show = self.segments.getSpecies(self.revLabel)
            # Only show segments which are at least partly visible in this page:
            # (might result in some shown twice, but otherwse difficult to ensure
            # all segments are shown, given the 10 s piece split):
            for ix in reversed(indices2show):
                seg = self.segments[ix]
                if seg[0] > self.startRead + self.datalengthSec or seg[1] < self.startRead:
                    indices2show.remove(ix)

            # re-read the wav and generate spectrograms as needed
            with pg.BusyCursor():
                halfChunk = 1.1/2 * chunksize
                for segix in range(len(self.segments)):
                    if segix in indices2show:
                        seg = self.segments[segix]
                        sp = SignalProc.SignalProc(self.config['window_width'], self.config['incr'])

                        mid = (seg[0]+seg[1])/2

                        # buffered limits in audiodata (sec) = display limits
                        x1 = max(self.startRead, mid-halfChunk)
                        x2 = min(self.startRead + self.datalengthSec, mid+halfChunk)

                        # unbuffered limits in audiodata
                        x1nob = max(seg[0], x1)
                        x2nob = min(seg[1], x2)

                        # Load
                        if self.batmode:
                            # Read in the spectrogram piece
                            sp.readBmp(self.filename, off=x1, len=x2-x1, silent=True)
                            # sgRaw was already normalized to 0-1 when loading
                            # with 1 being loudest
                            sgRaw = sp.sg
                            sp.sg = np.abs(np.where(sgRaw == 0, -30, 10*np.log10(sgRaw)))
                        else:
                            # Read audio and generate the spectrogram
                            sp.readWav(self.filename, off=x1, len=x2-x1, silent=True)
                            _ = sp.spectrogram(window='Hann', mean_normalise=True, onesided=True,multitaper=False, need_even=False)
                            # collect min and max values for final colour scale
                            minsg = np.min(sp.sg)
                            sp.sg = np.abs(np.where(sp.sg==0, 0.0, 10.0 * np.log10(sp.sg/minsg)))

                        # need to also store unbuffered limits in spec units
                        # (relative to start of segment)
                        sp.x1nobspec = sp.convertAmpltoSpec(x1nob-x1)
                        sp.x2nobspec = sp.convertAmpltoSpec(x2nob-x1)
                    else:
                        sp = None

                    sps.append(sp)

            # if in batmode, calculate guide line frequencies (not Y in case the shown specs are different sized)
            if self.guidelines[0].value()>0:
                guides = [self.convertYtoFreq(self.guidelines[i].value()) for i in range(4)]
            else:
                guides = None

            # main dialog:
            # Note: always showing only the current page
            # For now we're passing in all the segments, and it'll select the ones for this sp
            self.humanClassifyDialog2 = Dialogs.HumanClassify2(sps, self.segments, indices2show,
                                                               self.revLabel, self.lut, self.colourStart,
                                                               self.colourEnd, self.config['invertColourMap'],
                                                               self.config['brightness'], self.config['contrast'],
                                                               guidefreq=guides)
            if hasattr(self, 'humanClassifyDialogSize'):
                self.humanClassifyDialog2.resize(self.humanClassifyDialogSize)
            self.humanClassifyDialog2.finish.clicked.connect(self.humanClassifyClose2)
            self.humanClassifyDialog2.exec_()
            # after it's closed:
            for btn in self.humanClassifyDialog2.buttons:
                btn.stopPlayback()
        self.statusLeft.setText("Ready")

    def humanClassifyClose2(self):
        print("Closed")
        self.segmentsToSave = True
        todelete = []
        # initialize correction file. All "downgraded" segments will be stored
        outputErrors = []

        for btn in self.humanClassifyDialog2.buttons:
            btn.stopPlayback()
            currSeg = self.segments[btn.index]
            # clear these species from overview colors
            self.refreshOverviewWith(currSeg, delete=True)

            # btn.index carries the index of segment shown on btn
            print("checking", btn.index, currSeg, "to", btn.mark)
            if btn.mark=="red":
                cSeg = copy.deepcopy(currSeg)
                outputErrors.append(cSeg)
                # remove all labels for the current species
                wipedAll = currSeg.wipeSpecies(self.revLabel)
                # drop the segment if it's the only species, or just update the graphics
                if wipedAll:
                    todelete.append(btn.index)
                else:
                    self.updateText(btn.index)
                    self.updateColour(btn.index)
            # fix certainty of the analyzed species
            elif btn.mark=="yellow":
                # if there where any "greens", flip to "yellows", and store the correction
                anyChanged = currSeg.questionLabels(self.revLabel)
                if anyChanged:
                    outputErrors.append(currSeg)
                # update the graphics
                self.updateText(btn.index)
                self.updateColour(btn.index)
            elif btn.mark=="green":
                # find "yellows", swap to "greens"
                currSeg.confirmLabels(self.revLabel)
                # update the graphics
                self.updateText(btn.index)
                self.updateColour(btn.index)
            print("afterwards", currSeg)

            self.refreshOverviewWith(currSeg)

        self.humanClassifyDialogSize = self.humanClassifyDialog2.size()
        self.humanClassifyDialog2.done(1)

        # Save the errors in a file
        if self.config['saveCorrections'] and len(outputErrors)>0:
            if self.species2clean(self.revLabel):
                speciesClean = self.cleanSpecies()
            else:
                speciesClean = self.revLabel
            cleanexit = self.saveCorrectJSON(str(self.filename + '.corrections_' + speciesClean), outputErrors, mode=2,
                                             reviewer=self.reviewer)
            if cleanexit != 1:
                print("Warning: could not save correction file!")

        # reverse loop to allow deleting segments
        for dl in reversed(todelete):
            self.deleteSegment(dl)

        # Merge what was split, and ANY OTHER call type overlaps:
        todelete2 = self.segments.mergeSplitSeg()
        # delete ones that merged into others
        for dl in todelete2:
            self.deleteSegment(dl)
        # need to update the merged segment boxes:
        self.removeSegments(delete=False)
        self.drawfigMain(remaking=True)

        self.saveSegments()
        self.statusLeft.setText("Ready")
        return

    def showDiagnosticDialog(self):
        """ Create the dialog to set diagnostic plot parameters.
        """
        if not hasattr(self, 'diagnosticDialog'):
            self.diagnosticDialog = Dialogs.Diagnostic(self.FilterDicts)
            self.diagnosticDialog.activate.clicked.connect(self.setDiagnostic)
            self.diagnosticDialog.clear.clicked.connect(self.clearDiagnostic)
        self.diagnosticDialog.show()
        self.diagnosticDialog.activateWindow()

    def clearDiagnostic(self):
        """ Cleans up diagnostic plot space. Should be called
            when loading new file/page, or from Diagnostic Dialog.
        """
        try:
            self.p_plot.clear()
            if hasattr(self, "p_legend"):
                self.p_legend.scene().removeItem(self.p_legend)
            if hasattr(self, "diagnosticCalls"):
                for c in self.diagnosticCalls:
                    self.p_spec.removeItem(c)
            self.d_plot.hide()
        except Exception as e:
            print(e)
        self.diagnosticCalls = []


    def setDiagnostic(self):
        """ Takes parameters returned from DiagnosticDialog
            and draws the training diagnostic plots.
        """
        with pg.BusyCursor():
            self.diagnosticDialog.activate.setEnabled(False)
            self.statusLeft.setText("Making diagnostic plots...")
            # Note: importing here so that main program could be run without ext/
            from ext import ce_denoise

            # take values: -2/-3/-4 for AA types, -2/-3 for En/Spec plot
            [filter, aaType, markSpec] = self.diagnosticDialog.getValues()
            spInfo = self.FilterDicts[filter]
            # For now, just using params from the first subfilter
            spSubf = spInfo["Filters"][0]
            print("Using subfilter", spSubf["calltype"])
            # spInfo = json.load(open(os.path.join(self.filtersDir, filter + '.txt')))

            # clear plot box and add legend
            self.clearDiagnostic()
            self.p_legend = pg.LegendItem()
            self.p_legend.setParentItem(self.p_plot)
            # 1 sec in spectrogram units
            specs = self.convertAmpltoSpec(1)

            # plot things
            # 1. decompose
            # if needed, adjusting sampling rate to match filter
            if self.sampleRate != spInfo['SampleRate']:
                datatoplot = librosa.core.audio.resample(self.audiodata, self.sampleRate, spInfo['SampleRate'])
            else:
                datatoplot = self.audiodata

            WF = WaveletFunctions.WaveletFunctions(data=datatoplot, wavelet='dmey2', maxLevel=5, samplerate=spInfo['SampleRate'])
            WF.WaveletPacket(spSubf['WaveletParams']['nodes'], 'symmetric', aaType==-4, antialiasFilter=True)
            numNodes = len(spSubf['WaveletParams']['nodes'])
            xs = np.arange(0, int(self.datalengthSec)+0.5, 0.25)
            Esep = np.zeros(( numNodes, len(xs) ))

            ### DENOISING reference: relative |amp| on rec signals from each WP node, when wind is present
            ### just handmade from some wind examples
            # noiseenv = np.array([0.54, 0.83, 0.84, 1, 0.32, 0.54, 0.70, 0.70,  0.16, 0.19, 0.24, 0.22, 0.28, 0.27, 0.25, 0.26,  0.01, 0.06, 0.14, 0.12, 0.15, 0.16, 0.14, 0.15,  0.16, 0.16, 0.15, 0.15, 0.14, 0.16, 0.15, 0.15])
            # # reconstruct wind signal
            # windC = WF.reconstructWP2(34, aaType != -2, False)
            # windC = np.abs(windC)
            # print("calculating wind strength")
            # windE = ce_denoise.EnergyCurve(windC, 4000)
            # # "noise strength index" - strength of wind at each second, on linear scale
            # windMaxE = np.zeros(int(self.datalengthSec))
            # for w in range(int(self.datalengthSec)):
            #     windMaxE[w] = np.max(windE[w*spInfo['SampleRate'] : (w+1)*spInfo['SampleRate']])
            # del windC
            # del windE

            # 2. reconstruct from bands
            r = 0
            # M = spSubf['WaveletParams']['M']
            for node in spSubf['WaveletParams']['nodes']:
                # reconstruction as in detectCalls:
                print("working on node", node)
                C = WF.reconstructWP2(node, aaType != -2, True)
                C = self.sp.ButterworthBandpass(C, spInfo['SampleRate'],
                        low=spSubf['FreqRange'][0], high=spSubf['FreqRange'][1])

                C = np.abs(C)
                #E = ce_denoise.EnergyCurve(C, int( M*spInfo['SampleRate']/2 ))
                E = C
                C = np.log(C)

                # some prep that doesn't need to be looped over t:
                meanC = np.mean(C)
                sdC = np.std(C)

                # get true freqs of this band
                freqmin, freqmax = WF.getWCFreq(node, spInfo['SampleRate'])
                # convert freqs to spec Y units
                freqmin = self.convertFreqtoY(freqmin)
                freqmax = self.convertFreqtoY(freqmax)

                # basic divergent color palette
                plotcol = (255*r//numNodes, 127*(r % 2), 0)

                # get max (or mean) E for each second
                # and normalize, so that we don't need to hardcode thr
                for w in range(len(xs)):
                    start = int(w*0.25*spInfo['SampleRate'])
                    end = int((w+1)*0.25*spInfo['SampleRate'])
                    maxE = np.mean(E[start:end])
                    ### DENOISE:
                    # based on wind strength in this second, calculate estimated |wind| in this node
                    # and subtract from maxE
                    # maxE = max(meanC, maxE - windMaxE[w]*noiseenv[node-31]*1.1)
                    Esep[r,w] = (np.log(maxE) - meanC) / sdC

                    # mark detected calls on spectrogram
                    if markSpec and Esep[r,w] > spSubf['WaveletParams']['thr']:
                        diagCall = pg.ROI((specs*xs[w], (freqmin+freqmax)/2),
                                          (specs*0.25, freqmax-freqmin),
                                          pen=plotcol, movable=False)
                        self.diagnosticCalls.append(diagCall)
                        self.p_spec.addItem(diagCall)

                # plot
                self.plotDiag = pg.PlotDataItem(xs, Esep[r,:], pen=fn.mkPen(plotcol, width=2))
                self.p_plot.addItem(self.plotDiag)
                self.p_legend.addItem(self.plotDiag, str(node))
                r = r + 1 

            ### DENOISE: add line of wind strength
            # self.p_plot.addItem(pg.PlotDataItem(np.arange(int(self.datalengthSec))+0.5, np.log(windMaxE),
            #             pen=fn.mkPen((0,130,0), width=2)))
            # add line corresponding to thr
            # self.p_plot.addItem(pg.InfiniteLine(-0.8, angle=0, pen=fn.mkPen(color=(40,40,40), width=1)))
            self.p_plot.addItem(pg.InfiniteLine(spSubf['WaveletParams']['thr'], angle=0, pen=fn.mkPen(color=(40,40,40), width=1)))
            minX, maxX = self.overviewImageRegion.getRegion()
            self.p_plot.setXRange(self.convertSpectoAmpl(minX), self.convertSpectoAmpl(maxX), update=True, padding=0)
            self.plotaxis.setLabel('Power Z-score')
            self.d_plot.show()
        self.diagnosticDialog.activate.setEnabled(True)
        self.statusLeft.setText("Ready")

    def showSpectrogramDialog(self):
        """ Create spectrogram dialog when the button is pressed.
        """
        if not hasattr(self,'spectrogramDialog'):
            self.spectrogramDialog = Dialogs.Spectrogram(self.config['window_width'],self.config['incr'],self.sp.minFreq,self.sp.maxFreq, self.sp.minFreqShow,self.sp.maxFreqShow, self.config['window'], self.batmode)
        # first save the annotations
        self.saveSegments()
        self.spectrogramDialog.show()
        self.spectrogramDialog.activateWindow()
        self.spectrogramDialog.activate.clicked.connect(self.spectrogram)

    def spectrogram(self):
        """ Listener for the spectrogram dialog.
        Has to do quite a bit of work to make sure segments are in the correct place, etc."""
        [windowType, self.sgMeanNormalise, self.sgEqualLoudness, self.sgMultitaper, window_width, incr, minFreq, maxFreq] = self.spectrogramDialog.getValues()
        if (minFreq >= maxFreq):
            msg = SupportClasses.MessagePopup("w", "Error", "Incorrect frequency range")
            msg.exec_()
            return
        with pg.BusyCursor():
            self.statusLeft.setText("Updating the spectrogram...")
            if self.batmode:
                print("Warning: only spectrogram freq. range can be changed in BMP mode")
            else:
                self.sp.setWidth(int(str(window_width)), int(str(incr)))
                sgRaw = self.sp.spectrogram(window=str(windowType),mean_normalise=self.sgMeanNormalise,equal_loudness=self.sgEqualLoudness,onesided=self.sgOneSided,multitaper=self.sgMultitaper)
                maxsg = np.min(sgRaw)
                self.sg = np.abs(np.where(sgRaw==0,0.0,10.0 * np.log10(sgRaw/maxsg)))

                # If the size of the spectrogram has changed, need to update the positions of things
                if int(str(incr)) != self.config['incr'] or int(str(window_width)) != self.config['window_width']:
                    self.config['incr'] = int(str(incr))
                    self.config['window_width'] = int(str(window_width))
                    if hasattr(self, 'seg'):
                        self.seg.setNewData(self.sp)

                    self.loadFile(self.filename)
                    # self.specPlot.setImage(self.sg)   # TODO: interface changes to adapt if window_len and incr changed! overview, main spec ect.

                    # these two are usually set by redoFreqAxis, but that is called only later in this case
                    self.spectrogramDialog.low.setValue(minFreq)
                    self.spectrogramDialog.high.setValue(maxFreq)

            self.redoFreqAxis(minFreq,maxFreq)

            self.statusLeft.setText("Ready")

    def showDenoiseDialog(self):
        """ Create the denoising dialog when the relevant button is pressed.
        """
        self.denoiseDialog = Dialogs.Denoise(DOC=self.DOC,minFreq=self.sp.minFreq,maxFreq=self.sp.maxFreq)
        self.denoiseDialog.show()
        self.denoiseDialog.activateWindow()
        self.denoiseDialog.activate.clicked.connect(self.denoise)
        self.denoiseDialog.undo.clicked.connect(self.denoise_undo)
        self.denoiseDialog.save.clicked.connect(self.denoise_save)

    def backup(self):
        """ Enables denoising to be undone. """
        if hasattr(self, 'audiodata_backup'):
            if self.audiodata_backup is not None:
                audiodata_backup_new = np.empty(
                    (np.shape(self.audiodata_backup)[0], np.shape(self.audiodata_backup)[1] + 1))
                audiodata_backup_new[:, :-1] = np.copy(self.audiodata_backup)
                audiodata_backup_new[:, -1] = np.copy(self.audiodata)
                self.audiodata_backup = audiodata_backup_new
            else:
                self.audiodata_backup = np.empty((np.shape(self.audiodata)[0], 1))
                self.audiodata_backup[:, 0] = np.copy(self.audiodata)
        else:
            self.audiodata_backup = np.empty((np.shape(self.audiodata)[0], 1))
            self.audiodata_backup[:, 0] = np.copy(self.audiodata)
        self.showFreq_backup = [self.sp.minFreqShow, self.sp.maxFreqShow]

    def decomposeWP(self, x=None):
        """ Listener for quickWP control button.
            Takes DATA and produces a WP decomposition.
        """
        print("Decomposing to WP...")
        ot = time.time()
        self.WFinst = WaveletFunctions.WaveletFunctions(data=self.audiodata, wavelet="dmey2", maxLevel=self.config['maxSearchDepth'], samplerate=self.sampleRate)
        maxLevel = 5
        allnodes = range(2 ** (maxLevel + 1) - 1)
        self.WFinst.WaveletPacket(allnodes, mode='symmetric', antialias=False)
        print("Done")
        print(time.time() - ot)

    def denoiseSeg(self):
        """ Listener for quickDenoise control button.
            Extracts a segment from DATA between START and STOP (in ms),
            denoises that segment, concats with rest of original DATA,
            and updates the original DATA.
        """

        if self.box1id > -1:
            start = self.listRectanglesa1[self.box1id].getRegion()[0] * 1000
            stop = self.listRectanglesa1[self.box1id].getRegion()[1] * 1000
        else:
            print("Can't play, no segment selected")
            return

        if self.media_obj.isPlaying() or self.media_slow.isPlaying():
            self.stopPlayback()

        # Since there is no dialog menu, settings are preset constants here:
        alg = "Wavelets"
        thrType = "soft"
        depth = 6   # can also use 0 to autoset
        wavelet = "dmey2"
        aaRec = True
        aaWP = True
        thr = 2.0  # this one is difficult to set universally...

        with pg.BusyCursor():
            opstartingtime = time.time()
            print("Denoising requested at " + time.strftime('%H:%M:%S', time.gmtime(opstartingtime)))
            self.statusLeft.setText("Denoising...")

            # extract the piece of audiodata under current segment
            denoised = self.audiodata[int(start * self.sampleRate//1000) : int(stop * self.sampleRate//1000)]
            WF = WaveletFunctions.WaveletFunctions(data=denoised, wavelet=wavelet, maxLevel=self.config['maxSearchDepth'], samplerate=self.sampleRate)

            if alg == "Wavelets":
                denoised = WF.waveletDenoise(thrType, thr, depth, aaRec=aaRec, aaWP=aaWP, thrfun="c")

            print("Denoising calculations completed in %.4f seconds" % (time.time() - opstartingtime))

            # update full audiodata
            self.sp.data[int(start * self.sampleRate//1000) : int(stop * self.sampleRate//1000)] = denoised
            self.audiodata[int(start * self.sampleRate//1000) : int(stop * self.sampleRate//1000)] = denoised

            # recalculate spectrogram
            sgRaw = self.sp.spectrogram(mean_normalise=self.sgMeanNormalise,equal_loudness=self.sgEqualLoudness,onesided=self.sgOneSided,multitaper=self.sgMultitaper)
            maxsg = np.min(sgRaw)
            self.sg = np.abs(np.where(sgRaw==0,0.0,10.0 * np.log10(sgRaw/maxsg)))

            # Update the ampl image
            self.amplPlot.setData(np.linspace(0.0,self.datalength/self.sampleRate,num=self.datalength,endpoint=True),self.audiodata)

            # Update the spec & overview images.
            # Does not reset to start if the freqs aren't changed
            self.redoFreqAxis(self.sp.minFreqShow,self.sp.maxFreqShow, store=False)

            if hasattr(self,'spectrogramDialog'):
                self.spectrogramDialog.setValues(self.sp.minFreq,self.sp.maxFreq,self.sp.minFreqShow,self.sp.maxFreqShow)

            self.setColourLevels()

        print("Denoising completed in %s seconds" % round(time.time() - opstartingtime, 4))
        self.statusLeft.setText("Ready")

    def denoiseSegN(self):
        """ Listener for quickDenoise control button.
            Extracts a segment from DATA between START and STOP (in ms),
            denoises that segment, concats with rest of original DATA,
            and updates the original DATA.
        """

        if self.box1id > -1:
            start = self.listRectanglesa1[self.box1id].getRegion()[0] * 1000
            stop = self.listRectanglesa1[self.box1id].getRegion()[1] * 1000
        else:
            print("Can't play, no segment selected")
            return

        if self.media_obj.isPlaying() or self.media_slow.isPlaying():
            self.stopPlayback()

        # Since there is no dialog menu, settings are preset constants here:
        alg = "Wavelets"
        thrType = "soft"
        depth = 6   # can also use 0 to autoset
        wavelet = "dmey2"
        aaRec = True
        aaWP = True
        thr = 2.0  # this one is difficult to set universally...

        with pg.BusyCursor():
            opstartingtime = time.time()
            print("Denoising requested at " + time.strftime('%H:%M:%S', time.gmtime(opstartingtime)))
            self.statusLeft.setText("Denoising...")

            # extract the piece of audiodata under current segment
            denoised = self.audiodata[int(start * self.sampleRate//1000) : int(stop * self.sampleRate//1000)]
            WF = WaveletFunctions.WaveletFunctions(data=denoised, wavelet=wavelet, maxLevel=self.config['maxSearchDepth'], samplerate=self.sampleRate)

            if alg == "Wavelets":
                denoised = WF.waveletDenoise(thrType, thr, depth, aaRec=aaRec, aaWP=aaWP, thrfun="n")

            print("Denoising calculations completed in %.4f seconds" % (time.time() - opstartingtime))

            # update full audiodata
            self.sp.data[int(start * self.sampleRate//1000) : int(stop * self.sampleRate//1000)] = denoised
            self.audiodata[int(start * self.sampleRate//1000) : int(stop * self.sampleRate//1000)] = denoised

            # recalculate spectrogram
            sgRaw = self.sp.spectrogram(mean_normalise=self.sgMeanNormalise,equal_loudness=self.sgEqualLoudness,onesided=self.sgOneSided,multitaper=self.sgMultitaper)
            maxsg = np.min(sgRaw)
            self.sg = np.abs(np.where(sgRaw==0,0.0,10.0 * np.log10(sgRaw/maxsg)))

            # Update the ampl image
            self.amplPlot.setData(np.linspace(0.0,self.datalength/self.sampleRate,num=self.datalength,endpoint=True),self.audiodata)

            # Update the spec & overview images.
            # Does not reset to start if the freqs aren't changed
            self.redoFreqAxis(self.sp.minFreqShow,self.sp.maxFreqShow, store=False)

            if hasattr(self,'spectrogramDialog'):
                self.spectrogramDialog.setValues(self.sp.minFreq,self.sp.maxFreq,self.sp.minFreqShow,self.sp.maxFreqShow)

            self.setColourLevels()

        print("Denoising completed in %s seconds" % round(time.time() - opstartingtime, 4))
        self.statusLeft.setText("Ready")


    def denoise(self):
        """ Listener for the denoising dialog.
        Calls the denoiser and then plots the updated data.
        """
        if self.CLI:
            # in CLI mode, default values will be retrieved from dialogs.
            self.denoiseDialog = Dialogs.Denoise(DOC=self.DOC,minFreq=self.sp.minFreq,maxFreq=self.sp.maxFreq)
            # values can be passed here explicitly, e.g.:
            # self.denoiseDialog.depth.setValue(10)
            # or could add an argument to pass custom defaults, e.g.:
            # self.denoiseDialog = Dialogs.Denoise(defaults=("wt", 1, 2, 'a')
        with pg.BusyCursor():
            opstartingtime = time.time()
            print("Denoising requested at " + time.strftime('%H:%M:%S', time.gmtime(opstartingtime)))
            self.statusLeft.setText("Denoising...")
            # Note: dialog returns all possible parameters
            if not self.DOC:
                [alg, depth, thrType, thr,wavelet,start,end,width,aaRec,aaWP] = self.denoiseDialog.getValues()
            else:
                wavelet = "dmey2"
                [alg, start, end, width] = self.denoiseDialog.getValues()
            self.backup()

            if str(alg)=="Wavelets":
                # here we override default 0-Fs/2 returns
                start = self.sp.minFreqShow
                end = self.sp.maxFreqShow
                self.waveletDenoiser = WaveletFunctions.WaveletFunctions(data=self.audiodata, wavelet=wavelet, maxLevel=self.config['maxSearchDepth'], samplerate=self.sampleRate)
                if not self.DOC:
                    # pass dialog settings
                    self.sp.data = self.waveletDenoiser.waveletDenoise(thrType,float(str(thr)), depth, aaRec=aaRec, aaWP=aaWP)
                else:
                    # go with defaults
                    self.sp.data = self.waveletDenoiser.waveletDenoise(aaRec=True, aaWP=False)
            else:
                # SignalProc will deal with denoising
                self.sp.denoise(alg, start=start, end=end, width=width)
            self.audiodata = self.sp.data

            print("Denoising calculations completed in %.4f seconds" % (time.time() - opstartingtime))

            sgRaw = self.sp.spectrogram(mean_normalise=self.sgMeanNormalise,equal_loudness=self.sgEqualLoudness,onesided=self.sgOneSided,multitaper=self.sgMultitaper)
            maxsg = np.min(sgRaw)
            self.sg = np.abs(np.where(sgRaw==0,0.0,10.0 * np.log10(sgRaw/maxsg)))

            self.amplPlot.setData(np.linspace(0.0,self.datalength/self.sampleRate,num=self.datalength,endpoint=True),self.audiodata)

            # Update the frequency axis
            self.redoFreqAxis(start, end, store=False)

            if hasattr(self,'spectrogramDialog'):
                self.spectrogramDialog.setValues(self.sp.minFreq,self.sp.maxFreq,self.sp.minFreqShow,self.sp.maxFreqShow)

            self.setColourLevels()

            print("Denoising completed in %s seconds" % round(time.time() - opstartingtime, 4))
            self.statusLeft.setText("Ready")

    def denoise_undo(self):
        """ Listener for undo button in denoising dialog.
        """
        print("Undoing",np.shape(self.audiodata_backup))
        if hasattr(self,'audiodata_backup'):
            if self.audiodata_backup is not None:
                if np.shape(self.audiodata_backup)[1]>0:
                    self.audiodata = np.copy(self.audiodata_backup[:,-1])
                    self.audiodata_backup = self.audiodata_backup[:,:-1]
                    self.sp.data = self.audiodata
                    sgRaw = self.sp.spectrogram(mean_normalise=self.sgMeanNormalise,equal_loudness=self.sgEqualLoudness,onesided=self.sgOneSided,multitaper=self.sgMultitaper)
                    maxsg = np.min(sgRaw)
                    self.sg = np.abs(np.where(sgRaw == 0, 0.0, 10.0 * np.log10(sgRaw / maxsg)))
                    self.amplPlot.setData(
                        np.linspace(0.0, self.datalengthSec, num=self.datalength, endpoint=True),
                        self.audiodata)
                    if hasattr(self,'seg'):
                        self.seg.setNewData(self.sp)

                    if hasattr(self, 'showFreq_backup'):
                        self.redoFreqAxis(self.showFreq_backup[0], self.showFreq_backup[1])
                    else:
                        self.redoFreqAxis(self.sp.minFreq, self.sp.maxFreq)
                    self.setColourLevels()

    def denoise_save(self):
        """ Listener for save button in denoising dialog.
        Adds _d to the filename and saves it as a new sound file.
        """
        filename = self.filename[:-4] + '_d' + self.filename[-4:]
        wavio.write(filename,self.audiodata.astype('int16'),self.sampleRate,scale='dtype-limits', sampwidth=2)
        self.statusLeft.setText("Saved")
        msg = SupportClasses.MessagePopup("d", "Saved", "Destination: " + '\n' + filename)
        msg.exec_()
        return

    def save_selected_sound(self, id=-1):
        """ Listener for 'Save selected sound' menu item.
        choose destination and give it a name
        """
        if self.box1id is None or self.box1id<0:
            print("No box selected")
            msg = SupportClasses.MessagePopup("w", "No segment", "No sound selected to save")
            msg.exec_()
            return
        else:
            if type(self.listRectanglesa2[self.box1id]) == self.ROItype:
                x1 = self.listRectanglesa2[self.box1id].pos().x()
                x2 = x1 + self.listRectanglesa2[self.box1id].size().x()
                y1 = max(self.sp.minFreq, self.segments[self.box1id][2])
                y2 = min(self.segments[self.box1id][3], self.sp.maxFreq)
            else:
                x1, x2 = self.listRectanglesa2[self.box1id].getRegion()
                y1 = self.sp.minFreq
                y2 = self.sp.maxFreq
            x1 = math.floor(x1 * self.config['incr'])
            x2 = math.floor(x2 * self.config['incr'])
            filename, drop = QFileDialog.getSaveFileName(self, 'Save File as', '', '*.wav')
            if filename:
                # filedialog doesn't attach extension
                filename = str(filename)
                if not filename.endswith('.wav'):
                    filename = filename + '.wav'
                tosave = self.sp.bandpassFilter(self.audiodata[int(x1):int(x2)], start=y1, end=y2)
                wavio.write(filename, tosave.astype('int16'), self.sampleRate, scale='dtype-limits', sampwidth=2)
            # update the file list box
            self.fillFileList(os.path.basename(self.filename))

    def redoFreqAxis(self,start,end, store=True):
        """ This is the listener for the menu option to make the frequency axis tight (after bandpass filtering or just spectrogram changes)
            On the same go updates spectrogram and overview plots.
                store: boolean, indicates whether changes should be stored in the config
        """
        changedY = (start!=self.sp.minFreqShow or end!=self.sp.maxFreqShow)
        # Lots of updating can be avoided if the Y freqs aren't changing:
        if changedY:
            self.sp.minFreqShow = max(start,self.sp.minFreq)
            self.sp.maxFreqShow = min(end,self.sp.maxFreq)
            changedY = True

            if store:
                self.config['minFreq'] = start
                self.config['maxFreq'] = end

        # draw a spectrogram of proper height:
        height = self.sampleRate // 2 / np.shape(self.sg)[1]
        pixelstart = int(self.sp.minFreqShow/height)
        pixelend = int(self.sp.maxFreqShow/height)

        self.overviewImage.setImage(self.sg[:,pixelstart:pixelend])
        self.specPlot.setImage(self.sg[:,pixelstart:pixelend])

        # if Y freqs changed, some segments may appear/be dropped:
        if changedY:
            # Remove everything and redraw it
            self.removeSegments(delete=False)
            self.drawOverview()
            self.drawfigMain(remaking=True)

            try:
                for r in self.segmentPlots:
                    self.p_spec.removeItem(r)
                self.segmentPlots=[]
            except Exception:
                pass
            else:
                self.showFundamentalFreq()

            try:
                self.p_spec.removeItem(self.derivPlot)
            except Exception:
                pass
            else:
                self.showSpectralDeriv()

            try:
                self.p_spec.removeItem(self.energyPlot)
            except Exception:
                pass
            else:
                self.showMaxEnergy()

        QApplication.processEvents()

    def buildRecogniser(self):
        """Listener for 'Build a recogniser' - Advanced mode
           This mode expects to have more engagement with the user, the user can give sensible names to the clusters
           and adjust some parameters based on user's expertise on the particular species.

           All training and file I/O are done in Dialogs.py currently.
        """
        self.saveSegments()
        self.buildRecAdvWizard = DialogsTraining.BuildRecAdvWizard(self.filtersDir, self.config)
        self.buildRecAdvWizard.button(3).clicked.connect(self.saveNotestRecogniser)
        self.buildRecAdvWizard.saveTestBtn.clicked.connect(self.saveTestRecogniser)
        self.buildRecAdvWizard.activateWindow()
        self.buildRecAdvWizard.exec_()
        # reread filters list with the new one
        self.FilterDicts = self.ConfigLoader.filters(self.filtersDir)

    def buildCNN(self):
        """Listener for 'Build a CNN'
        """
        self.saveSegments()
        self.buildCNNWizard = DialogsTraining.BuildCNNWizard(self.filtersDir, self.config)
        self.buildCNNWizard.button(3).clicked.connect(self.saveNotestRecogniserCNN)
        self.buildCNNWizard.saveTestBtn.clicked.connect(self.saveTestRecogniserCNN)
        self.buildCNNWizard.activateWindow()
        self.buildCNNWizard.exec_()

    def testRecogniser(self, filter=None):
        """ Listener for the Test Recogniser action """
        self.testRecWizard = DialogsTraining.TestRecWizard(self.filtersDir, self.configdir, filter)
        self.testRecWizard.exec_()

    def saveNotestRecogniser(self):
        try:
            # actually write out the filter
            filename = os.path.join(self.filtersDir, self.buildRecAdvWizard.field("filtfile"))
            print("Saving new recogniser to ", filename)
            f = open(filename, 'w')
            f.write(json.dumps(self.buildRecAdvWizard.speciesData))
            f.close()
            # prompt the user
            msg = SupportClasses.MessagePopup("d", "Training completed!", "Training completed!\nWe strongly recommend testing the recogniser on a separate dataset before actual use.")
            msg.exec_()
            self.buildRecAdvWizard.done(1)
        except Exception as e:
            print("ERROR: could not save recogniser because:", e)
            self.buildRecAdvWizard.done(0)

    def saveTestRecogniser(self):
        try:
            filename = os.path.join(self.filtersDir, self.buildRecAdvWizard.field("filtfile"))
            print("Saving new recogniser to ", filename)
            f = open(filename, 'w')
            f.write(json.dumps(self.buildRecAdvWizard.speciesData))
            f.close()
            # prompt the user
            msg = SupportClasses.MessagePopup("d", "Training completed!", "Training completed!\nProceeding to testing.")
            msg.exec_()
            self.buildRecAdvWizard.done(1)
            self.testRecogniser(filter=os.path.basename(filename))
        except Exception as e:
            print("ERROR: could not save recogniser because:", e)
            self.buildRecAdvWizard.done(0)

    def saveNotestRecogniserCNN(self):
        # actually write out the filter and CNN model
        modelsrc = os.path.join(self.buildCNNWizard.parameterPage.tmpdir2.name, 'model.json')
        CNN_name = self.buildCNNWizard.savePage.species + strftime("_%H-%M-%S", gmtime())
        self.buildCNNWizard.savePage.currfilt["CNN"]["CNN_name"] = CNN_name
        modelfile = os.path.join(self.filtersDir, CNN_name + '.json')
        weightsrc = self.buildCNNWizard.parameterPage.bestweight
        weightfile = os.path.join(self.filtersDir, CNN_name + '.h5')

        if self.buildCNNWizard.savePage.saveoption == 'New' and (self.buildCNNWizard.savePage.enterFiltName.text() != '' or self.buildCNNWizard.savePage.enterFiltName.text() != '.txt'):
            try:
                filename = os.path.join(self.filtersDir, self.buildCNNWizard.savePage.enterFiltName.text())
                print("Saving a new recogniser", filename)
                f = open(filename, 'w')
                f.write(json.dumps(self.buildCNNWizard.savePage.currfilt))
                f.close()
                # Actually copy the model
                copyfile(modelsrc, modelfile)
                copyfile(weightsrc, weightfile)
                # And remove temp dirs
                self.buildCNNWizard.parameterPage.tmpdir1.cleanup()
                self.buildCNNWizard.parameterPage.tmpdir2.cleanup()
                # prompt the user
                msg = SupportClasses.MessagePopup("d", "Training completed!", "Training completed!\nWe strongly recommend testing the recogniser on a separate dataset before actual use.")
                msg.exec_()
            except Exception as e:
                print("ERROR: could not save recogniser because:", e)
        elif self.buildCNNWizard.savePage.saveoption != 'New':
            try:
                filename = os.path.join(self.filtersDir, self.buildCNNWizard.savePage.field("filter"))
                print("Updating the existing recogniser ", filename)
                f = open(filename, 'w')
                f.write(json.dumps(self.buildCNNWizard.savePage.currfilt))
                f.close()
                # Actually copy the model
                copyfile(modelsrc, modelfile)
                copyfile(weightsrc, weightfile)
                # And remove temp dirs
                self.buildCNNWizard.parameterPage.tmpdir1.cleanup()
                self.buildCNNWizard.parameterPage.tmpdir2.cleanup()
                # prompt the user
                # msg = SupportClasses.MessagePopup("d", "Training complete", "Recogniser is ready to use")
                # msg.exec_()
            except Exception as e:
                print("ERROR: could not save recogniser because:", e)
        else:
            return

    def saveTestRecogniserCNN(self):
        # actually write out the filter and CNN model
        modelsrc = os.path.join(self.buildCNNWizard.parameterPage.tmpdir2.name, 'model.json')
        CNN_name = self.buildCNNWizard.savePage.species + strftime("_%H-%M-%S", gmtime())
        self.buildCNNWizard.savePage.currfilt["CNN"]["CNN_name"] = CNN_name
        modelfile = os.path.join(self.filtersDir, CNN_name + '.json')
        weightsrc = self.buildCNNWizard.parameterPage.bestweight
        weightfile = os.path.join(self.filtersDir, CNN_name + '.h5')

        if self.buildCNNWizard.savePage.saveoption == 'New' and (self.buildCNNWizard.savePage.enterFiltName.text() != '' or self.buildCNNWizard.savePage.enterFiltName.text() != '.txt'):
            try:
                filename = os.path.join(self.filtersDir, self.buildCNNWizard.savePage.enterFiltName.text())
                print("Saving a new recogniser", self.filename)
                f = open(filename, 'w')
                f.write(json.dumps(self.buildCNNWizard.savePage.currfilt))
                f.close()
                # Actually copy the model
                copyfile(modelsrc, modelfile)
                copyfile(weightsrc, weightfile)
                # And remove temp dirs
                self.buildCNNWizard.parameterPage.tmpdir1.cleanup()
                self.buildCNNWizard.parameterPage.tmpdir2.cleanup()
                # prompt the user
                msg = SupportClasses.MessagePopup("d", "Training completed!", "Training completed!\nProceeding to testing.")
                msg.exec_()
                self.buildCNNWizard.done(1)
                self.testRecogniser(filter=os.path.basename(filename))
            except Exception as e:
                print("ERROR: could not save recogniser because:", e)
        elif self.buildCNNWizard.savePage.saveoption != 'New':
            try:
                filename = os.path.join(self.filtersDir, self.buildCNNWizard.savePage.field("filter"))
                print("Updating the existing recogniser ", self.filename)
                f = open(filename, 'w')
                f.write(json.dumps(self.buildCNNWizard.savePage.currfilt))
                f.close()
                # Actually copy the model
                copyfile(modelsrc, modelfile)
                copyfile(weightsrc, weightfile)
                # And remove temp dirs
                self.buildCNNWizard.parameterPage.tmpdir1.cleanup()
                self.buildCNNWizard.parameterPage.tmpdir2.cleanup()
                # prompt the user
                msg = SupportClasses.MessagePopup("d", "Training completed!",
                                                  "Training completed!\nProceeding to testing.")
                msg.exec_()
                self.buildCNNWizard.done(1)
                self.testRecogniser(filter=os.path.basename(filename))
            except Exception as e:
                print("ERROR: could not save recogniser because:", e)
        else:
            return

    def excel2Annotation(self):
        """ Utility function dialog: Generate AviaNZ style annotations given the start-end of calls in excel format
        """
        self.excel2AnnotationDialog = Dialogs.Excel2Annotation()
        self.excel2AnnotationDialog.show()
        self.excel2AnnotationDialog.activateWindow()
        self.excel2AnnotationDialog.btnGenerateAnnot.clicked.connect(self.genExcel2Annot)

    def tag2Annotation(self):
        """ Utility function dialog: Generate AviaNZ style annotations given freebird style (XML) annotations
        """
        self.tag2AnnotationDialog = Dialogs.Tag2Annotation()
        self.tag2AnnotationDialog.show()
        self.tag2AnnotationDialog.activateWindow()
        self.tag2AnnotationDialog.btnGenerateAnnot.clicked.connect(self.genTag2Annot)

    def backupAnnotations(self):
        """ Utility function dialog: backup annotation files
        """
        self.backupAnnotationDialog = Dialogs.BackupAnnotation()
        self.backupAnnotationDialog.show()
        self.backupAnnotationDialog.activateWindow()
        self.backupAnnotationDialog.btnCopyAnnot.clicked.connect(self.backupAnnotation)

    def genExcel2Annot(self):
        """ Utility function: Generate AviaNZ style annotations given the start-end of calls in excel format"""

        values = self.excel2AnnotationDialog.getValues()
        if values:
            [excelfile, audiofile, species] = values
        else:
            return

        try:
            # Read excel file
            book = openpyxl.load_workbook(excelfile)
            sheet = book.active
            starttime = sheet['A2': 'A' + str(sheet.max_row)]
            endtime = sheet['B2': 'B' + str(sheet.max_row)]
            flow = sheet['C2': 'C' + str(sheet.max_row)]
            fhigh = sheet['D2': 'D' + str(sheet.max_row)]

            _, duration, _, _ = wavio.readFmt(audiofile)

            annotation = []
            for i in range(len(starttime)):
                annotation.append([float(starttime[i][0].value), float(endtime[i][0].value), float(flow[i][0].value),
                                   float(fhigh[i][0].value),
                                   [{"species": species, "certainty": 100.0, "filter": "M", "calltype": species}]])
            annotation.insert(0, {"Operator": "", "Reviewer": "", "Duration": duration})
            file = open(audiofile + '.data', 'w')
            json.dump(annotation, file)
            file.close()
            self.excel2AnnotationDialog.txtSpecies.setText('')
            self.excel2AnnotationDialog.txtAudio.setText('')
            self.excel2AnnotationDialog.txtExcel.setText('')
            msg = SupportClasses.MessagePopup("d", "Generated annotation",
                                              "Successfully saved the annotation file: " + '\n' + audiofile + '.data')
            msg.exec_()
        except Exception as e:
            print("ERROR: Generating annotation failed with error:")
            print(e)
            return

    def genTag2Annot(self):
        """ Utility function: Generate AviaNZ style annotations given the freebird style annotations"""

        values = self.tag2AnnotationDialog.getValues()
        if values:
            [sessiondir, duration] = values
        else:
            return

        try:
            # Read freebird bird list
            spName = []
            spCode = []
            book = openpyxl.load_workbook(os.path.join(self.configdir, "Freebird_species_list.xlsx"))
            sheet = book.active
            name = sheet['A2': 'A' + str(sheet.max_row)]
            code = sheet['B2': 'B' + str(sheet.max_row)]
            for i in range(len(name)):
                spName.append(str(name[i][0].value))
            for i in range(len(code)):
                spCode.append(int(code[i][0].value))
            spDict = dict(zip(spCode, spName))

            # Generate the .data files from .tag, read operator/reviewer from the corresponding .setting file
            for root, dirs, files in os.walk(str(sessiondir)):
                for file in files:
                    if file.endswith('.tag'):
                        annotation = []
                        tagFile = os.path.join(root, file)
                        tree = ET.parse(tagFile)
                        troot = tree.getroot()

                        for elem in troot:
                            species = spDict[int(elem[0].text)]
                            annotation.append(
                                [float(elem[1].text), float(elem[1].text) + float(elem[2].text), 0, 0, species])

                        operator = ""
                        reviewer = ""
                        stree = ET.parse(tagFile[:-4] + '.setting')
                        stroot = stree.getroot()
                        for elem in stroot:
                            if elem.tag == 'Operator':
                                operator = elem.text
                            if elem.tag == 'Reviewer' and elem.text:
                                reviewer = elem.text
                        annotation.insert(0, {"Operator": operator, "Reviewer": reviewer, "Duration": duration})
                        # save .data, possible over-writing
                        file = open(tagFile[:-4] + '.wav.data', 'w')
                        json.dump(annotation, file)
            self.tag2AnnotationDialog.txtDuration.setText('')
            self.tag2AnnotationDialog.txtSession.setText('')
            msg = SupportClasses.MessagePopup("d", "Generated annotation",
                                              "Successfully saved the annotations in: " + '\n' + sessiondir)
            msg.exec_()
        except Exception as e:
            print("Warning: Generating annotation from %s failed with error:" % (tagFile))
            print(e)
            return

    def backupAnnotation(self):
        """ Utility function: Copy .data files while preserving directory hierarchy"""
        values = self.backupAnnotationDialog.getValues()
        if values:
            [src, dst] = values
            print(src,dst)
        else:
            return

        l = len(src)
        for root, dirs, files in os.walk(src):
            for d in dirs:
                os.mkdir(os.path.join(dst,d))
            for f in files:
                if f[-5:].lower() == '.data' or 'corrections' in f:
                    shutil.copy2(os.path.join(root, f),os.path.join(dst,root[l+1:]))
        self.backupAnnotationDialog.close()
        
        #try:
            #if platform.system() == 'Windows':
                #subprocess.call(['xcopy', src+'\*.data', dst, '/s', '/e'])
            #elif platform.system() == 'Linux' or platform.system() == 'Darwin':     # TODO: zero testing!
        #except Exception as e:
            #print("Warning: Coping failed with error:")
            #print(e)
            #return

    def segmentationDialog(self):
        """ Create the segmentation dialog when the relevant button is pressed.
        """
        maxampl = 0.001
        if self.datalength>0:
            maxampl = np.max(self.audiodata)
        self.segmentDialog = Dialogs.Segmentation(maxampl,DOC=self.DOC, species=self.FilterDicts)
        self.segmentDialog.show()
        self.segmentDialog.activateWindow()
        self.segmentDialog.undo.clicked.connect(self.segment_undo)
        self.segmentDialog.activate.clicked.connect(self.segment)

    def useWindF(self, flow, fhigh):
        """
        Check if the wind filter is appropriate for this species/call type.
        Return true if wind filter target band 50-500 Hz does not overlap with flow-fhigh Hz.
        """
        if 50 < fhigh and 500 > flow:
            print('Skipping wind filter...')
            return False
        else:
            return True

    def segment(self):
        """ Listener for the segmentation dialog. Calls the relevant segmenter.
        """
        if self.CLI:
            maxampl = 0.001
            if self.datalength>0:
                maxampl = np.max(self.audiodata)
            self.segmentDialog = Dialogs.Segmentation(maxampl)

        opstartingtime = time.time()
        print('Segmenting requested at ' + time.strftime('%H:%M:%S', time.gmtime(opstartingtime)))
        # for undoing:
        self.prevSegments = copy.deepcopy(self.segments)

        self.segmentsToSave = True
        [alg, medThr, medSize, HarmaThr1,HarmaThr2,PowerThr,minfreq,minperiods,Yinthr,window,FIRThr1,CCThr1, filtname, species_cc, wind, rain, maxgap, minlen] = self.segmentDialog.getValues()
        with pg.BusyCursor():
            filtname = str(filtname)
            self.statusLeft.setText('Segmenting...')
            # Delete old segments:
            # only this species, if using species-specific methods:
            if alg == 'Wavelets':
                if filtname == 'Choose species...':
                    msg = SupportClasses.MessagePopup("w", "Species Error", 'Please select your species!')
                    msg.exec_()
                    return

                filtspecies = self.FilterDicts[filtname]["species"]
                oldsegs = self.segments.getSpecies(filtspecies)
                # deleting from the end, because deleteSegments shifts IDs:
                for si in reversed(oldsegs):
                    # clear these species from overview colors
                    self.refreshOverviewWith(self.segments[si], delete=True)
                    # remove all labels for the current species
                    wipedAll = self.segments[si].wipeSpecies(filtspecies)
                    self.refreshOverviewWith(self.segments[si])
                    # drop the segment if it's the only species, or just update the graphics
                    if wipedAll:
                        self.deleteSegment(si)
                    else:
                        self.updateText(si)
                        self.updateColour(si)
            else:
                self.removeSegments()

            # NON-SPECIFIC methods here (produce "Don't Know"):
            if str(alg) == 'Default':
                newSegments = self.seg.bestSegments()
            elif str(alg) == 'Median Clipping':
                newSegments = self.seg.medianClip(float(str(medThr)), minSegment=self.config['minSegment'])
                newSegments = self.seg.checkSegmentOverlap(newSegments)
                # will also remove too short segments (medSize is set in ms because sliders limited to int)
                # print("before length", newSegments)
                # newSegments = self.seg.deleteShort(newSegments, minlength=medSize/1000)
            elif str(alg) == 'Harma':
                newSegments = self.seg.Harma(float(str(HarmaThr1)),float(str(HarmaThr2)),minSegment=self.config['minSegment'])
                newSegments = self.seg.checkSegmentOverlap(newSegments)
            elif str(alg) == 'Power':
                newSegments = self.seg.segmentByPower(float(str(PowerThr)))
                newSegments = self.seg.checkSegmentOverlap(newSegments)
            elif str(alg) == 'Onsets':
                newSegments = self.seg.onsets()
                newSegments = self.seg.checkSegmentOverlap(newSegments)
            elif str(alg) == 'Fundamental Frequency':
                newSegments, pitch, times = self.seg.yin(int(str(minfreq)), int(str(minperiods)), float(str(Yinthr)),
                                                         int(str(window)), returnSegs=True)
                newSegments = self.seg.checkSegmentOverlap(newSegments)
            elif str(alg) == 'FIR':
                newSegments = self.seg.segmentByFIR(float(str(FIRThr1)))
                newSegments = self.seg.checkSegmentOverlap(newSegments)
            # SPECIES-SPECIFIC methods from here:
            elif str(alg) == 'Wavelets':
                speciesData = self.FilterDicts[filtname]
                # this will produce a list of lists (over subfilters)
                ws = WaveletSegment.WaveletSegment(speciesData)
                ws.readBatch(self.audiodata, self.sampleRate, d=False, spInfo=[speciesData], wpmode="new")
                newSegments = ws.waveletSegment(0, wpmode="new")

            # TODO: make sure cross corr outputs lists of lists
            elif str(alg) == 'Cross-Correlation':
                if species_cc != 'Choose species...':
                    # need to load template/s
                    newSegments = self.findMatches(float(str(CCThr1)), species_cc)
                else:
                    newSegments = self.findMatches(float(str(CCThr1)))

            # Post-process
            # 1. Delete windy segments
            # 2. Delete rainy segments
            # 3. Check fundamental frq
            # 4. Merge neighbours
            # 5. Delete short segmentsost process to remove short segments, wind, rain, and use F0 check.
            if str(alg) != 'Wavelets':
                print('Segments detected: ', len(newSegments))
                print('Post-processing...')
                post = Segment.PostProcess(audioData=self.audiodata, sampleRate=self.sampleRate,
                                           segments=newSegments, subfilter={})
                if wind:
                    post.wind()
                    print('After wind segments: ', len(post.segments))
                if rain:
                    post.rainClick()
                    print('After rain segments: ', len(post.segments))
                post.joinGaps(maxgap=maxgap)
                post.deleteShort(minlength=minlen)
                newSegments = post.segments
            else:
                print('Segments detected: ', sum(isinstance(seg, list) for subf in newSegments for seg in subf))
                print('Post-processing...')
                # load target CNN model if exists
                self.CNNDicts = self.ConfigLoader.CNNmodels(self.FilterDicts, self.filtersDir, [filtname])
                # postProcess currently operates on single-level list of segments,
                # so we run it over subfilters for wavelets:
                for filtix in range(len(speciesData['Filters'])):
                    CNNmodel = None
                    if filtname in self.CNNDicts.keys():
                        CNNmodel = self.CNNDicts[filtname]
                    post = Segment.PostProcess(audioData=self.audiodata, sampleRate=self.sampleRate,
                                               tgtsampleRate=speciesData["SampleRate"], segments=newSegments[filtix],
                                               subfilter=speciesData['Filters'][filtix], CNNmodel=CNNmodel, cert=50)
                    if wind and self.useWindF(speciesData['Filters'][filtix]['FreqRange'][0], speciesData['Filters'][filtix]['FreqRange'][1]):
                        post.wind()
                        print('After wind: segments: ', len(post.segments))
                    if CNNmodel:
                        print('Post-processing with CNN')
                        post.CNN()
                        print('After CNN: segments: ', len(post.segments))
                    if rain:
                        post.rainClick()
                        print('After rain segments: ', len(post.segments))
                    if 'F0' in speciesData['Filters'][filtix] and 'F0Range' in speciesData['Filters'][filtix]:
                        if speciesData['Filters'][filtix]['F0']:
                            print("Checking for fundamental frequency...")
                            post.fundamentalFrq()
                            print("After FF segments:", len(post.segments))
                    post.joinGaps(maxgap=speciesData['Filters'][filtix]['TimeRange'][3])
                    post.deleteShort(minlength=speciesData['Filters'][filtix]['TimeRange'][0])
                    newSegments[filtix] = post.segments
                # Merge sub-filter results
                # TODO: Merge subfilter results
            print("After post processing: ", newSegments)

            # Generate Segment-type output.
            if str(alg)=='Wavelets':
                for filtix in range(len(speciesData['Filters'])):
                    speciesSubf = speciesData['Filters'][filtix]
                    y1 = speciesSubf['FreqRange'][0]
                    y2 = min(self.sampleRate//2, speciesSubf['FreqRange'][1])
                    for seg in newSegments[filtix]:
                        self.addSegment(float(seg[0][0]), float(seg[0][1]), y1, y2,
                                [{"species": filtspecies, "certainty": seg[1], "filter": filtname, "calltype": speciesSubf["calltype"]}], index=-1)
                        self.segmentsToSave = True
            elif str(alg)=='Cross-Correlation' and species_cc != 'Choose species...':
                for filtix in range(len(speciesData['Filters'])):
                    speciesSubf = speciesData['Filters'][filtix]
                    y1 = speciesSubf['FreqRange'][0]
                    y2 = min(self.sampleRate//2, speciesSubf['FreqRange'][1])
                    for seg in newSegments[filtix]:
                        self.addSegment(float(seg[0]), float(seg[1]), y1, y2,
                                [{"species": species_cc.title(), "certainty": seg[1]}], index=-1)
                        self.segmentsToSave = True
            else:
                for seg in newSegments:
                    self.addSegment(seg[0][0],seg[0][1])
                    self.segmentsToSave = True

            self.segmentDialog.undo.setEnabled(True)
            self.statusLeft.setText('Ready')
        print('Segmentation finished at %s' % (time.time() - opstartingtime))

    def segment_undo(self):
        """ Listener for undo button in segmentation dialog.
            Deletes everything, and re-adds segments from a backup.
        """
        # just in case:
        self.segmentDialog.undo.setEnabled(False)
        if not hasattr(self, 'prevSegments'):
            print("Nothing to undo!")
            return

        self.removeSegments()
        for seg in self.prevSegments:
            self.addSegment(seg[0], seg[1], seg[2], seg[3], seg[4], index=-1)
            self.segmentsToSave = True

    def exportSeg(self):
        # First, deal with older xls if present:
        foundxls = []
        for f in os.listdir(self.SoundFileDir):
            if f.startswith("DetectionSummary_") and f.endswith(".xlsx"):
                foundxls.append(f)

        if len(foundxls)>0:
            # check with user
            msg = SupportClasses.MessagePopup("w", "Excel file exists", "Detection summaries already present in " + self.SoundFileDir + ". Overwrite them, append to them, or cancel the operation?")
            msg.setStandardButtons(QMessageBox.Cancel)
            msg.addButton("Overwrite", QMessageBox.YesRole)
            msg.addButton("Append", QMessageBox.YesRole)
            # cancelBtn = msg.addButton(QMessageBox.Cancel)
            reply = msg.exec_()
            print(reply)
            if reply == 4194304:  # weird const for Cancel
                return
            elif reply == 1:
                action = "append"
            elif reply == 0:
                action = "overwrite"
            else:
                print("ERROR: Unrecognised reply", reply)
                return

            # remove all the old excels:
            if action == "overwrite":
                for f in foundxls:
                    try:
                        os.remove(os.path.join(self.SoundFileDir, f))
                    except Exception as e:
                        print("Could not remove file", os.path.join(self.SoundFileDir, f))
                        print(e)
        else:
            # create new workbook, in effect
            action = "overwrite"

        # sort the segments into increasing time order (to make neater output)
        sortOrder = self.segments.orderTime()
        self.listRectanglesa1 = [self.listRectanglesa1[i] for i in sortOrder]
        self.listRectanglesa2 = [self.listRectanglesa2[i] for i in sortOrder]
        self.listLabels = [self.listLabels[i] for i in sortOrder]

        # excel should be split by page size, but for short files just give the file size
        datalen = self.config['maxFileShow'] if self.nFileSections>1 else self.datalengthSec
        excel = SupportClasses.ExcelIO()
        self.segments.filename = self.filename
        success = excel.export([self.segments], self.SoundFileDir, action=action, pagelenarg=datalen, numpages=self.nFileSections, startTime=self.startTime)
        # add user notification
        if success==0:
            print("Warning: Excel output was not saved")
            return
        else:
            msg = SupportClasses.MessagePopup("d", "Segments Exported", "Check this directory for the Excel output: " + '\n' + self.SoundFileDir)
            msg.exec_()
            return

    def findMatches(self,thr=0.4, species='Choose species...'):
        """ Calls the cross-correlation function to find matches like the currently highlighted box.
        It also check if you have selected a species, then allow to read those templates and match.
        """
        # print ("inside find Matches: ", species)
        segments = []
        if species != 'Choose species...' and os.path.exists('Sound Files/' + species):
            self.statusLeft.setText("Finding matches...")
            print("Reading template/s")
            # Todo: do more than one template and merge result?
            sp_temp = SignalProc.SignalProc(self.config['window_width'], self.config['incr'])
            sp_temp.readWav('Sound Files/'+species+'/train1_1.wav')

            # Parse wav format details based on file header:
            sampleRate = sp_temp.sampleRate
            audiodata = sp_temp.data

            # downsample
            print("fs: ", sampleRate, self.sppInfo[str(species)][4])
            if sampleRate != self.sppInfo[str(species)][4]:
                sp_temp.resample(self.sppInfo[str(species)][4])
            datalength = np.shape(audiodata)[0]
            len_seg = datalength / sampleRate

            sgRaw_temp = sp_temp.spectrogram(mean_normalise=self.sgMeanNormalise,
                                        equal_loudness=self.sgEqualLoudness, onesided=self.sgOneSided,
                                        multitaper=self.sgMultitaper)

            # Get the data for the spectrogram
            if self.sampleRate != self.sppInfo[str(species)][4]:
                data1 = librosa.core.audio.resample(self.audiodata, self.sampleRate, self.sppInfo[str(species)][4])
                sampleRate1 = self.sppInfo[str(species)][4]
            else:
                data1 = self.audiodata
                sampleRate1 = self.sampleRate
            # TODO utilize self.sp / SignalProc more here
            sp_temp.data = data1
            sp_temp.sampleRate = sampleRate1
            sgRaw = self.sp.spectrogram(mean_normalise=self.sgMeanNormalise,equal_loudness=self.sgEqualLoudness,onesided=self.sgOneSided,multitaper=self.sgMultitaper)
            indices = self.seg.findCCMatches(sgRaw_temp,sgRaw,thr)
            # scale indices to match with self.samplerate
            indices = [i*self.sampleRate/sampleRate1 for i in indices]
            # print('indices:', indices)
            # identifySegments(seg=indices, minlength=10)
            # indices are in spectrogram pixels, need to turn into times
            y1 = self.convertFreqtoY(self.sppInfo[str(species)][2]/2)
            if self.sppInfo[str(species)][4]/2 > self.sampleRate:
                y2 = self.convertFreqtoY(self.sampleRate / 2 - self.sampleRate * 0.01)
            else:
                y2 = self.convertFreqtoY(self.sppInfo[str(species)][4] / 2)
            for i in indices:
                if np.abs(i) > self.config['overlap_allowed']:
                    time = i*self.config['incr'] / self.sampleRate
                    # print(time, time + len_seg,self.segments)
                    # self.addSegment(time, time+len_seg,y1,y2,[species+'?'])
                    segments.append([time, time+len_seg])
        elif self.box1id is None or self.box1id<0:
            print("No box selected")
            msg = SupportClasses.MessagePopup("w", "No segment", "No segment selected to match")
            msg.exec_()
            return []
        else:
            self.statusLeft.setText("Finding matches...")
            # Only want to draw new segments, so find out how many there are now
            seglen = len(self.segments)
            # Get the segment -- note that takes the full y range
            if type(self.listRectanglesa2[self.box1id]) == self.ROItype:
                x1 = self.listRectanglesa2[self.box1id].pos().x()
                x2 = x1 + self.listRectanglesa2[self.box1id].size().x()
            else:
                x1, x2 = self.listRectanglesa2[self.box1id].getRegion()
            # Get the data for the spectrogram
            # TODO utilize self.sp / SignalProc more here
            sgRaw = self.sp.spectrogram(mean_normalise=self.sgMeanNormalise,equal_loudness=self.sgEqualLoudness,onesided=self.sgOneSided,multitaper=self.sgMultitaper)
            segment = sgRaw[int(x1):int(x2),:]
            len_seg = (x2-x1) * self.config['incr'] / self.sampleRate
            indices = self.seg.findCCMatches(segment,sgRaw,thr)
            # indices are in spectrogram pixels, need to turn into times
            for i in indices:
                # Miss out the one selected: note the hack parameter
                if np.abs(i-x1) > self.config['overlap_allowed']:
                    time = i*self.config['incr'] / self.sampleRate
                    segments.append([time, time+len_seg])
                    # self.addSegment(time, time+len_seg,0,0,self.segments[self.box1id][4])
            self.statusLeft.setText("Ready")
        return segments

    def classifySegments(self):
        """Listener for Action->Cluster segments menu item, cluster segments marked in the current file. Only to display
            the auto generated clusters
        """
        if len(self.segments) > 1:
            cl = Clustering.Clustering([], [], 5)
            segments, fs, nclasses, duration = cl.cluster(self.filename, None, feature='we')
            self.clusterD = Dialogs.Cluster(segments, fs, nclasses, self.config)
            self.clusterD.show()
        else:
            print('need segments to cluster!')
            return

    def recognise(self):
        # This will eventually call methods to do automatic recognition
        # Actually, will produce a dialog to ask which species, etc.
        # TODO
        pass

# ===============
# Code for playing sounds
    def playVisible(self):
        """ Listener for button to play the visible area.
        On PLAY, turns to PAUSE and two other buttons turn to STOPs.
        """
        if self.batmode:
            # Currently playback disabled in this mode - also takes care of spacebar signal
            return

        if self.media_obj.isPlaying() or self.media_slow.isPlaying():
            self.pausePlayback()
        else:
            if self.media_obj.state() != QAudio.SuspendedState and not self.media_obj.keepSlider:
                # restart playback
                range = self.p_ampl.viewRange()[0]
                self.setPlaySliderLimits(range[0]*1000, range[1]*1000)
                # (else keep play slider range from before)
            self.bar.setMovable(False)
            self.playButton.setIcon(self.style().standardIcon(QtGui.QStyle.SP_MediaPause))
            self.playSegButton.setIcon(self.style().standardIcon(QtGui.QStyle.SP_MediaStop))
            self.playSlowButton.setIcon(self.style().standardIcon(QtGui.QStyle.SP_MediaStop))
            self.playBandLimitedSegButton.setIcon(self.style().standardIcon(QtGui.QStyle.SP_MediaStop))

            # OS X doesn't repaint them by default smh
            self.playButton.repaint()
            self.playSegButton.repaint()
            self.playBandLimitedSegButton.repaint()
            self.playSlowButton.repaint()
            QApplication.processEvents()

            self.media_obj.pressedPlay(start=self.segmentStart, stop=self.segmentStop, audiodata=self.audiodata)

    def playSelectedSegment(self):
        """ Listener for PlaySegment button.
        Get selected segment start and end (or return if no segment selected).
        On PLAY, all three buttons turn to STOPs.
        """
        if self.media_obj.isPlaying() or self.media_slow.isPlaying():
            self.stopPlayback()
        else:
            if self.box1id > -1:
                self.stopPlayback()
                # restart playback
                start = self.listRectanglesa1[self.box1id].getRegion()[0] * 1000
                stop = self.listRectanglesa1[self.box1id].getRegion()[1] * 1000
                self.setPlaySliderLimits(start, stop)

                self.bar.setMovable(False)
                self.playButton.setIcon(self.style().standardIcon(QtGui.QStyle.SP_MediaPause))
                self.playSegButton.setIcon(self.style().standardIcon(QtGui.QStyle.SP_MediaStop))
                self.playSlowButton.setIcon(self.style().standardIcon(QtGui.QStyle.SP_MediaStop))
                self.playBandLimitedSegButton.setIcon(self.style().standardIcon(QtGui.QStyle.SP_MediaStop))

                # OS X doesn't repaint them by default smh
                self.playButton.repaint()
                self.playSegButton.repaint()
                self.playBandLimitedSegButton.repaint()
                self.playSlowButton.repaint()
                QApplication.processEvents()

                self.media_obj.filterSeg(start, stop, self.audiodata)
            else:
                print("Can't play, no segment selected")

    def playBandLimitedSegment(self):
        """ Listener for PlayBandlimitedSegment button.
        Gets the band limits of the segment, bandpass filters, then plays that.
        Currently uses FIR bandpass filter -- Butterworth is commented out.
        On PLAY, all three buttons turn to STOPs.
        """
        if self.media_obj.isPlaying() or self.media_slow.isPlaying():
            self.stopPlayback()
        else:
            if self.box1id > -1:
                self.stopPlayback()
                # check frequency limits, + small buffer bands
                bottom = max(0.1, self.sp.minFreq, self.segments[self.box1id][2])
                top = min(self.segments[self.box1id][3], self.sp.maxFreq-0.1)

                print("Extracting samples between %d-%d Hz" % (bottom, top))
                start = self.listRectanglesa1[self.box1id].getRegion()[0] * 1000
                stop = self.listRectanglesa1[self.box1id].getRegion()[1] * 1000
                self.setPlaySliderLimits(start, stop)
                self.bar.setMovable(False)
                self.playButton.setIcon(self.style().standardIcon(QtGui.QStyle.SP_MediaPause))
                self.playSegButton.setIcon(self.style().standardIcon(QtGui.QStyle.SP_MediaStop))
                self.playSlowButton.setIcon(self.style().standardIcon(QtGui.QStyle.SP_MediaStop))
                self.playBandLimitedSegButton.setIcon(self.style().standardIcon(QtGui.QStyle.SP_MediaStop))

                # OS X doesn't repaint them by default smh
                self.playButton.repaint()
                self.playSegButton.repaint()
                self.playBandLimitedSegButton.repaint()
                self.playSlowButton.repaint()
                QApplication.processEvents()

                # filter the data into a temporary file or buffer
                self.media_obj.filterBand(self.segmentStart, self.segmentStop, bottom, top, self.audiodata, self.sp)
            else:
                print("Can't play, no segment selected")

    def playSlowSegment(self):
        """ Listener for PlaySlowSegment button.
        Very similar to play selected.
        """
        if self.media_obj.isPlaying() or self.media_slow.isPlaying():
            self.stopPlayback()
        else:
            if self.box1id > -1:
                self.stopPlayback()

                # Times in milliseconds
                start = self.listRectanglesa1[self.box1id].getRegion()[0] * 1000
                stop = self.listRectanglesa1[self.box1id].getRegion()[1] * 1000

                self.setPlaySliderLimits(start, stop)
                self.bar.setMovable(False)
                self.playButton.setIcon(self.style().standardIcon(QtGui.QStyle.SP_MediaPause))
                self.playSegButton.setIcon(self.style().standardIcon(QtGui.QStyle.SP_MediaStop))
                self.playSlowButton.setIcon(self.style().standardIcon(QtGui.QStyle.SP_MediaStop))
                self.playBandLimitedSegButton.setIcon(self.style().standardIcon(QtGui.QStyle.SP_MediaStop))

                # OS X doesn't repaint them by default smh
                self.playButton.repaint()
                self.playSegButton.repaint()
                self.playBandLimitedSegButton.repaint()
                self.playSlowButton.repaint()
                QApplication.processEvents()

                # filter the data into a temporary file or buffer
                # Note the offset
                #print(start,stop,self.slowSpeed,int(start*self.slowSpeed), int(stop*self.slowSpeed))
                self.media_slow.filterSeg(int(start*self.slowSpeed), int(stop*self.slowSpeed), self.audiodata)
            else:
                print("Can't play, no segment selected")

    def pausePlayback(self):
        """ Restores the PLAY buttons, calls media_obj to pause playing."""
        self.media_obj.pressedPause()
        self.media_slow.pressedStop()
        self.bar.setMovable(True)

        # Reset all button icons:
        self.playButton.setIcon(self.style().standardIcon(QtGui.QStyle.SP_MediaPlay))
        self.playSegButton.setIcon(QIcon('img/playsegment.png'))
        self.playSlowButton.setIcon(QIcon('img/playSlow-w.png'))
        self.playBandLimitedSegButton.setIcon(QIcon('img/playBandLimited.png'))

        # OS X doesn't repaint them by default smh
        self.playButton.repaint()
        self.playSegButton.repaint()
        self.playBandLimitedSegButton.repaint()
        self.playSlowButton.repaint()
        QApplication.processEvents()

    def stopPlayback(self):
        """ Restores the PLAY buttons, slider, text, calls media_obj to stop playing."""
        self.bar.setMovable(True)
        self.media_obj.pressedStop()
        self.media_slow.pressedStop()
        if not hasattr(self, 'segmentStart') or self.segmentStart is None:
            self.segmentStart = 0
        self.playSlider.setValue(-1000)
        self.bar.setValue(-1000)

        # Reset all button icons:
        self.playButton.setIcon(self.style().standardIcon(QtGui.QStyle.SP_MediaPlay))
        self.playSegButton.setIcon(QIcon('img/playsegment.png'))
        self.playSlowButton.setIcon(QIcon('img/playSlow-w.png'))
        self.playBandLimitedSegButton.setIcon(QIcon('img/playBandLimited.png'))

        # OS X doesn't repaint them by default smh
        self.playButton.repaint()
        self.playSegButton.repaint()
        self.playBandLimitedSegButton.repaint()
        self.playSlowButton.repaint()
        QApplication.processEvents()

    def movePlaySlider(self):
        """ Listener called on sound notify (every 20 ms).
        Controls the slider, text timer, and listens for playback finish.
        """
        eltime = self.media_obj.processedUSecs() // 1000 + self.media_obj.timeoffset
        bufsize = 0.02

        # listener for playback finish. Note small buffer for catching up
        if eltime > (self.segmentStop-10):
            print("Stopped at %d ms" % eltime)
            self.stopPlayback()
        else:
            self.playSlider.setValue(eltime)
            # playSlider.value() is in ms, need to convert this into spectrogram pixels
            self.bar.setValue(self.convertAmpltoSpec(eltime / 1000.0 - bufsize))

    def movePlaySlowSlider(self):
        """ Listener called on sound notify (every 20 ms).
        Controls the slider, text timer, and listens for playback finish.
        Very similar to previous, but slightly easier just to reproduce the code.
        """
        eltime = self.media_slow.processedUSecs() // 1000 // self.slowSpeed + self.media_slow.timeoffset // self.slowSpeed
        bufsize = 0.02

        # listener for playback finish. Note small buffer for catching up
        if eltime > (self.segmentStop-10):
            print("Stopped at %d ms" % eltime)
            self.stopPlayback()
        else:
            self.playSlider.setValue(eltime)
            # playSlider.value() is in ms, need to convert this into spectrogram pixels
            self.bar.setValue(self.convertAmpltoSpec(eltime / 1000.0 - bufsize))

    def setPlaySliderLimits(self, start, end):
        """ Uses start/end in ms, does what it says, and also seeks file position marker.
        """
        offset = (self.startRead + self.startTime) * 1000 # in ms, absolute
        self.playSlider.setRange(start + offset, end + offset)
        self.segmentStart = self.playSlider.minimum() - offset # relative to file start
        self.segmentStop = self.playSlider.maximum() - offset # relative to file start

    def volSliderMoved(self, value):
        self.media_obj.applyVolSlider(value)
        self.media_slow.applyVolSlider(value)

    def barMoved(self, evt):
        """ Listener for when the bar showing playback position moves.
        """
        self.playSlider.setValue(self.convertSpectoAmpl(evt.x()) * 1000)
        self.media_obj.seekToMs(self.convertSpectoAmpl(evt.x()) * 1000, self.segmentStart)
        self.media_slow.seekToMs(self.convertSpectoAmpl(evt.x()) * 1000, self.segmentStart)

    def setOperatorReviewerDialog(self):
        """ Listener for Set Operator/Reviewer menu item.
        """
        if hasattr(self, 'operator') and hasattr(self, 'reviewer') :
            self.setOperatorReviewerDialog = Dialogs.OperatorReviewer(operator=self.operator,reviewer=self.reviewer)
        else:
            self.setOperatorReviewerDialog = Dialogs.OperatorReviewer(operator='', reviewer='')
        #self.setOperatorReviewerDialog.activateWindow()
        self.setOperatorReviewerDialog.activate.clicked.connect(self.changeOperator)
        self.setOperatorReviewerDialog.exec()

    def changeOperator(self):
        """ Listener for the operator/reviewer dialog.
        """
        name1, name2 = self.setOperatorReviewerDialog.getValues()
        self.operator = str(name1)
        self.reviewer = str(name2)
        self.statusRight.setText("Operator: " + self.operator + ", Reviewer: "+self.reviewer)
        self.setOperatorReviewerDialog.close()
        self.segmentsToSave = True

    def manageFilters(self):
        self.filterManager = Dialogs.FilterManager(self.filtersDir)
        self.filterManager.exec_()

    def addNoiseData(self):
        """ Listener for the adding metadata about noise action """
        # this field isn't required and may not be present at all
        if "noiseLevel" not in self.segments.metadata:
            self.segments.metadata["noiseLevel"] = None
        if "noiseTypes" not in self.segments.metadata:
            self.segments.metadata["noiseTypes"] = []

        self.getNoiseDataDialog = Dialogs.addNoiseData(self.segments.metadata["noiseLevel"], self.segments.metadata["noiseTypes"])
        self.getNoiseDataDialog.activate.clicked.connect(self.getNoiseData)
        self.getNoiseDataDialog.exec()

    def getNoiseData(self):
        """ Collect data about the noise from the dialog """
        self.segments.metadata["noiseLevel"], self.segments.metadata["noiseTypes"] = self.getNoiseDataDialog.getNoiseData()
        #print(self.segments.metadata)
        self.getNoiseDataDialog.close()
        self.segmentsToSave = True

    def saveImage(self, imageFile=''):
        if self.cheatsheet:
            self.showMaximized() # for nice spec images

        exporter = pge.ImageExporter(self.w_spec.scene())

        if imageFile=='':
            imageFile, drop = QFileDialog.getSaveFileName(self, "Save Image", "", "Images (*.png *.xpm *.jpg)")
            if not (imageFile.endswith('.png') or imageFile.endswith('.xpm') or imageFile.endswith('.jpg')):
                # exporter won't be able to deduce file type and will quit silently
                imageFile = imageFile + '.png'
        try:
            # works but requires devel (>=0.11) version of pyqtgraph:
            exporter.export(imageFile)
            print("Exporting spectrogram to file %s" % imageFile)
        except Exception as e:
            print("Warning: failed to save image")
            print(e)

    def changeSettings(self):
        """ Create the parameter tree when the Interface settings menu is pressed.
        """
        self.saveSegments()
        fn1 = self.config['BirdListShort']
        if '/' in fn1:
            fn1 = os.path.basename(fn1)
        fn2 = self.config['BirdListLong']
        if fn2 is not None and '/' in fn2:
            fn2 = os.path.basename(fn2)
        fn3 = self.config['BatList']
        if fn3 is not None and '/' in fn3:
            fn3 = os.path.basename(fn3)
        hasMultipleSegments = False
        for s in self.segments:
            if len(s[4])>1:
                hasMultipleSegments=True

        params = [
            {'name': 'Mouse settings', 'type' : 'group', 'children': [
                {'name': 'Use right button to make segments', 'type': 'bool', 'tip': 'If true, segments are drawn with right clicking.',
                 'value': self.config['drawingRightBtn']},
                {'name': 'Spectrogram mouse action', 'type': 'list', 'values':
                    {'Mark segments by clicking' : 1, 'Mark boxes by clicking' : 2, 'Mark boxes by dragging' : 3},
                 'value': self.config['specMouseAction']}
            ]},

            {'name': 'Paging', 'type': 'group', 'children': [
                {'name': 'Page size', 'type': 'float', 'value': self.config['maxFileShow'], 'limits': (5, 3600),
                 'step': 5,
                 'suffix': ' sec'},
                {'name': 'Page overlap', 'type': 'float', 'value': self.config['fileOverlap'], 'limits': (0, 20),
                 'step': 2,
                 'suffix': ' sec'},
            ]},

            {'name': 'Annotation', 'type': 'group', 'children': [
                {'name': 'Annotation overview cell length', 'type': 'float',
                 'value': self.config['widthOverviewSegment'],
                 'limits': (5, 300), 'step': 5,
                 'suffix': ' sec'},
                {'name': 'Make boxes transparent', 'type': 'bool',
                 'value': self.config['transparentBoxes']},
                {'name': 'Auto save segments every', 'type': 'float', 'value': self.config['secsSave'],
                 'step': 5,
                 'limits': (5, 900),
                 'suffix': ' sec'},
                {'name': 'Segment colours', 'type': 'group', 'children': [
                    {'name': 'Confirmed segments', 'type': 'color', 'value': self.config['ColourNamed'],
                     'tip': "Correctly labeled segments"},
                    {'name': 'Possible', 'type': 'color', 'value': self.config['ColourPossible'],
                     'tip': "Segments that need further approval"},
                    {'name': "Don't know", 'type': 'color', 'value': self.config['ColourNone'],
                     'tip': "Segments that are not labelled"},
                    {'name': 'Currently selected', 'type': 'color', 'value': self.config['ColourSelected'],
                     'tip': "Currently selected segment"},
                ]},
                {'name': 'Check-ignore protocol', 'type': 'group', 'children': [
                    {'name': 'Show check-ignore marks', 'type': 'bool', 'value': self.config['protocolOn']},
                    {'name': 'Length of checking zone', 'type': 'float', 'value': self.config['protocolSize'],
                     'limits': (1, 300), 'step': 1, 'suffix': ' sec'},
                    {'name': 'Repeat zones every', 'type': 'float', 'value': self.config['protocolInterval'],
                     'limits': (1, 600), 'step': 1, 'suffix': ' sec'},
                ]}
            ]},

            {'name': 'Bird List', 'type': 'group', 'children': [
                {'name': 'Common Bird List', 'type': 'group', 'children': [
                    # {'name': 'Filename', 'type': 'text', 'value': self.config['BirdListShort']},
                    {'name': 'Filename', 'type': 'str', 'value': fn1, 'readonly': True},
                    {'name': 'Choose File', 'type': 'action'},
                ]},
                {'name': 'Full Bird List', 'type': 'group', 'children': [
                    # {'name': 'Filename', 'type': 'str', 'value': fn2,'readonly':True, 'tip': "Can be None"},
                    {'name': 'Filename', 'type': 'str', 'value': fn2, 'readonly': True},
                    #{'name': 'No long list', 'type': 'bool',
                     #'value': self.config['BirdListLong'] is None or self.config['BirdListLong'] == 'None',
                     #'tip': "If you don't have a long list of birds"},
                    {'name': 'Choose File', 'type': 'action'}
                ]},
                {'name': 'Bat List', 'type': 'group', 'children': [
                    {'name': 'Filename', 'type': 'str', 'value': fn3, 'readonly': True},
                    {'name': 'Choose File', 'type': 'action'}
                ]},
                {'name': 'Dynamically reorder bird list', 'type': 'bool', 'value': self.config['ReorderList']},
                {'name': 'Default to multiple species', 'type': 'bool', 'value': self.config['MultipleSpecies'],
                 'readonly': hasMultipleSegments},
            ]},
            {'name': 'Human classify', 'type': 'group', 'children': [
                {'name': 'Save corrections', 'type': 'bool', 'value': self.config['saveCorrections'],
                 'tip': "This helps the developers"},
            ]},

            {'name': 'User', 'type': 'group', 'children': [
                {'name': 'Operator', 'type': 'str', 'value': self.config['operator'],
                 'tip': "Person name"},

                {'name': 'Reviewer', 'type': 'str', 'value': self.config['reviewer'],
                 'tip': "Person name"},
            ]},
            {'name': 'Maximise window on startup', 'type': 'bool', 'value': self.config['StartMaximized']},
            {'name': 'Require noise data', 'type': 'bool', 'value': self.config['RequireNoiseData']},
        ]

        ## Create tree of Parameter objects
        self.p = Parameter.create(name='params', type='group', children=params)
        self.p.sigTreeStateChanged.connect(self.changeParams)
        ## Create ParameterTree widget
        self.t = ParameterTree()
        self.t.setParameters(self.p, showTop=False)
        self.t.show()
        self.t.setWindowTitle('AviaNZ - Interface Settings')
        self.t.setWindowIcon(QIcon('img/Avianz.ico'))
        self.t.setFixedSize(520, 900)

    def changeParams(self,param, changes):
        """ Update the config and the interface if anything changes in the tree
        """
        # first save the annotations
        self.saveSegments()

        for param, change, data in changes:
            path = self.p.childPath(param)
            if path is not None:
                childName = '.'.join(path)
            else:
                childName = param.name()

            if childName=='Output parameters.Auto save segments every':
                self.config['secsSave']=data
            elif childName=='Annotation.Annotation overview cell length':
                self.config['widthOverviewSegment']=data

            elif childName=='Annotation.Make boxes transparent':
                self.config['transparentBoxes']=data
                self.dragRectsTransparent()
            elif childName == 'Mouse settings.Use right button to make segments':
                self.config['drawingRightBtn'] = data
                if self.config['drawingRightBtn']:
                    self.MouseDrawingButton = QtCore.Qt.RightButton
                else:
                    self.MouseDrawingButton = QtCore.Qt.LeftButton
                self.bar.btn = self.MouseDrawingButton
            elif childName == 'Mouse settings.Spectrogram mouse action':
                self.config['specMouseAction'] = data
                self.p_spec.enableDrag = data==3 and not self.readonly.isChecked()
            elif childName == 'Paging.Page size':
                self.config['maxFileShow'] = data
            elif childName=='Paging.Page overlap':
                self.config['fileOverlap'] = data
            elif childName == 'Maximise window on startup':
                self.config['StartMaximized'] = data
                if data:
                    self.showMaximized()
            elif childName == 'Bird List.Dynamically reorder bird list':
                self.config['ReorderList'] = data
            elif childName == 'Bird List.Default to multiple species':
                self.config['MultipleSpecies'] = data
            elif childName == 'Require noise data':
                self.config['RequireNoiseData'] = data
            elif childName=='Human classify.Save corrections':
                self.config['saveCorrections'] = data
            elif childName=='Bird List.Common Bird List.Filename':
                self.config['BirdListShort'] = data
            elif childName=='Bird List.Full Bird List.Filename':
                self.config['BirdListLong'] = data
            elif childName=='Bird List.Bat List.Filename':
                self.config['BatList'] = data
            elif childName=='Annotation.Segment colours.Confirmed segments':
                rgbaNamed = list(data.getRgb())
                if rgbaNamed[3] > 100:
                    rgbaNamed[3] = 100
                self.config['ColourNamed'] = rgbaNamed
                self.ColourNamed = QtGui.QColor(self.config['ColourNamed'][0], self.config['ColourNamed'][1],
                                                self.config['ColourNamed'][2], self.config['ColourNamed'][3])
                self.ColourNamedDark = QtGui.QColor(self.config['ColourNamed'][0], self.config['ColourNamed'][1],
                                                    self.config['ColourNamed'][2], 255)
                self.listFiles.ColourNamed = self.ColourNamed
            elif childName=='Annotation.Segment colours.Possible':
                rgbaVal = list(data.getRgb())
                if rgbaVal[3] > 100:
                    rgbaVal[3] = 100
                self.config['ColourPossible'] = rgbaVal
                self.ColourPossible = QtGui.QColor(self.config['ColourPossible'][0], self.config['ColourPossible'][1],
                                                   self.config['ColourPossible'][2], self.config['ColourPossible'][3])
                self.ColourPossibleDark = QtGui.QColor(self.config['ColourPossible'][0],
                                                       self.config['ColourPossible'][1],
                                                       self.config['ColourPossible'][2], 255)
                self.listFiles.ColourPossibleDark = self.ColourPossibleDark
            elif childName=="Annotation.Segment colours.Don't know":
                rgbaVal = list(data.getRgb())
                if rgbaVal[3] > 100:
                    rgbaVal[3] = 100
                self.config['ColourNone'] = rgbaVal
                self.ColourNone = QtGui.QColor(self.config['ColourNone'][0], self.config['ColourNone'][1],
                                               self.config['ColourNone'][2], self.config['ColourNone'][3])
                self.ColourNoneDark = QtGui.QColor(self.config['ColourNone'][0], self.config['ColourNone'][1],
                                                   self.config['ColourNone'][2], 255)
                self.listFiles.ColourNone = self.ColourNone
            elif childName=='Annotation.Segment colours.Currently selected':
                rgbaVal = list(data.getRgb())
                if rgbaVal[3] > 100:
                    rgbaVal[3] = 100
                self.config['ColourSelected'] = rgbaVal
                # update the interface
                self.ColourSelected = QtGui.QColor(self.config['ColourSelected'][0], self.config['ColourSelected'][1],
                                                   self.config['ColourSelected'][2], self.config['ColourSelected'][3])
                self.ColourSelectedDark = QtGui.QColor(self.config['ColourSelected'][0], self.config['ColourSelected'][1],
                                                   self.config['ColourSelected'][2], 255)
            elif childName=='Annotation.Check-ignore protocol.Show check-ignore marks':
                self.config['protocolOn'] = data
                self.drawProtocolMarks()
            elif childName=='Annotation.Check-ignore protocol.Length of checking zone':
                self.config['protocolSize'] = data
                self.drawProtocolMarks()
            elif childName=='Annotation.Check-ignore protocol.Repeat zones every':
                self.config['protocolInterval'] = data
                self.drawProtocolMarks()
            elif childName=='User.Operator':
                self.config['operator'] = data
                self.operator = data
                self.statusRight.setText("Operator: " + str(self.operator) + ", Reviewer: " + str(self.reviewer))
            elif childName=='User.Reviewer':
                self.config['reviewer'] = data
                self.reviewer = data
                self.statusRight.setText("Operator: " + str(self.operator) + ", Reviewer: " + str(self.reviewer))
            elif childName=='Bird List.Common Bird List.Choose File':
                filename, drop = QFileDialog.getOpenFileName(self, 'Choose Common Bird List', self.SoundFileDir, "Text files (*.txt)")
                if filename == '':
                    print("no list file selected")
                    return
                else:
                    self.shortBirdList = self.ConfigLoader.shortbl(filename, self.configdir)
                    if self.shortBirdList is not None:
                        self.config['BirdListShort'] = filename
                        self.p['Bird List','Common Bird List', 'Filename'] = filename
                    else:
                        self.shortBirdList = self.ConfigLoader.shortbl(self.config['BirdListShort'], self.configdir)
            elif childName=='Bird List.Full Bird List.Choose File':
                filename, drop = QFileDialog.getOpenFileName(self, 'Choose Full Bird List', self.SoundFileDir, "Text files (*.txt)")
                if filename == '':
                    print("no list file selected")
                    return
                else:
                    self.longBirdList = self.ConfigLoader.longbl(filename, self.configdir)
                    if self.longBirdList is not None:
                        self.config['BirdListLong'] = filename
                        self.p['Bird List','Full Bird List','Filename'] = filename
                    else:
                        self.longBirdList = self.ConfigLoader.longbl(self.config['BirdListLong'], self.configdir)
            elif childName=='Bird List.Bat List.Choose File':
                filename, drop = QFileDialog.getOpenFileName(self, 'Choose Bat List', self.SoundFileDir, "Text files (*.txt)")
                if filename == '':
                    print("no list file selected")
                    return
                else:
                    self.batList = self.ConfigLoader.batl(filename, self.configdir)
                    if self.batList is not None:
                        self.config['BatList'] = filename
                        self.p['Bird List','Bat List','Filename'] = filename
                    else:
                        self.batList = self.ConfigLoader.batl(self.config['BatList'], self.configdir)
                    #self.p['Bird List','Full Bird List','No long list'] = False
            #elif childName=='Bird List.Full Bird List.No long list':
                #if param.value():
                    #self.config['BirdListLong'] = 'None'
                    #self.p['Bird List','Full Bird List','Filename'] = 'None'
                    #self.longBirdList = None
                #else:
                    #if self.p['Bird List','Full Bird List','Filename'] is None or self.p['Bird List','Full Bird List','Filename'] == '' or self.p['Bird List','Full Bird List','Filename'] == 'None':
                        #filename, drop = QFileDialog.getOpenFileName(self, 'Choose File', self.SoundFileDir, "Text files (*.txt)")
                        #if filename == '':
                            #print("no list file selected")
                            #return
                        #else:
                            #self.p['Bird List','Full Bird List','Filename'] = filename
                            #self.config['BirdListLong'] = filename
                            #self.longBirdList = self.ConfigLoader.longbl(self.config['BirdListLong'], self.configdir)

        self.saveConfig = True

        self.resetStorageArrays()
        # pass the file name to reset interface properly
        self.loadFile(self.filename)

# ============
# Various actions: deleting segments, saving, quitting
    def confirmSegment(self):
        """ Listener for the Confirm segment button.
            Ups the certainty to 100 on the current segment.
            DO NOT use for All Sp Review, as that one may also change species and
            needs to call refreshOverview with old species.
        """
        id = self.box1id
        print("confirming id:", id)

        if id>-1:
            # force wipe old overview to empty
            self.refreshOverviewWith(self.segments[id], delete=True)

            # raise certainty to 100 on all labels in this seg
            self.segments[id].confirmLabels()

            self.refreshOverviewWith(self.segments[id])
            self.updateText(id)
            self.updateColour(id)
            self.segInfo.setText(self.segments[id].infoString())
            self.segmentsToSave = True

    def deleteSegment(self,id=-1,hr=False):
        """ Listener for delete segment button, or backspace key. Also called when segments are deleted by the
        human classify dialogs.
        Stops playback immediately in all cases.
        Deletes the segment that is selected, otherwise does nothing.
        Updates the overview segments as well.
        """
        print("deleting id:", id)
        if self.media_obj.isPlaying() or self.media_slow.isPlaying():
            # includes resetting playback buttons
            self.stopPlayback()

        if not hr and id<0:
            id = self.box1id

        if id>-1:
            self.refreshOverviewWith(self.segments[id], delete=True)

            if self.listRectanglesa1[id] is not None:
                try:
                    self.listRectanglesa1[id].sigRegionChangeFinished.disconnect()
                    self.listRectanglesa2[id].sigRegionChangeFinished.disconnect()
                except:
                    pass
                self.p_ampl.removeItem(self.listRectanglesa1[id])
                self.p_spec.removeItem(self.listRectanglesa2[id])
                self.p_spec.removeItem(self.listLabels[id])
            del self.listLabels[id]
            del self.segments[id]
            del self.listRectanglesa1[id]
            del self.listRectanglesa2[id]
            self.segmentsToSave = True

            self.box1id = -1
            self.segInfo.setText("")
            # reset segment playback buttons
            self.refreshSegmentControls()

    def deleteAll(self):
        """ Listener for delete all button.
        Checks if the user meant to do it, then calls removeSegments()
        """
        if len(self.segments) == 0:
            msg = SupportClasses.MessagePopup("w", "No segments", "No segments to delete")
            msg.exec_()
            return
        else:
            msg = SupportClasses.MessagePopup("t", "Delete All Segments?", "Are you sure you want to delete all segments?")
            msg.setStandardButtons(QMessageBox.Yes | QMessageBox.No)
            reply = msg.exec_()
            if reply == QMessageBox.Yes:
                self.removeSegments()
                self.segmentsToSave = True

            # reset segment playback buttons
            self.refreshSegmentControls()

    def removeSegments(self,delete=True):
        """ Remove all the segments in response to the menu selection, or when a new file is loaded. """
        for r in self.listLabels:
            if r is not None:
                self.p_spec.removeItem(r)
        for r in self.listRectanglesa1:
            if r is not None:
                try:
                    r.sigRegionChangeFinished.disconnect()
                    self.p_ampl.removeItem(r)
                except:
                    pass
        for r in self.listRectanglesa2:
            if r is not None:
                try:
                    r.sigRegionChangeFinished.disconnect()
                    self.p_spec.removeItem(r)
                except:
                    pass

        # clear overview boxes and their count trackers
        for ovid in range(len(self.SegmentRects)):
            self.overviewSegments[ovid, :] = 0
            self.SegmentRects[ovid].setBrush(pg.mkBrush('w'))
            self.SegmentRects[ovid].update()

        self.segInfo.setText("")
        if delete:
            if hasattr(self, "segments"):
                self.segments.clear()
            self.listRectanglesa1 = []
            self.listRectanglesa2 = []
            self.listLabels = []
            self.box1id = -1

    def saveSegments(self):
        """ Save the segmentation data as a json file.
        Name of the file is the name of the wave file + .data"""

        # def checkSave():
        #     msg = QMessageBox()
        #     msg.setIcon(QMessageBox.Information)
        #     msg.setText("Do you want to save?")
        #     msg.setInformativeText("You didn't identify any segments, are you sure you want to save this annotation?")
        #     msg.setWindowTitle("No segments")
        #     msg.setStandardButtons(QMessageBox.Yes | QMessageBox.No)
        #     msg.buttonClicked.connect(msgbtn)
        #     retval = msg.exec_()
        #     print "value of pressed message box button:", retval
        #     return retval

        if self.segmentsToSave:
            print("Saving segments to " + self.filename + '.data')
            self.segments.metadata["Operator"] = self.operator
            self.segments.metadata["Reviewer"] = self.reviewer

            self.segments.saveJSON(str(self.filename) + '.data')

            # refresh this file's icon in file list dock
            self.listFiles.refreshFile(os.path.basename(self.filename))

            self.segmentsToSave = False
        else:
            self.segmentsToSave = True
            print("Nothing to save")

    def closeFile(self):
        """ Calls the appropriate functions when a file is gently closed (on quit or change of file). """

        # save noise data if the user requires it
        if self.config['RequireNoiseData']:
            if "noiseLevel" not in self.segments.metadata or self.segments.metadata["noiseLevel"] is None:
                self.addNoiseData()

        self.saveSegments()
        print("Closing", self.filename)

        # update recent files list
        if self.filename is not None and self.filename not in self.config['RecentFiles']:
            self.config['RecentFiles'].append(self.filename)
            if len(self.config['RecentFiles'])>4:
                del self.config['RecentFiles'][0]
            # Note: we're making this flag useless as every new file open will update the config
            self.saveConfig = True

        # Add in the operator and reviewer at the top, and then save the segments and the config file.
        if self.saveConfig:
            self.ConfigLoader.configwrite(self.config, self.configfile)

        # Save the shortBirdList
        self.ConfigLoader.blwrite(self.shortBirdList, self.config['BirdListShort'], self.configdir)
=======
# This is the script that starts AviaNZ. It processes command line options
# and then calls either part of the GUI, or runs on the command line directly.

# Version 2.0 18/11/19
# Authors: Stephen Marsland, Nirosha Priyadarshani, Julius Juodakis
>>>>>>> f28121cb

#    AviaNZ bioacoustic analysis program
#    Copyright (C) 2017--2019

#    This program is free software: you can redistribute it and/or modify
#    it under the terms of the GNU General Public License as published by
#    the Free Software Foundation, either version 3 of the License, or
#    (at your option) any later version.

#    This program is distributed in the hope that it will be useful,
#    but WITHOUT ANY WARRANTY; without even the implied warranty of
#    MERCHANTABILITY or FITNESS FOR A PARTICULAR PURPOSE.  See the
#    GNU General Public License for more details.

#    You should have received a copy of the GNU General Public License
#    along with this program.  If not, see <http://www.gnu.org/licenses/>.

import click, sys, platform, os, json, shutil
from jsonschema import validate
import SupportClasses

# Command line running to run a filter is something like
# python AviaNZ.py -c -b -d "/home/marslast/Projects/AviaNZ/Sound Files/train5" -r "Morepork" -w 

# For training
# python AviaNZ.py -c -t -d "/home/marslast/Projects/AviaNZ/Sound Files/train5" -e "/home/marslast/Projects/AviaNZ/Sound Files/train6" -r "Morepork" -x 2
@click.command()
@click.option('-c', '--cli', is_flag=True, help='Run in command-line mode')
@click.option('-s', '--cheatsheet', is_flag=True, help='Make the cheatsheet images')
@click.option('-z', '--zooniverse', is_flag=True, help='Make the Zooniverse images and sounds')
@click.option('-f', '--infile', type=click.Path(), help='Input wav file (mandatory in CLI mode)')
@click.option('-o', '--imagefile', type=click.Path(), help='If specified, a spectrogram will be saved to this file')
@click.option('-b', '--batchmode', is_flag=True, help='Batch processing')
@click.option('-t', '--training', is_flag=True, help='Train a CNN recogniser')
@click.option('-d', '--sdir1', type=click.Path(), help='Input sound directory, training or batch processing')
@click.option('-e', '--sdir2', type=click.Path(), help='Second input sound directory, training')
@click.option('-r', '--recogniser', type=str, help='Recogniser name, batch processing')
@click.option('-w', '--wind', is_flag=True, help='Apply wind filter')
@click.option('-x', '--width', type=int, help='Width of windows for CNN')
@click.argument('command', nargs=-1)

def mainlauncher(cli, cheatsheet, zooniverse, infile, imagefile, batchmode, training, sdir1, sdir2, recogniser, wind, width, command):
    # determine location of config file and bird lists
    if platform.system() == 'Windows':
        # Win
        configdir = os.path.expandvars(os.path.join("%APPDATA%", "AviaNZ"))
    elif platform.system() == 'Linux' or platform.system() == 'Darwin':
        # Unix
        configdir = os.path.expanduser("~/.avianz/")
    else:
        print("ERROR: what OS is this? %s" % platform.system())
        sys.exit()

    # if config and bird files not found, copy from distributed backups.
    # so these files will always exist on load (although they could be corrupt)
    # (exceptions here not handled and should always result in crashes)
    if not os.path.isdir(configdir):
        print("Creating config dir %s" % configdir)
        try:
            os.makedirs(configdir)
        except Exception as e:
            print("ERROR: failed to make config dir")
            print(e)
            sys.exit()

    # pre-run check of config file validity
    confloader = SupportClasses.ConfigLoader()
    configschema = json.load(open("Config/config.schema"))
    try:
        config = confloader.config(os.path.join(configdir, "AviaNZconfig.txt"))
        validate(instance=config, schema=configschema)
        print("successfully validated config file")
    except Exception as e:
        print("Warning: config file failed validation with:")
        print(e)
        try:
            shutil.copy2("Config/AviaNZconfig.txt", configdir)
        except Exception as e:
            print("ERROR: failed to copy essential config files")
            print(e)
            sys.exit()

    # check and if needed copy any other necessary files
    necessaryFiles = ["ListCommonBirds.txt", "ListDOCBirds.txt", "ListBats.txt"]
    for f in necessaryFiles:
        if not os.path.isfile(os.path.join(configdir, f)):
            print("File %s not found in config dir, providing default" % f)
            try:
                shutil.copy2(os.path.join("Config", f), configdir)
            except Exception as e:
                print("ERROR: failed to copy essential config files")
                print(e)
                sys.exit()

    # copy over filters to ~/.avianz/Filters/:
    filterdir = os.path.join(configdir, "Filters/")
    if not os.path.isdir(filterdir):
        print("Creating filter dir %s" % filterdir)
        os.makedirs(filterdir)
    for f in os.listdir("Filters"):
        ff = os.path.join("Filters", f) # Kiwi.txt
        if not os.path.isfile(os.path.join(filterdir, f)): # ~/.avianz/Filters/Kiwi.txt
            print("Recogniser %s not found, providing default" % f)
            try:
                shutil.copy2(ff, filterdir) # cp Filters/Kiwi.txt ~/.avianz/Filters/
            except Exception as e:
                print("Warning: failed to copy recogniser %s to %s" % (ff, filterdir))
                print(e)

    # run splash screen:
    if cli:
        print("Starting AviaNZ in CLI mode")
        if batchmode:
            import AviaNZ_batch
            if os.path.isdir(sdir1) and recogniser in confloader.filters(filterdir).keys():
                avianzbatch = AviaNZ_batch.AviaNZ_batchProcess(root=None, configdir=configdir, minSegment=50, CLI=True, sdir=sdir1, recogniser=recogniser, wind=wind)
                print("Analysis complete, closing AviaNZ")
            else:
                print("ERROR: valid input dir (-d) and recogniser name (-r) are essential for batch processing")
                sys.exit()
        elif training:
            import Training
            if os.path.isdir(sdir1) and os.path.isdir(sdir2) and recogniser in confloader.filters(filterdir).keys() and width>0:
                training = Training.CNNtrain(filterdir,sdir1,sdir2,recogniser,width,CLI=True)
                training.cliTrain()
                print("Training complete, closing AviaNZ")
            else:
                print("ERROR: valid input dirs (-d and -e) and recogniser name (-r) are essential for training")
                sys.exit()
        else:
            if (cheatsheet or zooniverse) and isinstance(infile, str):
                import AviaNZ
                avianz = AviaNZ(configdir=configdir, CLI=True, cheatsheet=cheatsheet, zooniverse=zooniverse,
                                firstFile=infile, imageFile=imagefile, command=command)
                print("Analysis complete, closing AviaNZ")
            else:
                print("ERROR: valid input file (-f) is needed")
                sys.exit()
    else:
        print("Starting AviaNZ in GUI mode")
        # This screen asks what you want to do, then processes the response
        import Dialogs
        from PyQt5.QtWidgets import QApplication
        #from PyQt5.QtGui import QIcon
        from pyqtgraph.Qt import QtGui
        app = QApplication(sys.argv)
        first = Dialogs.StartScreen()
        first.setWindowIcon(QtGui.QIcon('img/AviaNZ.ico'))
        first.show()
        app.exec_()

        task = first.getValues()

        avianz = None
        if task == 1:
            import AviaNZ_manual
            avianz = AviaNZ_manual.AviaNZ(configdir=configdir)
            avianz.setWindowIcon(QtGui.QIcon('img/AviaNZ.ico'))
        elif task==2:
            import AviaNZ_batch_GUI
            avianz = AviaNZ_batch_GUI.AviaNZ_batchWindow(configdir=configdir)
            #avianz.setWindowIcon(QtGui.QIcon('img/AviaNZ.ico'))
        elif task==3:
            import AviaNZ_batch_GUI
            avianz = AviaNZ_batch_GUI.AviaNZ_reviewAll(configdir=configdir)

        if avianz:
            avianz.show()
        else:
            return
        out = app.exec_()
        QApplication.closeAllWindows()

        # restart requested:
        if out == 1:
            mainlauncher()
<<<<<<< HEAD
        # splitter requested:
        elif out == 2:
=======
        elif out == 2:
            import SplitAnnotations
>>>>>>> f28121cb
            avianz = SplitAnnotations.SplitData()
            avianz.show()
            app.exec_()
            print("Processing complete, returning to AviaNZ")
            QApplication.closeAllWindows()
            # Uncomment this if you want to return to main mode after splitting
            # mainlauncher()

mainlauncher()<|MERGE_RESOLUTION|>--- conflicted
+++ resolved
@@ -1,6156 +1,8 @@
-
-<<<<<<< HEAD
-#
-# This is the main class for the AviaNZ interface
 # Version 2.0 18/11/19
 # Authors: Stephen Marsland, Nirosha Priyadarshani, Julius Juodakis
 
-#    AviaNZ bioacoustic analysis program
-#    Copyright (C) 2017--2019
-
-#    This program is free software: you can redistribute it and/or modify
-#    it under the terms of the GNU General Public License as published by
-#    the Free Software Foundation, either version 3 of the License, or
-#    (at your option) any later version.
-
-#    This program is distributed in the hope that it will be useful,
-#    but WITHOUT ANY WARRANTY; without even the implied warranty of
-#    MERCHANTABILITY or FITNESS FOR A PARTICULAR PURPOSE.  See the
-#    GNU General Public License for more details.
-
-#    You should have received a copy of the GNU General Public License
-#    along with this program.  If not, see <http://www.gnu.org/licenses/>.
-
-import sys, os, json, platform, re, shutil
-from jsonschema import validate
-from shutil import copyfile
-from time import gmtime, strftime
-
-from PyQt5.QtGui import QIcon, QStandardItemModel, QStandardItem, QKeySequence, QPixmap
-from PyQt5.QtWidgets import QApplication, QInputDialog, QFileDialog, QMainWindow, QActionGroup, QToolButton, QLabel, QSlider, QScrollBar, QDoubleSpinBox, QPushButton, QListWidgetItem, QMenu, QFrame, QMessageBox, QWidgetAction, QComboBox, QTreeView, QShortcut, QGraphicsProxyWidget, QWidget, QVBoxLayout, QGroupBox, QSizePolicy, QHBoxLayout
-from PyQt5.QtCore import Qt, QDir, QTimer, QPoint, QPointF, QLocale, QModelIndex, QRectF
-from PyQt5.QtMultimedia import QAudio
-
-import wavio
-import numpy as np
-from scipy.ndimage.filters import median_filter
-
-import pyqtgraph as pg
-from pyqtgraph.Qt import QtCore, QtGui
-from pyqtgraph.dockarea import DockArea, Dock
-import pyqtgraph.functions as fn
-import pyqtgraph.exporters as pge
-from pyqtgraph.parametertree import Parameter, ParameterTree
-
-import SupportClasses
-import Dialogs
-import DialogsTraining
-import SignalProc
-import Segment
-import WaveletSegment
-import WaveletFunctions
-import AviaNZ_batch
-import Clustering
-import colourMaps
-import SplitAnnotations
-
-import librosa
-import click, webbrowser, copy, math
-import time
-import openpyxl
-import xml.etree.ElementTree as ET
-import subprocess
-
-pg.setConfigOption('background','w')
-pg.setConfigOption('foreground','k')
-pg.setConfigOption('antialias',True)
-print("Package import complete.")
-
-# import pdb
-# from PyQt5.QtCore import pyqtRemoveInputHook
-# from pdb import set_trace
-#
-# def debug_trace():
-#     pyqtRemoveInputHook()
-#     set_trace()
-
-
-class AviaNZ(QMainWindow):
-    """Main class for the user interface.
-    Contains most of the user interface and plotting code"""
-
-    def __init__(self,root=None,configdir=None,CLI=False,cheatsheet=False,zooniverse=False,firstFile='', imageFile='', command=''):
-        """Initialisation of the class. Load main config and bird lists from configdir.
-        Also initialises the data structures and loads an initial file (specified explicitly)
-        and sets up the window.
-        One interesting configuration point is the DOC setting, which hides the more 'research' functions."""
-        print("Starting AviaNZ...")
-
-        super(AviaNZ, self).__init__()
-        self.root = root
-        self.CLI = CLI
-        self.cheatsheet = cheatsheet
-        self.zooniverse = zooniverse
-
-        # configdir passes the standard user app dir based on OS.
-        # At this point, the main config file should already be ensured to exist.
-        self.configdir = configdir
-        self.configfile = os.path.join(configdir, "AviaNZconfig.txt")
-        self.ConfigLoader = SupportClasses.ConfigLoader()
-        self.config = self.ConfigLoader.config(self.configfile)
-        self.saveConfig = True
-
-        # Load filters
-        self.filtersDir = os.path.join(configdir, self.config['FiltersDir'])
-        self.FilterDicts = self.ConfigLoader.filters(self.filtersDir)
-
-        # Load the birdlists - both are now necessary:
-        self.shortBirdList = self.ConfigLoader.shortbl(self.config['BirdListShort'], configdir)
-        if self.shortBirdList is None:
-            sys.exit()
-        self.longBirdList = self.ConfigLoader.longbl(self.config['BirdListLong'], configdir)
-        if self.longBirdList is None:
-            sys.exit()
-        self.batList = self.ConfigLoader.batl(self.config['BatList'], configdir)
-        if self.batList is None:
-            sys.exit()
-
-        # avoid comma/point problem in number parsing
-        QLocale.setDefault(QLocale(QLocale.English, QLocale.NewZealand))
-        print('Locale is set to ' + QLocale().name())
-
-        # The data structures for the segments
-        self.listLabels = []
-        self.listRectanglesa1 = []
-        self.listRectanglesa2 = []
-        self.SegmentRects = []
-        self.segmentPlots=[]
-        self.box1id = -1
-
-        self.started = False
-        self.startedInAmpl = False
-        self.startTime = 0
-        self.segmentsToSave = False
-        self.viewCallType = False
-        self.batmode = False
-
-        self.lastSpecies = [{"species": "Don't Know", "certainty": 0, "filter": "M"}]
-        self.DOC = self.config['DOC']
-        self.extra = "none"
-        self.slowSpeed = 2
-
-        # Whether or not the context menu allows multiple birds.
-        self.multipleBirds = self.config['MultipleSpecies']
-
-        if len(self.config['RecentFiles']) > 0:
-            self.SoundFileDir = os.path.dirname(self.config['RecentFiles'][-1])
-            if not os.path.isdir(self.SoundFileDir):
-                self.SoundFileDir = self.config['SoundFileDir']
-        else:
-            self.SoundFileDir = self.config['SoundFileDir']
-        self.filename = None
-        self.focusRegion = None
-        self.operator = self.config['operator']
-        self.reviewer = self.config['reviewer']
-
-        # Spectrogram
-        self.sgOneSided = True
-        self.sgMeanNormalise = True
-        self.sgMultitaper = False
-        self.sgEqualLoudness = False
-
-        # working directory
-        if not os.path.isdir(self.SoundFileDir):
-            print("Directory doesn't exist: making it")
-            os.makedirs(self.SoundFileDir)
-
-        self.backupDatafiles()
-
-        # INPUT FILE LOADING
-        # search order: infile -> firstFile -> dialog
-        # Make life easier for now: preload a birdsong
-        if not os.path.isfile(firstFile) and not cheatsheet and not zooniverse:
-            # For distribution:
-            firstFile = self.SoundFileDir
-            # Can also use:
-            # firstFile = self.SoundFileDir + '/' + 'kiwi_1min.wav'
-
-        if not os.path.isfile(firstFile) and not cheatsheet and not zooniverse:
-            if self.CLI:
-                print("file %s not found, exiting" % firstFile)
-                sys.exit()
-            else:
-                # pop up a dialog to select file
-                firstFile, drop = QFileDialog.getOpenFileName(self, 'Choose File', self.SoundFileDir, "WAV or BMP files (*.wav *.bmp);; Only WAV files (*.wav);; Only BMP files (*.bmp)")
-                while firstFile == '':
-                    msg = SupportClasses.MessagePopup("w", "Select Sound File", "Choose a sound file to proceed.\nDo you want to continue?")
-                    msg.setStandardButtons(QMessageBox.Yes | QMessageBox.No)
-                    reply = msg.exec_()
-                    if reply == QMessageBox.Yes:
-                        firstFile, drop = QFileDialog.getOpenFileName(self, 'Choose File', self.SoundFileDir, "WAV or BMP files (*.wav *.bmp);; Only WAV files (*.wav);; Only BMP files (*.bmp)")
-                    else:
-                        sys.exit()
-
-        # parse firstFile to dir and file parts
-        if not cheatsheet and not zooniverse:
-            self.SoundFileDir = os.path.dirname(firstFile)
-            print("Working dir set to %s" % self.SoundFileDir)
-            print("Opening file %s" % firstFile)
-
-        # to keep code simpler, graphic options are created even in CLI mode
-        # they're just not shown because QMainWindow.__init__ is skipped
-        if not self.CLI:
-            QMainWindow.__init__(self, root)
-
-        # parse mouse settings
-        if self.config['drawingRightBtn']:
-            self.MouseDrawingButton = QtCore.Qt.RightButton
-        else:
-            self.MouseDrawingButton = QtCore.Qt.LeftButton
-
-        # Boxes with area smaller than this will be ignored -
-        # to avoid accidentally creating little boxes
-        self.minboxsize = 0.1
-        
-        # a hack to fix default font size (Win 10 suggests 7 pt for QLabels for some reason)
-        QApplication.setFont(QApplication.font("QMenu"))
-        self.createMenu()
-        self.createFrame()
-
-        self.resetStorageArrays()
-        if self.CLI:
-            if cheatsheet or zooniverse:
-                # use infile and imagefile as directories 
-                print(firstFile)
-                self.SoundFileDir = firstFile
-                # Read folders and sub-folders
-                for root, dirs, files in os.walk(firstFile):
-                    for f in files:
-                        if f[-4:].lower() == '.wav':
-                            print(os.path.join(root, f))
-                            self.loadFile(os.path.join(root, f), cs=True)
-                            self.widthWindow.setValue(60)  # self.datalengthSec)
-                            print('file path: ', os.path.join(root, f[:-4]))
-                            self.brightnessSlider.setValue(20)
-                            self.saveImage(os.path.join(root, f[:-4]+'.png'))
-            else:
-                self.loadFile(firstFile)
-                while command!=():
-                    c = command[0]
-                    command = command[1:]
-                    print("Next command to execute is %s" % c)
-                    if c=="denoise":
-                        self.denoise()
-                    elif c=="segment":
-                        self.segment()
-                    else:
-                        print("ERROR: %s is not a valid command" % c)
-                        sys.exit()
-                if imageFile!='':
-                    # reset images to show full width if in CLI:
-                    self.widthWindow.setValue(self.datalengthSec)
-                    # looks unnecessary:
-                    # self.p_spec.setXRange(0, self.convertAmpltoSpec(self.datalengthSec), update=True, padding=0)
-                    self.saveImage(imageFile)
-        else:
-            # Make the window and associated widgets
-            self.setWindowTitle('AviaNZ')
-            # Make the window full screen
-            if self.config['StartMaximized']:
-                self.showMaximized()
-            keyPressed = QtCore.Signal(int)
-
-            # Save the segments every minute
-            self.timer = QTimer()
-            self.timer.timeout.connect(self.saveSegments)
-            self.timer.start(self.config['secsSave']*1000)
-
-            self.listLoadFile(os.path.basename(firstFile))
-
-        if self.DOC and not cheatsheet and not zooniverse:
-            self.setOperatorReviewerDialog()
-
-    def createMenu(self):
-        """ Create the menu entries at the top of the screen and link them as appropriate.
-        Some of them are initialised according to the data in the configuration file."""
-
-        fileMenu = self.menuBar().addMenu("&File")
-        openIcon = self.style().standardIcon(QtGui.QStyle.SP_DialogOpenButton)
-        fileMenu.addAction(openIcon, "&Open sound file", self.openFile, "Ctrl+O")
-        # fileMenu.addAction("&Change Directory", self.chDir)
-        fileMenu.addAction("&Set Operator/Reviewer (Current File)", self.setOperatorReviewerDialog)
-        fileMenu.addSeparator()
-        for recentfile in self.config['RecentFiles']:
-            fileMenu.addAction(recentfile, lambda arg=recentfile: self.openFile(arg))
-        fileMenu.addSeparator()
-        fileMenu.addAction("Restart Program",self.restart,"Ctrl+R")
-        fileMenu.addAction(QIcon(QPixmap('img/exit.png')), "Quit",QApplication.quit,"Ctrl+Q")
-
-        # This is a very bad way to do this, but I haven't worked anything else out (setMenuRole() didn't work)
-        # Add it a second time, then it appears!
-        if platform.system() == 'Darwin':
-            fileMenu.addAction("&Quit",QApplication.quit,"Ctrl+Q")
-
-        specMenu = self.menuBar().addMenu("&Appearance")
-
-        self.useAmplitudeTick = specMenu.addAction("Show amplitude plot", self.useAmplitudeCheck)
-        self.useAmplitudeTick.setCheckable(True)
-        self.useAmplitudeTick.setChecked(self.config['showAmplitudePlot'])
-        self.useAmplitude = True
-
-        self.useFilesTick = specMenu.addAction("Show file list", self.useFilesCheck)
-        self.useFilesTick.setCheckable(True)
-        self.useFilesTick.setChecked(self.config['showListofFiles'])
-
-        # this can go under "Change interface settings"
-        self.showOverviewSegsTick = specMenu.addAction("Show annotation overview", self.showOverviewSegsCheck)
-        self.showOverviewSegsTick.setCheckable(True)
-        self.showOverviewSegsTick.setChecked(self.config['showAnnotationOverview'])
-
-        self.showPointerDetails = specMenu.addAction("Show pointer details in spectrogram", self.showPointerDetailsCheck)
-        self.showPointerDetails.setCheckable(True)
-        self.showPointerDetails.setChecked(self.config['showPointerDetails'])
-
-        specMenu.addSeparator()
-
-        colMenu = specMenu.addMenu("&Choose colour map")
-        colGroup = QActionGroup(self)
-        for colour in self.config['ColourList']:
-            cm = colMenu.addAction(colour)
-            cm.setCheckable(True)
-            if colour==self.config['cmap']:
-                cm.setChecked(True)
-            receiver = lambda checked, cmap=colour: self.setColourMap(cmap)
-            cm.triggered.connect(receiver)
-            colGroup.addAction(cm)
-        self.invertcm = specMenu.addAction("Invert colour map",self.invertColourMap)
-        self.invertcm.setCheckable(True)
-        self.invertcm.setChecked(self.config['invertColourMap'])
-
-        # specMenu.addSeparator()
-        specMenu.addAction("Change spectrogram parameters",self.showSpectrogramDialog)
-
-        if not self.DOC:
-            self.showInvSpec = specMenu.addAction("Show inverted spectrogram", self.showInvertedSpectrogram)
-            self.showInvSpec.setCheckable(True)
-            self.showInvSpec.setChecked(False)
-
-            specMenu.addSeparator()
-            self.showDiagnosticTick = specMenu.addAction("Show training diagnostics",self.showDiagnosticDialog)
-            self.extraMenu = specMenu.addMenu("Diagnostic plots")
-            extraGroup = QActionGroup(self)
-            for ename in ["none", "Wavelet scalogram", "Wavelet correlations", "Wind energy", "Rain", "Filtered spectrogram, new + AA", "Filtered spectrogram, new", "Filtered spectrogram, old"]:
-                em = self.extraMenu.addAction(ename)
-                em.setCheckable(True)
-                if ename == self.extra:
-                    em.setChecked(True)
-                receiver = lambda checked, ename=ename: self.setExtraPlot(ename)
-                em.triggered.connect(receiver)
-                extraGroup.addAction(em)
-
-        specMenu.addSeparator()
-        markMenu = specMenu.addMenu("Mark on spectrogram")
-        self.showFundamental = markMenu.addAction("Fundamental frequency", self.showFundamentalFreq,"Ctrl+F")
-        self.showFundamental.setCheckable(True)
-        self.showFundamental.setChecked(True)
-        self.showSpectral = markMenu.addAction("Spectral derivative", self.showSpectralDeriv)
-        self.showSpectral.setCheckable(True)
-        self.showSpectral.setChecked(False)
-        self.showEnergies = markMenu.addAction("Maximum energies", self.showMaxEnergy)
-        self.showEnergies.setCheckable(True)
-        self.showEnergies.setChecked(False)
-
-        # if not self.DOC:
-        #     cqt = specMenu.addAction("Show CQT", self.showCQT)
-
-        specMenu.addSeparator()
-
-        self.readonly = specMenu.addAction("Make read only",self.makeReadOnly)
-        self.readonly.setCheckable(True)
-        self.readonly.setChecked(self.config['readOnly'])
-
-        specMenu.addSeparator()
-        specMenu.addAction("Interface settings", self.changeSettings)
-        specMenu.addAction("Put docks back",self.dockReplace)
-
-        actionMenu = self.menuBar().addMenu("&Actions")
-        actionMenu.addAction("&Delete all segments", self.deleteAll, "Ctrl+D")
-        self.addRegularAction = actionMenu.addAction("&Mark regular segments", self.addRegularSegments, "Ctrl+M")
-
-        actionMenu.addSeparator()
-        self.denoiseAction = actionMenu.addAction("Denoise",self.showDenoiseDialog)
-        actionMenu.addAction("Add metadata about noise", self.addNoiseData, "Ctrl+N")
-        #actionMenu.addAction("Find matches",self.findMatches)
-
-        if not self.DOC:
-            actionMenu.addAction("Filter spectrogram",self.medianFilterSpec)
-            actionMenu.addAction("Denoise spectrogram",self.denoiseImage)
-
-        actionMenu.addSeparator()
-        self.segmentAction = actionMenu.addAction("Segment",self.segmentationDialog,"Ctrl+S")
-        actionMenu.addAction("Export segments to Excel",self.exportSeg)
-
-        if not self.DOC:
-            actionMenu.addAction("Cluster segments", self.classifySegments,"Ctrl+C")
-        actionMenu.addSeparator()
-
-        extraMenu = actionMenu.addMenu("H&uman review")
-        extraMenu.addAction("All segments",self.humanClassifyDialog1,"Ctrl+1")
-        extraMenu.addAction("Choose species",self.humanRevDialog2,"Ctrl+2")
-
-        actionMenu.addSeparator()
-
-        actionMenu.addAction("Export current view as image",self.saveImage,"Ctrl+I")
-
-        #actionMenu.addSeparator()
-        #extraMenu = actionMenu.addMenu("Playback speed")
-        #extraGroup = QActionGroup(self)
-        #for ename in ["2","0.5","0.25"]:
-            #em = extraMenu.addAction(ename)
-            #em.setCheckable(True)
-            #if ename == "0.5":
-                #em.setChecked(True)
-            #receiver = lambda checked, ename=ename: self.setSpeed(ename)
-            #em.triggered.connect(receiver)
-            #extraGroup.addAction(em)
-
-        # "Recognisers" menu
-        recMenu = self.menuBar().addMenu("&Recognisers")
-        extrarecMenu = recMenu.addMenu("Train an automated recogniser")
-        extrarecMenu.addAction("Train a wavelet recogniser", self.buildRecogniser)
-        extrarecMenu.addAction("Extend a wavelet recogniser with CNN", self.buildCNN)
-        recMenu.addAction("Test a recogniser", self.testRecogniser)
-        recMenu.addAction("Manage recognisers", self.manageFilters)
-
-        # "Utilities" menu
-        utilMenu = self.menuBar().addMenu("&Utilities")
-        utilMenu.addAction("Import from Excel", self.excel2Annotation)
-        utilMenu.addAction("Import from Freebird", self.tag2Annotation)
-        utilMenu.addAction("Backup annotations", self.backupAnnotations)
-        utilMenu.addAction("Split WAV/DATA files", self.launchSplitter)
-
-        helpMenu = self.menuBar().addMenu("&Help")
-        helpMenu.addAction("Help", self.showHelp, "Ctrl+H")
-        helpMenu.addAction("Cheat Sheet", self.showCheatSheet)
-        helpMenu.addSeparator()
-        helpMenu.addAction("About", self.showAbout, "Ctrl+A")
-        if platform.system() == 'Darwin':
-            helpMenu.addAction("About", self.showAbout, "Ctrl+A")
-
-    def showAbout(self):
-        """ Create the About Message Box"""
-        msg = SupportClasses.MessagePopup("a", "About", ".")
-        msg.exec_()
-        return
-
-    def showHelp(self):
-        """ Show the user manual (a pdf file)"""
-        # webbrowser.open_new(r'file://' + os.path.realpath('./Docs/AviaNZManual.pdf'))
-        webbrowser.open_new(r'http://avianz.net/docs/AviaNZManual.pdf')
-
-    def showCheatSheet(self):
-        """ Show the cheatsheet of sample spectrograms (a pdf file)"""
-        webbrowser.open_new(r'http://www.avianz.net/index.php/resources/cheat-sheet/about-cheat-sheet')
-
-    def launchSplitter(self):
-        """ Close the main window, start splitter QMainWindow """
-        print("Switching to AviaNZ Splitter")
-        QApplication.exit(2)
-
-    def createFrame(self):
-        """ Creates the main window.
-        This consists of a set of pyqtgraph docks with widgets in.
-         d_ for docks, w_ for widgets, p_ for plots"""
-
-        # Make the window and set its size
-        self.area = DockArea()
-        self.setCentralWidget(self.area)
-        self.resize(1240,600)
-        self.move(100,50)
-
-        # Make the docks and lay them out
-        self.d_overview = Dock("Overview",size=(1200,150))
-        self.d_ampl = Dock("Amplitude",size=(1200,150))
-        self.d_spec = Dock("Spectrogram",size=(1200,300))
-        self.d_controls = Dock("Controls",size=(40,90))
-        self.d_files = Dock("Files",size=(40,200))
-        self.d_plot = Dock("Plots",size=(1200,150))
-        self.d_controls.setSizePolicy(1,1)
-
-        self.area.addDock(self.d_files,'left')
-        self.area.addDock(self.d_overview,'right',self.d_files)
-        self.area.addDock(self.d_ampl,'bottom',self.d_overview)
-        self.area.addDock(self.d_spec,'bottom',self.d_ampl)
-        self.area.addDock(self.d_controls,'bottom',self.d_files)
-        self.area.addDock(self.d_plot,'bottom',self.d_spec)
-
-        # Store the state of the docks in case the user wants to reset it
-        self.state = self.area.saveState()
-        containers, docks = self.area.findAll()
-        self.state_cont = [cont.sizes() for cont in containers]
-
-        # Put content widgets in the docks:
-        # OVERVIEW dock
-        self.w_overview = pg.LayoutWidget()
-        self.w_overview.layout.setColumnStretch(1, 10)
-        self.w_overview.layout.setColumnStretch(0, 0)
-        self.w_overview.layout.setColumnStretch(2, 0)
-        self.d_overview.addWidget(self.w_overview)
-        # this will hold both overview image and segment boxes
-        self.w_overview1 = pg.GraphicsLayoutWidget()
-        self.w_overview1.ci.layout.setContentsMargins(0.5, 1, 0.5, 1)
-        self.w_overview1.ci.layout.setRowSpacing(0, 0)
-        #self.w_overview1.ci.layout.setRowSpacing(1, 0)
-        self.w_overview1.ci.layout.setRowStretchFactor(0, 7)
-        self.w_overview1.ci.layout.setRowStretchFactor(1, 1)
-        #self.w_overview1.ci.layout.setRowMaximumHeight(1, 40)
-
-        fileInfo = QHBoxLayout()
-        self.fileInfoSR = QLabel()
-        self.fileInfoSR.setStyleSheet("QLabel {color: #505050}")
-        self.fileInfoNCh = QLabel()
-        self.fileInfoNCh.setStyleSheet("QLabel {color: #505050}")
-        self.fileInfoSS = QLabel()
-        self.fileInfoSS.setStyleSheet("QLabel {color: #505050}")
-        self.fileInfoDur = QLabel()
-        self.fileInfoDur.setStyleSheet("QLabel {color: #505050}")
-        fileInfo.addWidget(self.fileInfoSR)
-        fileInfo.addSpacing(20)
-        fileInfo.addWidget(self.fileInfoNCh)
-        fileInfo.addSpacing(20)
-        fileInfo.addWidget(self.fileInfoSS)
-        fileInfo.addSpacing(20)
-        fileInfo.addWidget(self.fileInfoDur)
-        fileInfo.addStretch(5)
-
-        # annotInfo = QLabel("<b>Annotations present</b> (details go here)")
-
-        self.p_overview = self.w_overview1.addViewBox(enableMouse=False,enableMenu=False,row=0,col=0)
-        self.p_overview2 = SupportClasses.ChildInfoViewBox(enableMouse=False, enableMenu=False)
-        self.w_overview1.addItem(self.p_overview2,row=1,col=0)
-        self.p_overview2.setXLink(self.p_overview)
-        self.p_overview2.setPreferredHeight(25)
-
-        # The buttons to move through the overview
-        self.leftBtn = QPushButton()
-        self.leftBtn.setIcon(QIcon("img/overview-back.png"))
-        self.leftBtn.setIconSize(QtCore.QSize(7, 28))
-        self.leftBtn.setMinimumWidth(16)
-        self.leftBtn.clicked.connect(self.moveLeft)
-        self.leftBtn.setToolTip("Move view back")
-        self.rightBtn = QPushButton()
-        self.rightBtn.setIcon(QIcon("img/overview-next.png"))
-        self.rightBtn.setIconSize(QtCore.QSize(7, 28))
-        self.rightBtn.setMinimumWidth(16)
-        self.rightBtn.clicked.connect(self.moveRight)
-        self.rightBtn.setToolTip("Move view forward")
-        self.leftBtn.setSizePolicy(QSizePolicy.Minimum, QSizePolicy.MinimumExpanding)
-        self.rightBtn.setSizePolicy(QSizePolicy.Minimum, QSizePolicy.MinimumExpanding)
-
-        # Buttons to move to next/previous five minutes
-        self.prev5mins=QToolButton()
-        self.prev5mins.setIcon(self.style().standardIcon(QtGui.QStyle.SP_MediaSeekBackward))
-        self.prev5mins.setMinimumSize(35, 25)
-        self.prev5mins.setToolTip("Previous page")
-        self.prev5mins.clicked.connect(self.movePrev5mins)
-        self.next5mins=QToolButton()
-        self.next5mins.setIcon(self.style().standardIcon(QtGui.QStyle.SP_MediaSeekForward))
-        self.next5mins.setMinimumSize(35, 25)
-        self.next5mins.setToolTip("Next page")
-        self.next5mins.clicked.connect(self.moveNext5mins)
-        self.placeInFileLabel = QLabel('')
-        self.placeInFileLabel.setSizePolicy(QSizePolicy.Minimum, QSizePolicy.Minimum)
-
-        # position everything in the dock
-        self.w_overview.layout.addLayout(fileInfo, 0, 0, 1, 3)
-        #self.w_overview.addWidget(annotInfo, row=1, col=0, colspan=2)
-        self.w_overview.addWidget(self.w_overview1, row=2, col=1)
-        self.w_overview.addWidget(self.leftBtn,row=2,col=0)
-        self.w_overview.addWidget(self.rightBtn,row=2,col=2)
-        placeInFileBox = QHBoxLayout()
-        placeInFileBox.addStretch(10)
-        placeInFileBox.addWidget(self.prev5mins)
-        placeInFileBox.addWidget(self.placeInFileLabel)
-        placeInFileBox.addWidget(self.next5mins)
-        placeInFileBox.addStretch(10)
-        self.w_overview.layout.addLayout(placeInFileBox, 3, 1)
-
-        # Corresponding keyboard shortcuts:
-        self.moveLeftKey = QShortcut(QKeySequence(Qt.Key_Left), self)
-        self.moveLeftKey.activated.connect(self.moveLeft)
-        self.moveRightKey = QShortcut(QKeySequence(Qt.Key_Right), self)
-        self.moveRightKey.activated.connect(self.moveRight)
-        self.movePrev5minsKey = QShortcut(QKeySequence("Shift+Left"), self)
-        self.movePrev5minsKey.activated.connect(self.movePrev5mins)
-        self.moveNext5minsKey = QShortcut(QKeySequence("Shift+Right"), self)
-        self.moveNext5minsKey.activated.connect(self.moveNext5mins)
-
-        # AMPLITUDE dock
-        self.w_ampl = pg.GraphicsLayoutWidget()
-        self.p_ampl = SupportClasses.DragViewBox(self, enableMouse=False,enableMenu=False,enableDrag=False, thisIsAmpl=True)
-        self.w_ampl.addItem(self.p_ampl,row=0,col=1)
-        self.d_ampl.addWidget(self.w_ampl)
-
-        self.w_spec = pg.GraphicsLayoutWidget()
-        self.p_spec = SupportClasses.DragViewBox(self, enableMouse=False,enableMenu=False,enableDrag=self.config['specMouseAction']==3, thisIsAmpl=False)
-        self.w_spec.addItem(self.p_spec,row=0,col=1)
-        self.d_spec.addWidget(self.w_spec)
-
-        self.w_plot = pg.GraphicsLayoutWidget()
-        self.p_plot = self.w_plot.addViewBox(enableMouse=False,enableMenu=False)
-        self.w_plot.addItem(self.p_plot,row=0,col=1)
-        self.d_plot.addWidget(self.w_plot)
-
-        # Make the colours that are used in the interface
-        # The dark ones are to draw lines instead of boxes
-        self.ColourSelected = QtGui.QColor(self.config['ColourSelected'][0], self.config['ColourSelected'][1], self.config['ColourSelected'][2], self.config['ColourSelected'][3])
-        self.ColourNamed = QtGui.QColor(self.config['ColourNamed'][0], self.config['ColourNamed'][1], self.config['ColourNamed'][2], self.config['ColourNamed'][3])
-        self.ColourNone = QtGui.QColor(self.config['ColourNone'][0], self.config['ColourNone'][1], self.config['ColourNone'][2], self.config['ColourNone'][3])
-        self.ColourPossible = QtGui.QColor(self.config['ColourPossible'][0], self.config['ColourPossible'][1], self.config['ColourPossible'][2], self.config['ColourPossible'][3])
-
-        self.ColourSelectedDark = QtGui.QColor(self.config['ColourSelected'][0], self.config['ColourSelected'][1], self.config['ColourSelected'][2], 255)
-        self.ColourNamedDark = QtGui.QColor(self.config['ColourNamed'][0], self.config['ColourNamed'][1], self.config['ColourNamed'][2], 255)
-        self.ColourNoneDark = QtGui.QColor(self.config['ColourNone'][0], self.config['ColourNone'][1], self.config['ColourNone'][2], 255)
-        self.ColourPossibleDark = QtGui.QColor(self.config['ColourPossible'][0], self.config['ColourPossible'][1], self.config['ColourPossible'][2], 255)
-
-        # The axes
-        # Time axis has to go separately in loadFile
-        self.ampaxis = pg.AxisItem(orientation='left')
-        self.w_ampl.addItem(self.ampaxis,row=0,col=0)
-        self.ampaxis.linkToView(self.p_ampl)
-        self.ampaxis.setWidth(w=65)
-        self.ampaxis.setLabel('')
-
-        self.specaxis = pg.AxisItem(orientation='left')
-        if not self.zooniverse:
-            self.w_spec.addItem(self.specaxis,row=0,col=0)
-        self.specaxis.linkToView(self.p_spec)
-        self.specaxis.setWidth(w=65)
-
-        # Plot window also needs an axis to make them line up
-        self.plotaxis = pg.AxisItem(orientation='left')
-        self.w_plot.addItem(self.plotaxis,row=0,col=0)
-        self.plotaxis.linkToView(self.p_plot)
-        self.plotaxis.setWidth(w=65)
-        self.plotaxis.setLabel('')
-
-        # Hide diagnostic plot window until requested
-        self.d_plot.hide()
-
-        # The print out at the bottom of the spectrogram with data in
-        # Note: widgets cannot be directly added to GraphicsLayout, so need to convert
-        # them to proxy GraphicsWidgets using the proxy
-        self.pointData = QLabel()
-        self.pointData.setStyleSheet("QLabel { background-color : white; color : #CC0000; }")
-        self.pointDataProxy = QGraphicsProxyWidget()
-        self.pointDataProxy.setWidget(self.pointData)
-        self.segInfo = QLabel()
-        self.segInfo.setStyleSheet("QLabel { background-color : white; color : #CC0000; }")
-        self.segInfoProxy = QGraphicsProxyWidget()
-        self.segInfoProxy.setWidget(self.segInfo)
-
-        # The various plots
-        self.overviewImage = pg.ImageItem(enableMouse=False)
-        self.p_overview.addItem(self.overviewImage)
-        self.overviewImageRegion = pg.LinearRegionItem(pen=pg.mkPen(120,80,200, width=2),
-                hoverPen=pg.mkPen(60, 40, 230, width=3.5))
-        # this is needed for compatibility with other shaded rectangles:
-        self.overviewImageRegion.lines[0].btn = QtCore.Qt.RightButton
-        self.overviewImageRegion.lines[1].btn = QtCore.Qt.RightButton
-        self.p_overview.addItem(self.overviewImageRegion, ignoreBounds=True)
-        self.amplPlot = pg.PlotDataItem()
-        self.p_ampl.addItem(self.amplPlot)
-        self.specPlot = pg.ImageItem()
-        self.p_spec.addItem(self.specPlot)
-
-        # Connect up the listeners
-        self.p_ampl.scene().sigMouseClicked.connect(self.mouseClicked_ampl)
-        self.p_spec.scene().sigMouseClicked.connect(self.mouseClicked_spec)
-
-        # Connect up so can disconnect if not selected...
-        self.p_spec.scene().sigMouseMoved.connect(self.mouseMoved)
-        self.w_spec.addItem(self.segInfoProxy, row=2, col=1)
-        self.w_spec.addItem(self.pointDataProxy, row=3, col=1)
-
-        # The content of the other two docks
-        self.w_controls = pg.LayoutWidget()
-        self.d_controls.addWidget(self.w_controls)
-        self.w_files = pg.LayoutWidget()
-        self.d_files.addWidget(self.w_files)
-
-        # Button to move to the next file in the list
-        self.nextFileBtn=QToolButton()
-        self.nextFileBtn.setIcon(self.style().standardIcon(QtGui.QStyle.SP_MediaSkipForward))
-        self.nextFileBtn.clicked.connect(self.openNextFile)
-        self.nextFileBtn.setToolTip("Open next file")
-        self.w_files.addWidget(self.nextFileBtn,row=0,col=1)
-
-        # The buttons inside the controls dock
-        self.playButton = QtGui.QToolButton()
-        self.playButton.setIcon(self.style().standardIcon(QtGui.QStyle.SP_MediaPlay))
-        self.playButton.setIconSize(QtCore.QSize(20, 20))
-        self.playButton.setToolTip("Play visible")
-        self.playButton.clicked.connect(self.playVisible)
-        self.playKey = QShortcut(QKeySequence("Space"), self)
-        self.playKey.activated.connect(self.playVisible)
-
-        self.stopButton = QtGui.QToolButton()
-        self.stopButton.setIcon(self.style().standardIcon(QtGui.QStyle.SP_MediaStop))
-        self.stopButton.setIconSize(QtCore.QSize(20, 20))
-        self.stopButton.setToolTip("Stop playback")
-        self.stopButton.clicked.connect(self.stopPlayback)
-
-        self.playSegButton = QtGui.QToolButton()
-        self.playSegButton.setIcon(QIcon('img/playsegment.png'))
-        self.playSegButton.setIconSize(QtCore.QSize(20, 20))
-        self.playSegButton.setToolTip("Play selected")
-        self.playSegButton.clicked.connect(self.playSelectedSegment)
-
-        self.playSlowButton = QtGui.QToolButton()
-        self.playSlowButton.setIcon(QIcon('img/playSlow-w.png'))
-        self.playSlowButton.setIconSize(QtCore.QSize(35, 20))
-        self.playSlowButton.setToolTip("Play slowly")
-        self.playSlowButton.clicked.connect(self.playSlowSegment)
-
-        #self.speedButton = QtGui.QToolButton()
-        #self.speedButton.setPopupMode(QtGui.QToolButton.InstantPopup)
-        #self.speedButton.setText(u'\u00BD')
-        #self.speedButton.setIconSize(QtCore.QSize(20, 20))
-        #self.speedButton.setToolTip("Playback speed")
-        #self.speedButton.clicked.connect(self.playSlowSegment)
-        speedMenu = QMenu()
-        extraGroup = QActionGroup(self)
-        for ename in ["2",u'\u00BD',u'\u00BC']:
-            em = speedMenu.addAction(ename)
-            em.setCheckable(True)
-            if ename == "0.5":
-                em.setChecked(True)
-            receiver = lambda checked, ename=ename: self.setSpeed(ename)
-            em.triggered.connect(receiver)
-            extraGroup.addAction(em)
-        #self.speedButton.setMenu(speedMenu)
-        self.playSlowButton.setMenu(speedMenu)
-
-        self.quickDenButton = QtGui.QToolButton()
-        self.quickDenButton.setIcon(QIcon('img/denoisesegment.png'))
-        self.quickDenButton.setIconSize(QtCore.QSize(20, 20))
-        self.quickDenButton.setToolTip("Denoise segment")
-        self.quickDenButton.clicked.connect(self.denoiseSeg)
-
-        # self.quickDenNButton = QtGui.QToolButton()
-        # self.quickDenNButton.setIcon(QtGui.QIcon('img/denoisesegment.png'))
-        # self.quickDenNButton.setIconSize(QtCore.QSize(20, 20))
-        # self.quickDenNButton.setToolTip("Denoise segment, node-specific")
-        # self.quickDenNButton.clicked.connect(self.denoiseSegN)
-        # self.quickDenNButton.setEnabled(False)
-
-        self.viewSpButton = QtGui.QToolButton()
-        self.viewSpButton.setIcon(QIcon('img/splarge-ct.png'))
-        self.viewSpButton.setIconSize(QtCore.QSize(35, 20))
-        self.viewSpButton.setToolTip("Toggle between species/calltype views")
-        self.viewSpButton.clicked.connect(self.toggleViewSp)
-
-        self.playBandLimitedSegButton = QtGui.QToolButton()
-        self.playBandLimitedSegButton.setIcon(QtGui.QIcon('img/playBandLimited.png'))
-        self.playBandLimitedSegButton.setIconSize(QtCore.QSize(20, 20))
-        self.playBandLimitedSegButton.setToolTip("Play selected-band limited")
-        self.playBandLimitedSegButton.clicked.connect(self.playBandLimitedSegment)
-
-        # Volume control
-        self.volSlider = QSlider(Qt.Horizontal)
-        self.volSlider.sliderMoved.connect(self.volSliderMoved)
-        self.volSlider.setRange(0,100)
-        self.volSlider.setValue(50)
-        self.volIcon = QLabel()
-        #volIcon.setPixmap(self.style().standardIcon(QtGui.QStyle.SP_MediaVolume).pixmap(32))
-        self.volIcon.setPixmap(QPixmap('img/volume.png').scaled(16, 16, transformMode=1))
-        self.volIcon.setAlignment(Qt.AlignCenter)
-
-        # Brightness, and contrast sliders
-        self.brightnessSlider = QSlider(Qt.Horizontal)
-        self.brightnessSlider.setMinimum(0)
-        self.brightnessSlider.setMaximum(100)
-        if self.config['invertColourMap']:
-            self.brightnessSlider.setValue(self.config['brightness'])
-        else:
-            self.brightnessSlider.setValue(100-self.config['brightness'])
-        self.brightnessSlider.setTickInterval(1)
-        self.brightnessSlider.valueChanged.connect(self.setColourLevels)
-
-        brightnessLabel = QLabel()
-        brightnessLabel.setPixmap(QPixmap('img/brightstr24.png').scaled(16, 16, transformMode=1))
-        brightnessLabel.setAlignment(Qt.AlignCenter | Qt.AlignBottom)
-
-        self.contrastSlider = QSlider(Qt.Horizontal)
-        self.contrastSlider.setMinimum(0)
-        self.contrastSlider.setMaximum(100)
-        self.contrastSlider.setValue(self.config['contrast'])
-        self.contrastSlider.setTickInterval(1)
-        self.contrastSlider.valueChanged.connect(self.setColourLevels)
-
-        contrastLabel = QLabel()
-        contrastLabel.setPixmap(QPixmap('img/contrstr24.png').scaled(16, 16, transformMode=1))
-        contrastLabel.setAlignment(Qt.AlignCenter | Qt.AlignBottom)
-
-        # Confirm button - auto ups the certainty to 100
-        self.confirmButton = QPushButton("   &Confirm labels")
-        self.confirmButton.clicked.connect(self.confirmSegment)
-        self.confirmButton.setIcon(QIcon(QPixmap('img/check-mark2.png')))
-        self.confirmButton.setStyleSheet("QPushButton {padding: 3px 3px 3px 3px}")
-        self.confirmButton.setToolTip("Set all labels in this segment as certain")
-
-        # Delete segment button. We have to get rid of the extra event args
-        self.deleteButton = QPushButton("  Delete segment")
-        self.deleteButton.clicked.connect(lambda _ : self.deleteSegment())
-        self.deleteButton.setIcon(QIcon(QPixmap('img/deleteL.png')))
-        self.deleteButton.setStyleSheet("QPushButton {padding: 3px 3px 3px 3px}")
-
-        # export selected sound
-        self.exportSoundBtn = QPushButton("  &Save sound clip")
-        self.exportSoundBtn.clicked.connect(self.save_selected_sound)
-        self.exportSoundBtn.setIcon(QIcon(QPixmap('img/storage2.png')))
-        self.exportSoundBtn.setToolTip("Export the selected sound to a file")
-
-        # flips buttons to Disabled state
-        self.refreshSegmentControls()
-
-        # The spinbox for changing the width shown in the controls dock
-        windowLabel = QLabel('Visible window (seconds)')
-        windowLabel.setAlignment(Qt.AlignBottom)
-        self.widthWindow = QDoubleSpinBox()
-        self.widthWindow.setSingleStep(1.0)
-        self.widthWindow.setDecimals(2)
-        self.widthWindow.setValue(self.config['windowWidth'])
-        self.widthWindow.valueChanged[float].connect(self.changeWidth)
-
-        # Place all these widgets in the Controls dock
-        self.w_controls.addWidget(self.playButton,row=0,col=0)
-        self.w_controls.addWidget(self.playSegButton,row=0,col=1)
-        self.w_controls.addWidget(self.playBandLimitedSegButton,row=0,col=2)
-        self.w_controls.addWidget(self.playSlowButton,row=0,col=3)
-        self.w_controls.addWidget(self.stopButton,row=1,col=0)
-        #self.w_controls.addWidget(self.speedButton,row=1,col=1)
-        if not self.DOC:
-            self.w_controls.addWidget(self.quickDenButton,row=1,col=2)
-            # self.w_controls.addWidget(self.quickDenNButton,row=1,col=1)
-            self.w_controls.addWidget(self.viewSpButton,row=1,col=3)
-
-        self.w_controls.addWidget(self.volIcon, row=2, col=0)
-        self.w_controls.addWidget(self.volSlider, row=2, col=1, colspan=3)
-        self.w_controls.layout.setRowMinimumHeight(2, 30)
-
-        self.w_controls.addWidget(brightnessLabel,row=4,col=0)
-        self.w_controls.addWidget(QLabel("Brightness"), row=4, col=1, colspan=3)
-        self.w_controls.addWidget(self.brightnessSlider,row=5,col=0,colspan=4)
-        self.w_controls.addWidget(contrastLabel,row=6,col=0)
-        self.w_controls.addWidget(QLabel("Contrast"), row=6, col=1, colspan=3)
-        self.w_controls.addWidget(self.contrastSlider,row=7,col=0,colspan=4)
-
-        self.w_controls.addWidget(QLabel('Visible window'),row=8,col=0,colspan=4)
-        self.w_controls.addWidget(self.widthWindow,row=9,col=0,colspan=2)
-        self.w_controls.addWidget(QLabel('seconds'), row=9, col=2, colspan=2)
-        # spacer b/c pyqtgraph can't add spacer items
-        spacer = QWidget()
-        self.w_controls.addWidget(spacer, row=10, col=0, colspan=4)
-        self.w_controls.layout.setRowMinimumHeight(10, 3)
-
-        # empty widget to add in the gridlayout
-        segContrs = QGroupBox("Selected segment")
-        segContrs.setStyleSheet("QGroupBox:title{color: #505050; font-weight: 50}")
-        segContrsBox = QVBoxLayout()
-        segContrs.setLayout(segContrsBox)
-        segContrsBox.addWidget(self.confirmButton)
-        segContrsBox.addWidget(self.deleteButton)
-        segContrsBox.addWidget(self.exportSoundBtn)
-        self.w_controls.addWidget(segContrs, row=12, col=0, colspan=4)
-
-        # # add spacers to control stretch - seems to be ignored though
-        # self.w_controls.addWidget(QLabel(), row=12, col=0)
-        # self.w_controls.layout.setRowMinimumHeight(2, 25)
-        # self.w_controls.layout.setRowMinimumHeight(3, 10)
-        # self.w_controls.layout.setRowMinimumHeight(8, 10)
-        # self.w_controls.layout.setRowMinimumHeight(12, 5)
-        # # self.w_controls.layout.setColumnStretch(4, 3)
-        # # set all cells to stretch equally
-        # for r in range(11):
-        #     self.w_controls.layout.setRowStretch(r, 2)
-        # for c in range(4):
-        #     self.w_controls.layout.setColumnStretch(c, 2)
-
-        # The slider to show playback position
-        # This is hidden, but controls the moving bar
-        self.playSlider = QSlider(Qt.Horizontal)
-        # self.playSlider.sliderReleased.connect(self.playSliderMoved)
-        self.playSlider.setVisible(False)
-        self.d_spec.addWidget(self.playSlider)
-        self.bar = pg.InfiniteLine(angle=90, movable=True, pen={'color': 'c', 'width': 3})
-        self.bar.btn = self.MouseDrawingButton
-
-        # guides that can be used in batmode
-        self.guidelines = [0]*4
-        self.guidelines[0] = pg.InfiniteLine(angle=0, movable=False, pen={'color': (255,232,140), 'width': 2})
-        self.guidelines[1] = pg.InfiniteLine(angle=0, movable=False, pen={'color': (239,189,124), 'width': 2})
-        self.guidelines[2] = pg.InfiniteLine(angle=0, movable=False, pen={'color': (239,189,124), 'width': 2})
-        self.guidelines[3] = pg.InfiniteLine(angle=0, movable=False, pen={'color': (255,232,140), 'width': 2})
-
-        # A slider to move through the file easily
-        self.scrollSlider = QScrollBar(Qt.Horizontal)
-        self.scrollSlider.valueChanged.connect(self.scroll)
-        self.d_spec.addWidget(self.scrollSlider)
-
-        # List to hold the list of files
-        self.listFiles = SupportClasses.LightedFileList(self.ColourNone, self.ColourPossibleDark, self.ColourNamed)
-        self.listFiles.setMinimumWidth(150)
-        self.listFiles.itemDoubleClicked.connect(self.listLoadFile)
-
-        self.w_files.addWidget(QLabel('Double click to open'),row=0,col=0)
-        self.w_files.addWidget(QLabel('Icon marks annotation certainty'),row=1,col=0)
-        self.w_files.addWidget(self.listFiles,row=2,colspan=2)
-
-        # The context menu (drops down on mouse click) to select birds
-        self.setContextMenuPolicy(Qt.CustomContextMenu)
-        self.menuBirdList = QMenu()
-        self.menuBird2 = QMenu('Other')
-        #self.menuBird2 = self.menuBirdList.addMenu('Other')
-        # New line to allow multiple selections
-        self.menuBirdList.installEventFilter(self)
-        self.menuBird2.installEventFilter(self)
-        self.fillBirdList()
-        self.menuBirdList.triggered.connect(self.birdSelectedMenu)
-        self.menuBird2.triggered.connect(self.birdSelectedMenu)
-        #self.menuBirdList.aboutToHide.connect(self.processMultipleBirdSelections)
-
-        # Hack to get the type of an ROI
-        p_spec_r = SupportClasses.ShadedRectROI(0, 0)
-        self.ROItype = type(p_spec_r)
-
-        # Listener for key presses
-        self.p_ampl.keyPressed.connect(self.handleKey)
-        self.p_spec.keyPressed.connect(self.handleKey)
-
-        # add statusbar
-        self.statusLeft = QLabel("Left")
-        # Not sure what's the difference between Sunken and Panel?
-        self.statusLeft.setFrameStyle(QFrame.Panel | QFrame.Sunken)
-        self.statusBM = QLabel("")
-        self.statusBM.setAlignment(Qt.AlignCenter)
-        self.statusBM.setFrameStyle(QFrame.Panel | QFrame.Sunken)
-        self.statusRO = QLabel("")
-        self.statusRO.setAlignment(Qt.AlignCenter)
-        self.statusRO.setFrameStyle(QFrame.Panel | QFrame.Sunken)
-        self.statusRight = QLabel("")
-        self.statusRight.setAlignment(Qt.AlignRight)
-        self.statusRight.setFrameStyle(QFrame.Panel | QFrame.Sunken)
-        # Style
-        # statusStyle='QLabel {border:transparent}'
-        # self.statusLeft.setStyleSheet(statusStyle)
-        # self.statusRO.setStyleSheet(statusStyle)
-        # self.statusRight.setStyleSheet(statusStyle)
-        self.statusBar().addPermanentWidget(self.statusLeft,3)
-        self.statusBar().addPermanentWidget(self.statusBM,1)
-        self.statusBar().addPermanentWidget(self.statusRO,1)
-        self.statusBar().addPermanentWidget(self.statusRight,2)
-
-        # Set the message in the status bar
-        self.statusLeft.setText("Ready")
-        self.statusRO.setText("Read-only mode" if self.config['readOnly'] else "")
-
-        # Function calls to check if should show various parts of the interface, whether dragging boxes or not
-        self.makeReadOnly()
-        self.useAmplitudeCheck()
-        self.useFilesCheck()
-        self.showOverviewSegsCheck()
-        self.dragRectsTransparent()
-        self.showPointerDetailsCheck()
-
-        # Plot everything
-        if not self.CLI:
-            self.show()
-
-    def toggleBatMode(self):
-        """ Enables/disables GUI elements when bat mode is entered/left.
-            Called on every load.
-        """
-        if self.batmode:
-            print("Bat mode is ON")
-        else:
-            print("Bat mode is off")
-
-        if self.batmode:
-            self.useAmplitudeTick.setChecked(False)
-            # otherwise leave as it was
-        self.useAmplitudeTick.setEnabled(not self.batmode)
-        self.useAmplitudeCheck()
-
-        if not self.DOC:
-            self.showDiagnosticTick.setEnabled(not self.batmode)
-            self.extraMenu.setEnabled(not self.batmode)
-            self.setExtraPlot("none")
-
-        self.showFundamental.setEnabled(not self.batmode)
-        self.showSpectral.setEnabled(not self.batmode)
-        self.showEnergies.setEnabled(not self.batmode)
-
-        self.addRegularAction.setEnabled(not self.batmode)
-        self.denoiseAction.setEnabled(not self.batmode)
-        self.segmentAction.setEnabled(not self.batmode)
-
-        self.playButton.setEnabled(not self.batmode)
-        self.stopButton.setEnabled(not self.batmode)
-        self.volSlider.setEnabled(not self.batmode)
-        self.volIcon.setEnabled(not self.batmode)
-
-        text = "Bat mode" if self.batmode else ""
-        self.statusBM.setText(text)
-
-        # Also need to enter read-only mode:
-        # no editing of segments, can only change labels on the premade one
-        # But it is a costly operation, so check if needed:
-        if self.batmode and not self.readonly.isChecked():
-            self.readonly.setChecked(True)
-            self.makeReadOnly()
-        elif self.batmode and self.readonly.isChecked():
-            pass
-        elif self.readonly.isChecked() and not self.batmode:
-            self.readonly.setChecked(False)
-            self.makeReadOnly()
-        else:  # not checked, not batmode
-            pass
-        self.readonly.setEnabled(not self.batmode)
-
-    def handleKey(self,ev):
-        """ Handle keys pressed during program use.
-        These are:
-            backspace to delete a segment
-            escape to pause playback """
-        if ev == Qt.Key_Backspace or ev == Qt.Key_Delete:
-            self.deleteSegment()
-        elif ev == Qt.Key_Escape and (self.media_obj.isPlaying() or self.media_slow.isPlaying()):
-            self.stopPlayback()
-
-    def refreshSegmentControls(self):
-        """ Just toggles all the segment controls on/off when a segment
-            is (de)selected. Call this after changing self.box1id.
-            Remember to update this when segment controls change!
-        """
-        # basic buttons which toggle on any segment selection
-        btns = [self.deleteButton, self.playSegButton, self.playSlowButton, self.quickDenButton, self.exportSoundBtn]
-        # Buttons which should be allowed in batmode
-        batbtns = [self.deleteButton]
-
-        # if self.box1id is not -1, flip on, otherwise off
-        if self.box1id<0:
-            for btn in btns:
-                btn.setEnabled(False)
-            self.playBandLimitedSegButton.setEnabled(False)
-            self.confirmButton.setEnabled(False)
-        else:
-            if self.batmode:
-                for btn in batbtns:
-                    btn.setEnabled(True)
-            else:
-                for btn in btns:
-                    btn.setEnabled(True)
-
-                # special case for BandLimitedButton b/c it requires set freq bands
-                if type(self.listRectanglesa2[self.box1id]) == self.ROItype:
-                    # it's a rectangle box:
-                    self.playBandLimitedSegButton.setEnabled(True)
-                else:
-                    # it's a 0 to inf segment:
-                    self.playBandLimitedSegButton.setEnabled(False)
-
-            # special case for Confirm button b/c it requires yellow segment
-            self.confirmButton.setEnabled(False)
-            for sp in self.segments[self.box1id][4]:
-                if sp["certainty"]<100 and sp["species"]!="Don't Know":
-                    self.confirmButton.setEnabled(True)
-                    break
-
-    def makeFullBirdList(self, unsure=False):
-        """ Makes a combo box holding the complete list of birds.
-        Some work is needed to keep track of the indices since it's a two column
-        list: species and subspecies in most cases.
-        Also parses the DOC files, which use > to mark the subspecies. """
-        fullbirdlist = QComboBox()
-        fullbirdlist.setView(QTreeView())
-        fullbirdlist.setRootModelIndex(QModelIndex())
-
-        fullbirdlist.view().setHeaderHidden(True)
-        fullbirdlist.view().setItemsExpandable(True)
-        fullbirdlist.setMouseTracking(True)
-
-        self.model = QStandardItemModel()
-        headlist = []
-        if self.longBirdList is not None:
-            for bird in self.longBirdList:
-                # Add ? marks if Ctrl menu is called
-                if unsure and bird != "Don't Know" and bird != "Other":
-                    bird = bird+'?'
-
-                ind = bird.find('>')
-                if ind == -1:
-                    ind = len(bird)
-                # find or add "genus"
-                if bird[:ind] in headlist:
-                    item = self.model.findItems(bird[:ind])[0]
-                else:
-                    headlist.append(bird[:ind])
-                    item = QStandardItem(bird[:ind])
-                    item.setSelectable(True)
-                    self.model.appendRow(item)
-                # if there's "species", add that
-                if ind < len(bird):
-                    subitem = QStandardItem(bird[ind+1:])
-                    item.setSelectable(False)
-                    item.appendRow(subitem)
-                    subitem.setSelectable(True)
-        item = QStandardItem("Other")
-        item.setSelectable(True)
-        self.model.appendRow(item)
-
-        fullbirdlist.setModel(self.model)
-        return fullbirdlist
-
-    def fillBirdList(self,unsure=False):
-        """ Sets the contents of the context menu.
-        The first 20 items are in the first menu, the next in a second menu.
-        Any extras go into the combobox at the end of the second list.
-        This is called a lot because the order of birds in the list changes since the last choice
-        is moved to the top of the list.
-        When calltype-level display is on, fills the list with some possible call types."""
-        self.menuBirdList.clear()
-        self.menuBird2.clear()
-
-        if self.viewCallType:
-            if not hasattr(self, 'segments') or self.box1id<0:
-                return
-
-            thisSeg = self.segments[self.box1id]
-            for lab in thisSeg[4]:
-                if lab["species"]=="Don't Know":
-                    continue
-                # add the species menu
-                spMenu = self.menuBirdList.addMenu(lab["species"])
-
-                # get possible call types from all filters for this species
-                possibleCTs = set()
-                for filt in self.FilterDicts.values():
-                    if filt["species"]==lab["species"]:
-                        possibleCTs.update([subf["calltype"] for subf in filt["Filters"]])
-                # add standard extras and self
-                possibleCTs.add("(Other)")
-                if "calltype" in lab:
-                    possibleCTs.add(lab["calltype"])
-
-                # put them as actions in the species menu
-                for ct in possibleCTs:
-                    ctitem = spMenu.addAction(ct)
-                    ctitem.setCheckable(True)
-
-                    # update check marks based on this segment
-                    if "calltype" in lab and lab["calltype"]==ct:
-                        ctitem.setChecked(True)
-        else:
-            # otherwise, fill the (correct) species list
-            if self.batmode:
-                # Put the selected bird name at the top of the list:
-                if self.config['ReorderList'] and hasattr(self,'segments') and self.box1id>-1:
-                    for key in self.segments[self.box1id].keys:
-                        # Either move the label to the top of the list, or delete the last
-                        if key[0] in self.batList:
-                            self.batList.remove(key[0])
-                        else:
-                            del self.batList[-1]
-                        self.batList.insert(0,key[0])
-
-                # create menu items and mark them
-                # (we assume that bat list is always short enough to fit in one column)
-                for item in self.batList:
-                    # Add ? marks if Ctrl menu is called
-                    itemorig = item
-                    if unsure and item != "Don't Know":
-                        cert = 50
-                        item = item+'?'
-                    elif item == "Don't Know":
-                        cert = 0
-                    else:
-                        cert = 100
-
-                    # Transform > marks
-                    pos = item.find('>')
-                    if pos > -1:
-                        item = item[:pos] + ' (' + item[pos+1:] + ')'
-
-                    bird = self.menuBirdList.addAction(item)
-                    bird.setCheckable(True)
-                    if hasattr(self,'segments') and self.segments[self.box1id].hasLabel(itemorig, cert):
-                        bird.setChecked(True)
-                    self.menuBirdList.addAction(bird)
-            else:
-                # Put the selected bird name at the top of the list:
-                if self.config['ReorderList'] and hasattr(self,'segments') and self.box1id>-1:
-                    for key in self.segments[self.box1id].keys:
-                        # Either move the label to the top of the list, or delete the last
-                        if key[0] in self.shortBirdList:
-                            self.shortBirdList.remove(key[0])
-                        else:
-                            del self.shortBirdList[-1]
-                        self.shortBirdList.insert(0,key[0])
-
-                # create menu items and mark them
-                for item in self.shortBirdList[:15]:
-                    # Add ? marks if Ctrl menu is called
-                    itemorig = item
-                    if unsure and item != "Don't Know":
-                        cert = 50
-                        item = item+'?'
-                    elif item == "Don't Know":
-                        cert = 0
-                    else:
-                        cert = 100
-
-                    # Transform > marks
-                    pos = item.find('>')
-                    if pos > -1:
-                        item = item[:pos] + ' (' + item[pos+1:] + ')'
-
-                    bird = self.menuBirdList.addAction(item)
-                    bird.setCheckable(True)
-                    if hasattr(self,'segments') and self.segments[self.box1id].hasLabel(itemorig, cert):
-                        bird.setChecked(True)
-                    self.menuBirdList.addAction(bird)
-                self.menuBirdList.addMenu(self.menuBird2)
-                for item in self.shortBirdList[15:]:
-                    itemorig = item
-                    # Add ? marks if Ctrl menu is called
-                    if unsure and item != "Don't Know" and item != "Other":
-                        cert = 50
-                        item = item+'?'
-                    elif item == "Don't Know":
-                        cert = 0
-                    else:
-                        cert = 100
-
-                    # Transform > marks
-                    pos = item.find('>')
-                    if pos > -1:
-                        item = item[:pos] + ' (' + item[pos+1:] + ')'
-
-                    bird = self.menuBird2.addAction(item)
-                    bird.setCheckable(True)
-                    if hasattr(self,'segments') and self.segments[self.box1id].hasLabel(itemorig, cert):
-                        bird.setChecked(True)
-                    self.menuBird2.addAction(bird)
-
-                self.fullbirdlist = self.makeFullBirdList(unsure=unsure)  # a QComboBox
-                self.showFullbirdlist = QWidgetAction(self.menuBirdList)
-                self.showFullbirdlist.setDefaultWidget(self.fullbirdlist)
-                self.menuBird2.addAction(self.showFullbirdlist)
-                self.fullbirdlist.activated.connect(self.birdSelectedList)
-
-    def fillFileList(self,fileName):
-        """ Generates the list of files for the file listbox.
-        fileName - currently opened file (marks it in the list).
-        Most of the work is to deal with directories in that list.
-        It only sees *.wav files. Picks up *.data to make the filenames
-        red in the list."""
-
-        if not os.path.isdir(self.SoundFileDir):
-            print("ERROR: directory %s doesn't exist" % self.soundFileDir)
-            return
-
-        self.listFiles.fill(self.SoundFileDir, fileName)
-
-    def resetStorageArrays(self):
-        """ Called when new files are loaded.
-        Resets the variables that hold the data to be saved and/or plotted.
-        """
-
-        # Remove the segments
-        self.removeSegments()
-
-        # Check if media is playing and stop it if so
-        if hasattr(self,'media_obj'):
-            if self.media_obj.isPlaying() or self.media_slow.isPlaying():
-                self.stopPlayback()
-
-        # This is a flag to say if the next thing that the user clicks on should be a start or a stop for segmentation
-        if self.started:
-            # This is the second click, so should pay attention and close the segment
-            # Stop the mouse motion connection, remove the drawing boxes
-            if self.started_window=='a':
-                try:
-                    self.p_ampl.scene().sigMouseMoved.disconnect()
-                except Exception:
-                    pass
-                self.p_ampl.removeItem(self.vLine_a)
-            else:
-                try:
-                    self.p_spec.scene().sigMouseMoved.disconnect()
-                except Exception:
-                    pass
-                # Add the other mouse move listener back
-                if self.showPointerDetails.isChecked():
-                    self.p_spec.scene().sigMouseMoved.connect(self.mouseMoved)
-                self.p_spec.removeItem(self.vLine_s)
-            self.p_ampl.removeItem(self.drawingBox_ampl)
-            self.p_spec.removeItem(self.drawingBox_spec)
-        self.started = False
-        self.startedInAmpl = False
-        self.segmentsToSave = False
-
-        # Keep track of start points and selected buttons
-        self.windowStart = 0
-        self.playPosition = self.windowStart
-        self.prevBoxCol = self.config['ColourNone']
-        self.bar.setValue(0)
-
-        # Reset the MultipleSpecies option
-        self.multipleBirds = self.config['MultipleSpecies']
-
-        # reset buttons which require segment selection
-        self.refreshSegmentControls()
-
-        # Remove any fundamental frequencies drawn
-        self.showFundamental.setChecked(False)
-        for r in self.segmentPlots:
-            self.p_spec.removeItem(r)
-        self.segmentPlots=[]
-
-        # Remove spectral derivatives
-        self.showSpectral.setChecked(False)
-        try:
-            self.p_spec.removeItem(self.derivPlot)
-        except Exception:
-            pass
-
-        # remove max energies
-        self.showEnergies.setChecked(False)
-        try:
-            self.p_spec.removeItem(self.energyPlot)
-        except Exception:
-            pass
-        # Cheatsheet: remove the freq labels
-        if self.zooniverse and hasattr(self,'label1'):
-            self.p_spec.removeItem(self.label1)
-            self.p_spec.removeItem(self.label2)
-            self.p_spec.removeItem(self.label3)
-            self.p_spec.removeItem(self.label4)
-            self.p_spec.removeItem(self.label5)
-
-    def openFile(self, fileName=None):
-        """ This handles the menu items for opening a file.
-        Pops up a file selection dialog if no fileName provided.
-        Splits the directory name and filename out, and then passes the filename to the loader."""
-
-        if fileName is None:
-            # File -> Open or splash screen:
-            fileName, drop = QFileDialog.getOpenFileName(self, 'Choose File', self.SoundFileDir, "WAV or BMP files (*.wav *.bmp);; Only WAV files (*.wav);; Only BMP files (*.bmp)")
-        # (it is provided when this is called by File -> [recent file clicked])
-        success = 1
-        SoundFileDirOld = self.SoundFileDir
-        fileNameOld = os.path.basename(self.filename)
-        if fileName != '':
-            print("Opening file %s" % fileName)
-            self.SoundFileDir = os.path.dirname(fileName)
-            success = self.listLoadFile(os.path.basename(fileName))
-        if success==1:
-            print("Warning: could not load file, reloading current file")
-            self.SoundFileDir = SoundFileDirOld
-            self.filename = os.path.join(self.SoundFileDir, fileNameOld)
-            self.listLoadFile(fileNameOld)
-
-    def listLoadFile(self,current):
-        """ Listener for when the user clicks on a filename (also called by openFile() )
-        Does the safety checks for file existence etc.
-        Prepares the program for a new file.
-        Saves the segments of the current file, resets flags and calls loadFile().
-        """
-
-        # Need name of file
-        if type(current) is QListWidgetItem:
-            current = current.text()
-            current = re.sub('\/.*', '', current)
-
-        fullcurrent = os.path.join(self.SoundFileDir, current)
-        if not os.path.isdir(fullcurrent):
-            if not os.path.isfile(fullcurrent):
-                print("File %s does not exist!" % fullcurrent)
-                return(1)
-            # avoid files with no data (Tier 1 has 0Kb .wavs)
-            if os.stat(fullcurrent).st_size == 0:
-                print("Cannot open file %s of size 0!" % fullcurrent)
-                return(1)
-            if os.stat(fullcurrent).st_size < 1000:
-                print("File %s appears to have only header" % fullcurrent)
-                return(1)
-            if fullcurrent.lower().endswith('.wav'):
-                with open(fullcurrent, 'br') as f:
-                    if f.read(4) != b'RIFF':
-                        print("WAV file %s not formatted correctly" % fullcurrent)
-                        return(1)
-                self.batmode = False
-            elif fullcurrent.lower().endswith('.bmp'):
-                with open(fullcurrent, 'br') as f:
-                    if f.read(2) != b'BM':
-                        print("BMP file %s not formatted correctly" % fullcurrent)
-                        return(1)
-                self.batmode = True
-            else:
-                print("Unrecognized format of file %s " % fullcurrent)
-                return(1)
-            # loadFile will determine mode and update GUI based on self.batmode
-
-            # setting this to True forces initial segment save
-            # self.segmentsToSave = True
-
-            # calls the noise data checks, segment saving, recent file updaters
-            if self.filename is not None:
-                self.closeFile()
-
-        # Update the file list to show the right location
-        i=0
-        lof = self.listFiles.listOfFiles
-        # this is skipped on first load, when len=0
-        if len(lof)>0:
-            while i<len(lof)-1 and lof[i].fileName() != current:
-                i+=1
-            if lof[i].isDir() or (i == len(lof)-1 and lof[i].fileName() != current):
-                dir = QDir(self.SoundFileDir)
-                dir.cd(lof[i].fileName())
-                self.SoundFileDir=str(dir.absolutePath())
-
-        # Now repopulate the listbox
-        self.fillFileList(current)
-
-        # if a file was clicked, open it
-        if not os.path.isdir(fullcurrent):
-            self.loadFile(fullcurrent)
-
-        return(0)
-
-    def loadFile(self, name=None, cs=False):
-        """ This does the work of loading a file.
-        We are using wavio to do the reading. We turn the data into a float, but do not normalise it (/2^(15)).
-        For 2 channels, just take the first one.
-        Normalisation can cause problems for some segmentations, e.g. Harma.
-
-        This method also gets the spectrogram to plot it, loads the segments from a *.data file, and
-        passes the new data to any of the other classes that need it.
-        Then it sets up the audio player and fills in the appropriate time data in the window, and makes
-        the scroll bar and overview the appropriate lengths.
-
-        name: full path to the file to be loaded. If None, loads the next section of the current file
-        """
-
-        # reset interface and switch to right mode. We assume that whoever
-        # starts this, already set self.batmode correctly
-        self.resetStorageArrays()
-        self.toggleBatMode()
-
-        with pg.ProgressDialog("Loading..", 0, 6) as dlg:
-            dlg.setCancelButton(None)
-            dlg.setWindowIcon(QIcon('img/Avianz.ico'))
-            dlg.setWindowTitle('AviaNZ')
-            dlg.show()
-            dlg.update()
-            if name is not None:
-                if not os.path.exists(name):
-                    print("ERROR: tried to open non-existing file %s", name)
-                    return
-                self.filename = name
-
-                # Create an instance of the Signal Processing class
-                if not hasattr(self, 'sp'):
-                    if self.cheatsheet:
-                        self.sp = SignalProc.SignalProc(512,256, 0, 0)
-                    else:
-                        self.sp = SignalProc.SignalProc(self.config['window_width'], self.config['incr'], self.config['minFreq'], self.config['maxFreq'])
-
-                self.currentFileSection = 0
-
-                if hasattr(self, 'timeaxis') and not self.zooniverse:
-                    self.w_spec.removeItem(self.timeaxis)
-
-                # Check if the filename is in standard DOC format
-                # Which is xxxxxx_xxxxxx.wav or ccxx_cccc_xxxxxx_xxxxxx.wav (c=char, x=0-9), could have _ afterward
-                # So this checks for the 6 ints _ 6 ints part anywhere in string
-                DOCRecording = re.search('(\d{6})_(\d{6})',name[-17:-4])
-
-                if DOCRecording:
-                    self.startTime = DOCRecording.group(2)
-
-                    #if int(self.startTime[:2]) > 8 or int(self.startTime[:2]) < 8:
-                    if int(self.startTime[:2]) > 17 or int(self.startTime[:2]) < 7: # 6pm to 6am
-                        print("Night time DOC recording")
-                    else:
-                        print("Day time DOC recording")
-                        # TODO: And modify the order of the bird list
-                    self.startTime = int(self.startTime[:2]) * 3600 + int(self.startTime[2:4]) * 60 + int(self.startTime[4:6])
-                    self.timeaxis = SupportClasses.TimeAxisHour(orientation='bottom',linkView=self.p_ampl)
-                else:
-                    self.startTime = 0
-                    self.timeaxis = SupportClasses.TimeAxisMin(orientation='bottom',linkView=self.p_ampl)
-
-                if not self.zooniverse:
-                    self.w_spec.addItem(self.timeaxis, row=1, col=1)
-
-                # This next line is a hack to make the axis update
-                #self.changeWidth(self.widthWindow.value())
-
-            dlg += 1
-            dlg.update()
-
-            # Read in the file and make the spectrogram
-            # Determine where to start and how much to read for this page (in seconds):
-            self.startRead = max(0,self.currentFileSection*self.config['maxFileShow']-self.config['fileOverlap'])
-            # avoid files with no data (Tier 1 has 0Kb .wavs)
-            if os.stat(self.filename).st_size == 0:
-                self.statusLeft.setText("File appears empty")
-                return
-
-            # main read-in:
-            if self.batmode:
-                successread = self.sp.readBmp(name)
-                if successread>0:
-                    print("ERROR: file not loaded")
-                    return
-                # this assumes that the entire file is always loaded in BMP mode
-                self.datalength = self.sp.fileLength
-            else:
-                if self.startRead == 0:
-                    lenRead = self.config['maxFileShow'] + self.config['fileOverlap']
-                else:
-                    lenRead = self.config['maxFileShow'] + 2*self.config['fileOverlap']
-
-                self.sp.readWav(self.filename, lenRead, self.startRead)
-                self.datalength = np.shape(self.sp.data)[0]
-
-                # resample to 16K if needed (SignalProc will determine)
-                if cs:
-                    self.sp.resample(16000)
-                    self.sp.maxFreqShow = 8000
-
-            # Parse wav format details based on file header:
-            self.sampleRate = self.sp.sampleRate
-            self.audiodata = self.sp.data
-            # self.sp.audioFormat will be set
-            # self.sp.fileLength will be determined from wav header
-            # self.sp.minFreq and maxFreq will be set based on sample rate
-            # self.sp.*Show will be set based on SignalProc settings
-
-            dlg += 1
-            dlg.update()
-
-            self.datalengthSec = self.datalength / self.sampleRate
-            print("Length of file is ", self.datalengthSec, " seconds (", self.datalength, " samples) loaded from ", self.sp.fileLength / self.sampleRate, "seconds (", self.sp.fileLength, " samples) with sample rate ",self.sampleRate, " Hz.")
-
-            if name is not None:  # i.e. starting a new file, not next section
-                if self.datalength != self.sp.fileLength:
-                    self.nFileSections = int(np.ceil(self.sp.fileLength/self.datalength))
-                    self.prev5mins.setEnabled(False)
-                    self.next5mins.setEnabled(True)
-                    self.movePrev5minsKey.setEnabled(False)
-                    self.moveNext5minsKey.setEnabled(True)
-                else:
-                    self.nFileSections = 1
-                    self.prev5mins.setEnabled(False)
-                    self.next5mins.setEnabled(False)
-                    self.movePrev5minsKey.setEnabled(False)
-                    self.moveNext5minsKey.setEnabled(False)
-                print('number of pages: ', self.nFileSections)
-
-            # Update overview info
-            if self.nFileSections == 1:
-                self.placeInFileLabel.setText("(%d s in 1 page)" % self.datalengthSec)
-            else:
-                self.placeInFileLabel.setText("Page %d of %d (%d s in page)" % (self.currentFileSection+1, self.nFileSections, self.datalengthSec))
-            self.fileInfoSR.setText("<b>Sampling rate:</b> %d Hz" % self.sampleRate)
-            self.fileInfoNCh.setText("<b>Channels:</b> %d" % self.sp.audioFormat.channelCount())
-            self.fileInfoSS.setText("<b>Bit depth:</b> %d" % self.sp.audioFormat.sampleSize())
-            self.fileInfoDur.setText("<b>Duration:</b> %d min %d s" % divmod(self.sp.fileLength // self.sampleRate, 60))
-
-            if self.batmode:
-                # sgRaw was already normalized to 0-1 when loading
-                # with 1 being loudest
-                sgRaw = self.sp.sg
-                self.sg = np.abs(np.where(sgRaw == 0, -30, 10*np.log10(sgRaw)))
-            else:
-                # Get the data for the main spectrogram
-                sgRaw = self.sp.spectrogram(self.config['window_width'], self.config['incr'], mean_normalise=self.sgMeanNormalise,
-                                            equal_loudness=self.sgEqualLoudness, onesided=self.sgOneSided, multitaper=self.sgMultitaper)
-                maxsg = np.min(sgRaw)
-                self.sg = np.abs(np.where(sgRaw == 0, 0.0, 10.0 * np.log10(sgRaw / maxsg)))
-
-            # ANNOTATIONS: init empty list
-            self.segments = Segment.SegmentList()
-            # Load any previous segments stored
-            if os.path.isfile(self.filename + '.data'):
-                # populate it, add the metadata attribute
-                # (note: we're overwriting the JSON duration with actual full wav size)
-                self.segments.parseJSON(self.filename+'.data', self.sp.fileLength / self.sp.sampleRate)
-                self.operator = self.segments.metadata["Operator"]
-                self.reviewer = self.segments.metadata["Reviewer"]
-                self.segmentsToSave = True
-
-                # if there are any multi-species segments,
-                # switch the option on regardless of user preference
-                for s in self.segments:
-                    if len(s[4])>1:
-                        self.multipleBirds = True
-            else:
-                self.segments.metadata = {"Operator": self.operator, "Reviewer": self.reviewer, "Duration": self.sp.fileLength / self.sp.sampleRate}
-
-            # Bat mode: initialize with an empty segment for the entire file
-            if self.batmode and len(self.segments)==0:
-                species = [{"species": "Don't Know", "certainty": 0, "filter": "M"}]
-                newSegment = Segment.Segment([0, self.sp.fileLength / self.sampleRate, 0, 0, species])
-                self.segments.append(newSegment)
-                self.segmentsToSave = True
-
-            self.drawProtocolMarks()
-
-            self.statusRight.setText("Operator: " + str(self.operator) + ", Reviewer: " + str(self.reviewer))
-
-            if hasattr(self,'seg'):
-                self.seg.setNewData(self.sp)
-            else:
-                self.seg = Segment.Segmenter(self.sp, self.sampleRate)
-
-            # Update the Dialogs
-            # Also close any ones that could get buggy when moving between bird-bat modes
-            if hasattr(self,'spectrogramDialog'):
-                if self.batmode:
-                    self.spectrogramDialog.reject()
-                self.spectrogramDialog.setValues(self.sp.minFreq,self.sp.maxFreq,self.sp.minFreqShow,self.sp.maxFreqShow)
-            if hasattr(self,'denoiseDialog'):
-                if self.batmode:
-                    self.denoiseDialog.reject()
-                self.denoiseDialog.setValues(self.sp.minFreq,self.sp.maxFreq)
-
-            # Delete any denoising backups from the previous file
-            if hasattr(self,'audiodata_backup'):
-                self.audiodata_backup = None
-            if not self.DOC:
-                self.showInvSpec.setChecked(False)
-
-            self.timeaxis.setOffset(self.startRead+self.startTime)
-
-            # Set the window size
-            self.windowSize = self.config['windowWidth']
-            self.timeaxis.setRange(0, self.windowSize)
-            self.widthWindow.setRange(0.5, self.datalengthSec)
-
-            # Reset it if the file is shorter than the window
-            if self.datalengthSec < self.windowSize or self.batmode:
-                self.windowSize = self.datalengthSec
-            self.widthWindow.setValue(self.windowSize)
-            if self.windowSize<3:
-                self.timeaxis.setShowMS(True)
-
-            self.totalTime = self.convertMillisecs(1000*self.datalengthSec)
-
-            # Load the file for playback
-            self.media_obj = SupportClasses.ControllableAudio(self.sp.audioFormat)
-            # this responds to audio output timer
-            self.media_obj.notify.connect(self.movePlaySlider)
-            # Not needed for DOC mode, but easier if it exists
-            # Enable the snail button to play at other speeds
-            oldSR = self.sp.audioFormat.sampleRate()
-            self.sp.audioFormat.setSampleRate(self.sp.audioFormat.sampleRate()//self.slowSpeed)
-            self.media_slow = SupportClasses.ControllableAudio(self.sp.audioFormat)
-            self.sp.audioFormat.setSampleRate(oldSR)
-            self.media_slow.notify.connect(self.movePlaySlowSlider)
-
-            # Reset the media player
-            self.stopPlayback()
-            self.volSliderMoved(0)
-            self.segmentStop = 50
-            #self.media_obj.filterSeg(0, 50, self.audiodata)
-            self.volSliderMoved(self.volSlider.value())
-
-            # Set the length of the scrollbar.
-            self.scrollSlider.setRange(0,np.shape(self.sg)[0] - self.convertAmpltoSpec(self.widthWindow.value()))
-            self.scrollSlider.setValue(0)
-
-            self.drawOverview()
-            dlg += 1
-            dlg.update()
-            self.drawfigMain()
-            self.setWindowTitle('AviaNZ - Manual Processing ' + self.filename)
-            dlg += 1
-            dlg.update()
-            self.statusLeft.setText("Ready")
-
-    def openNextFile(self):
-        """ Listener for next file >> button.
-        Get the next file in the list and call the loader. """
-        i=self.listFiles.currentRow()
-        if i+1<len(self.listFiles):
-            self.listFiles.setCurrentRow(i+1)
-            self.listLoadFile(self.listFiles.currentItem())
-        else:
-            # Tell the user they've finished
-            msg = SupportClasses.MessagePopup("d", "Last file", "You've finished processing the folder")
-            msg.exec_()
-
-    def showPointerDetailsCheck(self):
-        """ Listener for the menuitem that sets if detailed info should be shown when hovering over spectrogram.
-        Turning this off saves lots of CPU performance."""
-        self.config['showPointerDetails'] = self.showPointerDetails.isChecked()
-        if self.showPointerDetails.isChecked():
-            self.p_spec.scene().sigMouseMoved.connect(self.mouseMoved)
-            self.w_spec.addItem(self.pointDataProxy, row=3, col=1)
-        else:
-            self.p_spec.scene().sigMouseMoved.disconnect()
-            self.w_spec.removeItem(self.pointDataProxy)
-
-    def dragRectsTransparent(self):
-        """ Listener for the check menu item that decides if the user wants the dragged rectangles to have colour or not.
-        It's a switch from Brush to Pen or vice versa.
-        """
-        if self.config['transparentBoxes']:
-            for box in self.listRectanglesa2:
-                if type(box) == self.ROItype:
-                    col = box.brush.color()
-                    col.setAlpha(255)
-                    box.transparent = True
-                    box.setBrush(pg.mkBrush(None))
-                    box.setPen(pg.mkPen(col,width=1))
-                    box.update()
-                    col.setAlpha(100)
-        else:
-            for box in self.listRectanglesa2:
-                if type(box) == self.ROItype:
-                    col = box.pen.color()
-                    col.setAlpha(self.ColourNamed.alpha())
-                    box.transparent = False
-                    box.setBrush(pg.mkBrush(col))
-                    box.setPen(pg.mkPen(None))
-                    box.update()
-                    col.setAlpha(100)
-
-    def useAmplitudeCheck(self):
-        """ Listener for the check menu item saying if the user wants to see the waveform.
-        Does not remove the dock, just hides it. It's therefore easy to replace, but could have some performance overhead.
-        """
-        if self.useAmplitudeTick.isChecked():
-            self.useAmplitude = True
-            self.d_ampl.show()
-        else:
-            self.useAmplitude = False
-            self.d_ampl.hide()
-        self.config['showAmplitudePlot'] = self.useAmplitudeTick.isChecked()
-
-    def useFilesCheck(self):
-        """ Listener to process if the user swaps the check menu item to see the file list. """
-        if self.useFilesTick.isChecked():
-            self.d_files.show()
-        else:
-            self.d_files.hide()
-        self.config['showListofFiles'] = self.useFilesTick.isChecked()
-
-    def showOverviewSegsCheck(self):
-        """ Listener to process if the user swaps the check menu item to see the overview segment boxes. """
-        if self.showOverviewSegsTick.isChecked():
-            self.p_overview2.show()
-        else:
-            self.p_overview2.hide()
-        self.config['showAnnotationOverview'] = self.showOverviewSegsTick.isChecked()
-
-    def makeReadOnly(self):
-        """ Listener to process the check menu item to make the plots read only.
-        Turns off the listeners for the amplitude and spectrogram plots.
-        Also has to go through all of the segments, turn off the listeners, and make them unmovable.
-        """
-        self.config['readOnly'] = self.readonly.isChecked()
-        self.statusRO.setText("Read-only mode" if self.config['readOnly'] else "")
-        if self.readonly.isChecked():
-            # this is for accepting drag boxes or not
-            self.p_spec.enableDrag = False
-
-            # when clicking is used to draw segments/boxes,
-            # read-only changes are implemented in the button signals.
-            # Because connecting-disconnecting slots is very dirty.
-
-            # this will re-make segment boxes with correct moving abilities:
-            if hasattr(self, 'sp'):
-                self.removeSegments(delete=False)
-                self.drawfigMain(remaking=True)
-        else:
-            self.p_spec.enableDrag = self.config['specMouseAction']==3
-            if hasattr(self, 'sp'):
-                self.removeSegments(delete=False)
-                self.drawfigMain(remaking=True)
-
-    def dockReplace(self):
-        """ Listener for if the docks should be replaced menu item.
-            A rewrite of pyqtgraph.dockarea.restoreState.
-            """
-        containers, docks = self.area.findAll()
-        # main recursion of restoreState:
-        self.area.buildFromState(self.state['main'], docks, self.area, missing='error')
-        # restoreState doesn't restore non-floating window sizes smh
-        self.d_plot.hide()
-        containers, docks = self.area.findAll()
-        # basically say that left panel and controls should be as small as possible:
-        self.d_controls.setSizePolicy(1,1)
-        containers[1].setSizePolicy(1,1)
-        #self.useAmplitudeTick.setChecked(True)
-        #self.useAmplitude = True
-        #self.config['showAmplitudePlot'] = True
-        self.useFilesTick.setChecked(True)
-        self.config['showListofFiles'] = True
-        self.showOverviewSegsTick.setChecked(True)
-        self.config['showAnnotationOverview'] = True
-        self.useAmplitudeCheck()
-        # for cont in range(len(containers)):
-        #     containers[cont].setSizes(self.state_cont[cont])
-
-
-    def showFundamentalFreq(self):
-        """ Calls the SignalProc class to compute, and then draws the fundamental frequency.
-        Uses the yin algorithm. """
-        with pg.BusyCursor():
-            if self.showFundamental.isChecked():
-                self.statusLeft.setText("Drawing fundamental frequency...")
-                segs = self.sp.drawFundFreq(self.seg)
-
-                # Get the individual pieces
-                self.segmentPlots = []
-                # draw each contiguous "segment" of fund freq
-                for s in segs:
-                    self.segmentPlots.append(pg.PlotDataItem())
-                    self.segmentPlots[-1].setData(s[0], s[1], pen=pg.mkPen('r', width=3))
-                    self.p_spec.addItem(self.segmentPlots[-1])
-            else:
-                self.statusLeft.setText("Removing fundamental frequency...")
-                for r in self.segmentPlots:
-                    self.p_spec.removeItem(r)
-                self.segmentPlots = []
-            self.statusLeft.setText("Ready")
-
-    def showMaxEnergy(self):
-        with pg.BusyCursor():
-            if self.showEnergies.isChecked():
-                self.statusLeft.setText("Drawing max energies...")
-                x, y = self.sp.max_energy(self.sg)
-
-                self.energyPlot = pg.ScatterPlotItem()
-                self.energyPlot.setBrush(None)
-                self.energyPlot.setData(x, y, brush=pg.mkBrush((0, 255, 0, 130)), pen=pg.mkPen(None), size=5)
-
-                self.p_spec.addItem(self.energyPlot)
-            else:
-                self.statusLeft.setText("Removing max energies...")
-                self.p_spec.removeItem(self.energyPlot)
-            self.statusLeft.setText("Ready")
-
-    def showSpectralDeriv(self):
-        with pg.BusyCursor():
-            if self.showSpectral.isChecked():
-                self.statusLeft.setText("Drawing spectral derivative...")
-                x, y = self.sp.drawSpectralDeriv()
-
-                self.derivPlot = pg.ScatterPlotItem()
-                self.derivPlot.setData(x, y, pen=pg.mkPen('b', width=5))
-
-                self.p_spec.addItem(self.derivPlot)
-            else:
-                self.statusLeft.setText("Removing spectral derivative...")
-                self.p_spec.removeItem(self.derivPlot)
-            self.statusLeft.setText("Ready")
-
-    # def showCQT(self):
-    #     cqt = self.sp.comp_cqt()
-    #     print(np.shape(cqt),np.shape(self.sg))
-    #     self.specPlot.setImage(10*np.log10(np.real(cqt*np.conj(cqt))).T)
-    #     self.p_spec.setXRange(0, np.shape(cqt)[1], update=True, padding=0)
-
-    def showInvertedSpectrogram(self):
-        """ Listener for the menu item that draws the spectrogram of the waveform of the inverted spectrogram."""
-        # TODO: Make this useful?!
-        # TODO: Save the inverted sgram? Will then need undo? 
-        with pg.BusyCursor():
-            self.statusLeft.setText("Inverting...")
-            if self.showInvSpec.isChecked():
-                print("Inverting spectrogam with window ", self.config['window_width'], " and increment ",self.config['window_width']//4)
-                sgRaw = self.sp.spectrogram(self.config['window_width'], self.config['window_width']//4, mean_normalise=self.sgMeanNormalise, equal_loudness=self.sgEqualLoudness, onesided=self.sgOneSided, multitaper=self.sgMultitaper)
-                invertedSgram = self.sp.invertSpectrogram(sgRaw,self.config['window_width'],self.config['window_width']//4)
-                self.sp.setData(invertedSgram)
-                self.amplPlot.setData(np.linspace(0.0,len(invertedSgram)/self.sampleRate,num=len(invertedSgram),endpoint=True),invertedSgram)
-            else:
-                self.sp.setData(self.audiodata)
-                self.amplPlot.setData(np.linspace(0.0,self.datalengthSec,num=self.datalength,endpoint=True),self.audiodata)
-
-            sgRaw = self.sp.spectrogram(self.config['window_width'], self.config['incr'], mean_normalise=self.sgMeanNormalise, equal_loudness=self.sgEqualLoudness, onesided=self.sgOneSided, multitaper=self.sgMultitaper)
-            maxsg = np.min(sgRaw)
-            self.sg = np.abs(np.where(sgRaw == 0, 0.0, 10.0 * np.log10(sgRaw / maxsg)))
-            self.overviewImage.setImage(self.sg)
-            self.specPlot.setImage(self.sg)
-            self.statusLeft.setText("Ready")
-
-    def medianFilterSpec(self):
-        """ Median filter the spectrogram. To be used in conjunction with spectrogram inversion. """
-        # TODO: Play with this
-        with pg.BusyCursor():
-            self.statusLeft.setText("Filtering...")
-            median_filter(self.sg,size=(100,20))
-            self.specPlot.setImage(self.sg)
-            self.statusLeft.setText("Ready")
-
-    def denoiseImage(self):
-        # TODO
-        """ Denoise the spectrogram. To be used in conjunction with spectrogram inversion. """
-        #from cv2 import fastNlMeansDenoising
-        #sg = np.array(self.sg/np.max(self.sg)*255,dtype = np.uint8)
-        #sg = fastNlMeansDenoising(sg,10,7,21)
-        #self.specPlot.setImage(sg)
-# ==============
-# Code for drawing and using the main figure
-
-    def convertAmpltoSpec(self,x):
-        """ Unit conversion """
-        if self.batmode:
-            incr = 512
-        else:
-            incr = self.config['incr']
-        return x*self.sampleRate/incr
-
-    def convertSpectoAmpl(self,x):
-        """ Unit conversion """
-        if self.batmode:
-            incr = 512
-        else:
-            incr = self.config['incr']
-        return x*incr/self.sampleRate
-
-    def convertMillisecs(self,millisecs):
-        """ Unit conversion """
-        seconds = (millisecs / 1000) % 60
-        minutes = (millisecs / (1000 * 60)) % 60
-        return "%02d" % minutes+":"+"%02d" % seconds
-
-    def convertYtoFreq(self,y,sgy=None):
-        """ Unit conversion """
-        if sgy is None:
-            sgy = np.shape(self.sg)[1]
-        return y * self.sampleRate//2 / sgy + self.sp.minFreqShow
-
-    def convertFreqtoY(self,f):
-        """ Unit conversion """
-        sgy = np.shape(self.sg)[1]
-        return (f-self.sp.minFreqShow) * sgy / (self.sampleRate//2)
-
-    def drawOverview(self):
-        """ On loading a new file, update the overview figure to show where you are up to in the file.
-        Also, compute the new segments for the overview, and make sure that the listeners are connected
-        for clicks on them. """
-        self.overviewImage.setImage(self.sg)
-        #self.overviewImageRegion = pg.LinearRegionItem()
-        # this is needed for compatibility with other shaded rectangles:
-        #self.overviewImageRegion.lines[0].btn = QtCore.Qt.RightButton
-        #self.overviewImageRegion.lines[1].btn = QtCore.Qt.RightButton
-        #self.p_overview.addItem(self.overviewImageRegion, ignoreBounds=True)
-        self.overviewImageRegion.setRegion([0, self.convertAmpltoSpec(self.widthWindow.value())])
-        self.overviewImageRegion.sigRegionChangeFinished.connect(self.updateOverview)
-
-        # Three y values are No. not known, No. known, No. possible
-        # widthOverviewSegment is in seconds
-        numSegments = int(np.ceil(np.shape(self.sg)[0]/self.convertAmpltoSpec(self.config['widthOverviewSegment'])))
-        self.widthOverviewSegment = np.shape(self.sg)[0]//numSegments
-
-        self.overviewSegments = np.zeros((numSegments,3))
-
-        # Delete the overview segments
-        for r in self.SegmentRects:
-            self.p_overview2.removeItem(r)
-        self.SegmentRects = []
-
-        # Add new overview segments
-        for i in range(numSegments):
-            r = SupportClasses.ClickableRectItem(i*self.widthOverviewSegment, 0, self.widthOverviewSegment, 1)
-            r.setPen(pg.mkPen(100, 100, 100))
-            r.setBrush(pg.mkBrush('w'))
-            self.SegmentRects.append(r)
-            self.p_overview2.addItem(r)
-        self.p_overview2.sigChildMessage.connect(self.overviewSegmentClicked)
-        self.p_overview2.setYRange(-0.2, 1, padding=0.02)
-
-    def overviewSegmentClicked(self,x):
-        """ Listener for an overview segment being clicked on.
-        Work out which one, and move the region appropriately. Calls updateOverview to do the work. """
-        minX, maxX = self.overviewImageRegion.getRegion()
-        halfwin = (maxX-minX)/2
-        self.overviewImageRegion.setRegion([x-halfwin, x+halfwin])
-        self.playPosition = int(self.convertSpectoAmpl(x)*1000.0)
-
-    def updateOverview(self, preserveLength=True):
-        """ Listener for when the overview box is changed. Other functions call it indirectly by setRegion.
-        Does the work of keeping all the plots in the right place as the overview moves.
-        It sometimes updates a bit slowly. """
-        if hasattr(self, 'media_obj'):
-            if self.media_obj.state() == QAudio.ActiveState or self.media_obj.state() == QAudio.SuspendedState or self.media_slow.state() == QAudio.ActiveState:
-                self.stopPlayback()
-
-        # Need to disconnect the listener and reconnect it to avoid a recursive call
-        minX, maxX = self.overviewImageRegion.getRegion()
-        if minX<0:
-            l = maxX-minX
-            minX=0.0
-            maxX=minX+l
-            try:
-                self.overviewImageRegion.sigRegionChangeFinished.disconnect()
-            except:
-                pass
-            self.overviewImageRegion.setRegion([minX,maxX])
-            self.overviewImageRegion.sigRegionChangeFinished.connect(self.updateOverview)
-        if maxX>len(self.sg):
-            l = maxX-minX
-            maxX=float(len(self.sg))
-            minX=max(0, maxX-l)
-            try:
-                self.overviewImageRegion.sigRegionChangeFinished.disconnect()
-            except:
-                pass
-            self.overviewImageRegion.setRegion([minX,maxX])
-            self.overviewImageRegion.sigRegionChangeFinished.connect(self.updateOverview)
-
-        self.widthWindow.setValue(self.convertSpectoAmpl(maxX-minX))
-        self.p_ampl.setXRange(self.convertSpectoAmpl(minX), self.convertSpectoAmpl(maxX), update=True, padding=0)
-        self.p_spec.setXRange(minX, maxX, update=True, padding=0)
-        self.p_plot.setXRange(self.convertSpectoAmpl(minX), self.convertSpectoAmpl(maxX), update=True, padding=0)
-
-        # I know the next two lines SHOULD be unnecessary. But they aren't!
-        self.p_ampl.setXRange(self.convertSpectoAmpl(minX), self.convertSpectoAmpl(maxX), padding=0)
-        self.p_spec.setXRange(minX, maxX, padding=0)
-
-        if self.extra != "none" and "Filtered spectrogram" not in self.extra:
-            self.p_plot.setXRange(self.convertSpectoAmpl(minX), self.convertSpectoAmpl(maxX), padding=0)
-        if "Filtered spectrogram" in self.extra:
-            self.p_plot.setXRange(minX, maxX, padding=0)
-        elif self.extra=="Wavelet scalogram":
-            self.p_plot.setXRange(self.convertSpectoAmpl(minX)*4, self.convertSpectoAmpl(maxX)*4)
-        # self.setPlaySliderLimits(1000.0*self.convertSpectoAmpl(minX),1000.0*self.convertSpectoAmpl(maxX))
-        self.scrollSlider.setValue(minX)
-        self.config['windowWidth'] = self.convertSpectoAmpl(maxX-minX)
-        # self.saveConfig = True
-        self.timeaxis.update()
-        QApplication.processEvents()
-
-    def drawfigMain(self,remaking=False):
-        """ Draws the main amplitude and spectrogram plots and any segments on them.
-        Has to do some work to get the axis labels correct.
-        """
-        if len(self.audiodata)>0:
-            self.amplPlot.setData(np.linspace(0.0,self.datalengthSec,num=self.datalength,endpoint=True),self.audiodata)
-
-        self.timeaxis.setLabel('')
-
-        height = self.sampleRate // 2 / np.shape(self.sg)[1]
-        pixelstart = int(self.sp.minFreqShow/height)
-        pixelend = int(self.sp.maxFreqShow/height)
-
-        self.overviewImage.setImage(self.sg[:,pixelstart:pixelend])
-        self.specPlot.setImage(self.sg[:,pixelstart:pixelend])
-        self.setExtraPlot(self.extra)
-
-        self.setColourMap(self.config['cmap'])
-        self.setColourLevels()
-
-        # Sort out the spectrogram frequency axis
-        # The constants here are divided by 1000 to get kHz, and then remember the top is sampleRate/2
-        FreqRange = self.sp.maxFreqShow-self.sp.minFreqShow
-        height = self.sampleRate // 2 / np.shape(self.sg)[1]
-        SpecRange = FreqRange/height
-
-        # Frequency guides for bat mode
-        if self.batmode:
-            self.guidelines[0].setValue(self.convertFreqtoY(20000))
-            self.guidelines[1].setValue(self.convertFreqtoY(36000))
-            self.guidelines[2].setValue(self.convertFreqtoY(50000))
-            self.guidelines[3].setValue(self.convertFreqtoY(60000))
-            for g in self.guidelines:
-                self.p_spec.addItem(g, ignoreBounds=True)
-        else:
-            # easy way to hide
-            for g in self.guidelines:
-                g.setValue(-1000)
-
-        if self.zooniverse:
-            offset=6
-            txt='<span style="color: #0F0; font-size:20pt">%s</div>'%str(0)
-            self.label1 = pg.TextItem(html=txt, color='g', anchor=(0,0))
-            self.p_spec.addItem(self.label1)
-            self.label1.setPos(0,0+offset)
-
-            txt='<span style="color: #0F0; font-size:20pt">%s</div>'%str(int(FreqRange//4000))
-            self.label2 = pg.TextItem(html=txt, color='g', anchor=(0,0))
-            self.p_spec.addItem(self.label2)
-            self.label2.setPos(0,SpecRange/4+offset)
-
-            txt='<span style="color: #0F0; font-size:20pt">%s</div>'%str(int(FreqRange//2000))
-            self.label3 = pg.TextItem(html=txt, color='g', anchor=(0,0))
-            self.p_spec.addItem(self.label3)
-            self.label3.setPos(0,SpecRange/2+offset)
-
-            txt='<span style="color: #0F0; font-size:20pt">%s</div>'%str(int(3*FreqRange//4000))
-            self.label4 = pg.TextItem(html=txt, color='g', anchor=(0,0))
-            self.p_spec.addItem(self.label4)
-            self.label4.setPos(0,3*SpecRange/4+offset)
-
-            txt='<span style="color: #0F0; font-size:20pt">%s</div>'%str(int(FreqRange//1000))
-            self.label5 = pg.TextItem(html=txt, color='g', anchor=(0,0))
-            self.p_spec.addItem(self.label5)
-            self.label5.setPos(0,SpecRange+offset)
-        else:
-            self.specaxis.setTicks([[(0,round(self.sp.minFreqShow/1000, 2)),
-                                 (SpecRange/4,round(self.sp.minFreqShow/1000+FreqRange/4000, 2)),
-                                 (SpecRange/2,round(self.sp.minFreqShow/1000+FreqRange/2000, 2)),
-                                 (3*SpecRange/4,round(self.sp.minFreqShow/1000+3*FreqRange/4000, 2)),
-                                 (SpecRange,round(self.sp.minFreqShow/1000+FreqRange/1000, 2))]])
-            self.specaxis.setLabel('kHz')
-
-        self.updateOverview()
-        self.textpos = int((self.sp.maxFreqShow-self.sp.minFreqShow)/height) #+ self.config['textoffset']
-
-        # If there are segments, show them
-        if not self.cheatsheet and not self.zooniverse:
-            for count in range(len(self.segments)):
-                if self.segments[count][2] == 0 and self.segments[count][3] == 0:
-                    self.addSegment(self.segments[count][0], self.segments[count][1], 0, 0, self.segments[count][4], False, count, remaking)
-                else:
-                    self.addSegment(self.segments[count][0], self.segments[count][1], self.segments[count][2], self.segments[count][3], self.segments[count][4], False, count, remaking)
-
-            # This is the moving bar for the playback
-            if not hasattr(self,'bar'):
-                self.bar = pg.InfiniteLine(angle=90, movable=True, pen={'color': 'c', 'width': 3})
-            self.p_spec.addItem(self.bar, ignoreBounds=True)
-            self.bar.sigPositionChangeFinished.connect(self.barMoved)
-
-        QApplication.processEvents()
-
-    def setSpeed(self,speed):
-        #self.speedButton.setText(speed)
-        if type(speed) is str:
-            # convert Unicode fractions to floats
-            speedchar = ord(speed)
-            if speedchar == 188:
-                speed = 0.25
-            elif speedchar == 189:
-                speed = 0.5
-        self.slowSpeed = 1/float(speed)
-        oldSR = self.sp.audioFormat.sampleRate()
-        self.sp.audioFormat.setSampleRate(self.sp.audioFormat.sampleRate()//self.slowSpeed)
-        self.media_slow = SupportClasses.ControllableAudio(self.sp.audioFormat)
-        print("modified playback speed set to Fs =", self.sp.audioFormat.sampleRate())
-        self.sp.audioFormat.setSampleRate(oldSR)
-        self.media_slow.notify.connect(self.movePlaySlowSlider)
-
-    def setExtraPlot(self, plotname):
-        """ Reacts to menu clicks and updates or hides diagnostic plot window."""
-        self.extra = plotname
-
-        # clear plot before updating/proceeding
-        self.clearDiagnostic()
-
-        if self.extra != "none":
-            self.d_plot.show()
-        else:
-            self.d_plot.hide()
-
-        # plot wavelet scalogram
-        if self.extra == "Wavelet scalogram":
-            self.plotExtra = pg.ImageItem()
-            self.p_plot.addItem(self.plotExtra)
-
-            # passing dummy spInfo because we only use this for a function
-            ws = WaveletSegment.WaveletSegment(spInfo={}, wavelet='dmey2')
-            e = ws.computeWaveletEnergy(self.audiodata, self.sampleRate, window=0.25, inc=0.25)
-            # e is 2^nlevels x nseconds
-
-            # show only leaf nodes:
-            print(np.shape(e))
-            e = np.log(e[30:62,:])
-
-            pos, colour, mode = colourMaps.colourMaps("Inferno")
-            cmap = pg.ColorMap(pos, colour, mode)
-            lut = cmap.getLookupTable(0.0, 1.0, 256)
-
-            self.plotExtra.setLookupTable(lut)
-            self.plotExtra.setImage(e.T)
-            self.plotaxis.setLabel('Wavelet node')
-
-        # plot wc correlations
-        if self.extra == "Wavelet correlations":
-            self.plotExtra = pg.ImageItem()
-            self.p_plot.addItem(self.plotExtra)
-
-            # preprocess
-            data = librosa.core.audio.resample(self.audiodata, self.sampleRate, 16000)
-            data = self.sp.ButterworthBandpass(data, self.sampleRate, 100, 16000)
-
-            # passing dummy spInfo because we only use this for a function
-            ws = WaveletSegment.WaveletSegment(spInfo={}, wavelet='dmey2')
-            e = ws.computeWaveletEnergy(self.audiodata, self.sampleRate)
-            annotation = np.zeros(np.shape(e)[1])
-            for s in self.segments:
-                annotation[math.floor(s[0]):math.ceil(s[1])] = 1
-            w0 = np.where(annotation == 0)[0]
-            w1 = np.where(annotation == 1)[0]
-
-            r = np.zeros((64, np.shape(e)[1]))
-            # dummy parameters b/c we're only using this for WF.graycode
-            WF = WaveletFunctions.WaveletFunctions(data=[0], wavelet='dmey2', maxLevel=5, samplerate=1)
-            for count in range(62):
-                # just compute_r from WaveletSegment
-                corr = (np.mean(e[count, w1]) - np.mean(e[count,w0]))/np.std(e[count, :]) * np.sqrt(len(w0)*len(w1))/len(annotation)
-                # map a long vector of rs to different image areas
-                level = int(math.log(count+2, 2))
-                node = count+2 - 2**level
-                node = WF.graycode(node)
-                r[node * 2**(6-level) : (node+1) * 2**(6-level), level] = corr
-            r[:, 0] = np.linspace(np.min(r), np.max(r), num=64)
-            # propagate along x
-            for tmult in range(10, len(annotation)):
-                r[:, tmult] = r[:, tmult-10]
-
-            pos, colour, mode = colourMaps.colourMaps("Viridis")
-            cmap = pg.ColorMap(pos, colour,mode)
-            lut = cmap.getLookupTable(0.0, 1.0, 256)
-            self.plotExtra.setLookupTable(lut)
-            self.plotExtra.setImage(r.T)
-            self.plotaxis.setLabel('Frequency bin')
-
-        # plot energy in "wind" band
-        if self.extra == "Wind energy":
-            we_mean = np.zeros(int(np.ceil(self.datalengthSec)))
-            we_std = np.zeros(int(np.ceil(self.datalengthSec)))
-            for w in range(int(np.ceil(self.datalengthSec))):
-                data = self.audiodata[int(w*self.sampleRate):int((w+1)*self.sampleRate)]
-                post = Segment.PostProcess(audioData=data, sampleRate=self.sampleRate, segments=[], subfilter={})
-                m, std, _ = post.wind_cal(data, self.sampleRate)
-                we_mean[w] = m
-                we_std[w] = std
-
-            print('mean wind: ', we_mean)
-            self.plotExtra = pg.PlotDataItem(np.arange(int(np.ceil(self.datalengthSec))), we_mean)
-            self.plotExtra.setPen(fn.mkPen(color='k', width=2))
-            self.plotExtra2 = pg.PlotDataItem(np.arange(int(np.ceil(self.datalengthSec))), we_mean+we_std)
-            self.plotExtra2.setPen(fn.mkPen('c'))
-            self.plotExtra3 = pg.PlotDataItem(np.arange(int(np.ceil(self.datalengthSec))), we_mean-we_std)
-            self.plotExtra3.setPen(fn.mkPen('c'))
-            self.plotExtra4 = pg.PlotDataItem(np.arange(int(np.ceil(self.datalengthSec))), np.ones(int(np.ceil(self.datalengthSec)))*1.5)
-            self.plotExtra4.setPen(fn.mkPen('r'))
-            self.plotaxis.setLabel('Mean (SD) power, V^2/Hz')
-            self.p_plot.addItem(self.plotExtra)
-            self.p_plot.addItem(self.plotExtra2)
-            self.p_plot.addItem(self.plotExtra3)
-            self.p_plot.addItem(self.plotExtra4)
-
-        # plot energy in "rain"
-        if self.extra == "Rain":
-            we_mean = np.zeros(int(np.ceil(self.datalengthSec)))
-            we_std = np.zeros(int(np.ceil(self.datalengthSec)))
-            for w in range(int(self.datalength/self.sampleRate)):
-                data = self.audiodata[int(w*self.sampleRate):int((w+1)*self.sampleRate)]
-                tempsp = SignalProc.SignalProc()
-                tempsp.data = data
-                sgRaw = tempsp.spectrogram()
-                # Normalise
-                sgRaw -= np.mean(sgRaw, axis=0)
-                sgRaw /= np.max(np.abs(sgRaw), axis=0)
-                we_mean[w] = np.mean(np.mean(sgRaw, axis=0))
-                we_std[w] = np.std(np.std(sgRaw, axis=0))
-            self.plotExtra = pg.PlotDataItem(np.arange(self.datalengthSec), we_mean)
-            self.plotExtra.setPen(fn.mkPen(color='k', width=2))
-            self.plotExtra2 = pg.PlotDataItem(np.arange(self.datalengthSec), we_mean + we_std)
-            self.plotExtra2.setPen(fn.mkPen('r'))
-            self.plotExtra3 = pg.PlotDataItem(np.arange(self.datalengthSec), we_mean - we_std)
-            self.plotExtra3.setPen(fn.mkPen('r'))
-            self.p_plot.addItem(self.plotExtra)
-            self.p_plot.addItem(self.plotExtra2)
-            self.p_plot.addItem(self.plotExtra3)
-
-        # plot spectrogram of only the filtered band:
-        if self.extra == "Filtered spectrogram, new + AA" or self.extra == "Filtered spectrogram, new" or self.extra == "Filtered spectrogram, old":
-            self.plotExtra = pg.ImageItem()
-            self.p_plot.addItem(self.plotExtra)
-
-            try:
-                plotNodes = json.load(open(os.path.join(self.filtersDir, 'plotnodes.txt')))
-            except:
-                print("Couldn't load file, using default list")
-                plotNodes = [48, 49, 52]
-
-            # resample
-            if self.sampleRate != 16000:
-                audiodata = librosa.core.audio.resample(self.audiodata, self.sampleRate, 16000)
-            else:
-                audiodata = self.audiodata
-
-            WF = WaveletFunctions.WaveletFunctions(data=audiodata, wavelet='dmey2', maxLevel=5, samplerate=16000)
-
-            # For now, not using antialiasFilter in the reconstructions as it's quick anyway
-            if self.extra == "Filtered spectrogram, new + AA":
-                WF.WaveletPacket(plotNodes, 'symmetric', True, True)
-                C = WF.reconstructWP2(plotNodes[0], True, False)[:len(self.audiodata)]
-                for node in plotNodes[1:]:
-                    C = C + WF.reconstructWP2(node, True, False)[:len(C)]
-            if self.extra == "Filtered spectrogram, new":
-                WF.WaveletPacket(plotNodes, 'symmetric', False)
-                C = WF.reconstructWP2(plotNodes[0], True, False)[:len(self.audiodata)]
-                for node in plotNodes[1:]:
-                    C = C + WF.reconstructWP2(node, True, False)[:len(C)]
-            if self.extra == "Filtered spectrogram, old":
-                WF.WaveletPacket(plotNodes, 'symmetric', False)
-                C = WF.reconstructWP2(plotNodes[0], False)[:len(self.audiodata)]
-                for node in plotNodes[1:]:
-                    C = C + WF.reconstructWP2(node, False)[:len(C)]
-
-            # reconstructed signal was @ 16 kHz,
-            # so we upsample to get equal sized spectrograms
-            if self.sampleRate != 16000:
-                C = librosa.core.audio.resample(C, 16000, self.sampleRate)
-            tempsp = SignalProc.SignalProc()
-            tempsp.data = C
-            sgRaw = tempsp.spectrogram()
-            sgHeightReduction = np.shape(sgRaw)[1]*16000//self.sampleRate
-            sgRaw = sgRaw[:, :sgHeightReduction]
-            maxsg = np.min(sgRaw)
-            tempsp = np.abs(np.where(sgRaw == 0, 0.0, 10.0 * np.log10(sgRaw / maxsg)))
-
-            pos, colour, mode = colourMaps.colourMaps("Inferno")
-            cmap = pg.ColorMap(pos, colour,mode)
-            lut = cmap.getLookupTable(0.0, 1.0, 256)
-            self.plotExtra.setLookupTable(lut)
-            self.plotExtra.setImage(tempsp)
-
-            # set axis. Always at 0:sampleRate//2
-            #minX, maxX = self.overviewImageRegion.getRegion()
-            #self.p_plot.setXRange(minX, maxX, padding=0)
-            MaxFreq = 8000
-            height = 16000 // 2 / np.shape(tempsp)[1]
-            SpecRange = MaxFreq/height
-            self.plotaxis.setTicks([[(0, 0.0),
-                                 (SpecRange/4,round(MaxFreq/4000, 2)),
-                                 (SpecRange/2,round(MaxFreq/2000, 2)),
-                                 (3*SpecRange/4,round(3*MaxFreq/4000, 2)),
-                                 (SpecRange,round(MaxFreq/1000, 2))]])
-            self.plotaxis.setLabel('kHz')
-
-    def updateRegion_spec(self):
-        """ This is the listener for when a segment box is changed in the spectrogram.
-        It updates the position of the matching box, and also the text within it.
-        """
-        sender = self.sender()
-        i = 0
-        while self.listRectanglesa2[i] != sender and i<len(self.listRectanglesa2):
-            i = i+1
-        if i==len(self.listRectanglesa2):
-            print("ERROR: segment not found!")
-            return
-
-        # update the overview boxes, step 1
-        self.refreshOverviewWith(self.segments[i], delete=True)
-
-        # fix the position of the text label
-        if type(sender) == self.ROItype:
-            # using box coordinates
-            x1 = self.convertSpectoAmpl(sender.pos()[0])
-            x2 = self.convertSpectoAmpl(sender.pos()[0]+sender.size()[0])
-            self.segments[i][2] = self.convertYtoFreq(sender.pos()[1])
-            self.segments[i][3] = self.convertYtoFreq(sender.pos()[1]+sender.size()[1])
-            self.listLabels[i].setPos(sender.pos()[0], self.textpos)
-        else:
-            # using segment coordinates
-            x1 = self.convertSpectoAmpl(sender.getRegion()[0])
-            x2 = self.convertSpectoAmpl(sender.getRegion()[1])
-            self.listLabels[i].setPos(sender.getRegion()[0], self.textpos)
-
-        # update the amplitude segment
-        self.listRectanglesa1[i].blockSignals(True)
-        self.listRectanglesa1[i].setRegion([x1,x2])
-        self.listRectanglesa1[i].blockSignals(False)
-        self.segmentsToSave = True
-
-        self.segments[i][0] = x1 + self.startRead
-        self.segments[i][1] = x2 + self.startRead
-
-        # update the overview boxes, step 2
-        self.refreshOverviewWith(self.segments[i])
-
-    def updateRegion_ampl(self):
-        """ This is the listener for when a segment box is changed in the waveform plot.
-        It updates the position of the matching box, and also the text within it.
-        """
-        sender = self.sender()
-        i = 0
-        while self.listRectanglesa1[i] != sender and i<len(self.listRectanglesa1):
-            i = i+1
-        if i==len(self.listRectanglesa1):
-            print("Segment not found!")
-        else:
-            # update the overview boxes, step 1
-            self.refreshOverviewWith(self.segments[i], delete=True)
-
-            # fix the position of the text label
-            x1 = self.convertAmpltoSpec(sender.getRegion()[0])
-            x2 = self.convertAmpltoSpec(sender.getRegion()[1])
-            self.listLabels[i].setPos(x1,self.textpos)
-
-            # update the corresponding spectrogram segment
-            self.listRectanglesa2[i].blockSignals(True)
-            if type(self.listRectanglesa2[i]) == self.ROItype:
-                # update the box
-                y1 = self.listRectanglesa2[i].pos().y()
-                y2 = self.listRectanglesa2[i].size().y()
-                self.listRectanglesa2[i].setPos(pg.Point(x1,y1))
-                self.listRectanglesa2[i].setSize(pg.Point(x2-x1,y2))
-            else:
-                # update the segment
-                self.listRectanglesa2[i].setRegion([x1,x2])
-            self.segmentsToSave = True
-            self.listRectanglesa2[i].blockSignals(False)
-
-            self.segments[i][0] = sender.getRegion()[0] + self.startRead
-            self.segments[i][1] = sender.getRegion()[1] + self.startRead
-
-            # update the overview boxes, step 2
-            self.refreshOverviewWith(self.segments[i])
-
-    def addRegularSegments(self):
-        """ Perform the Hartley bodge: add 10s segments every minute. """
-        if self.box1id>-1:
-            self.deselectSegment(self.box1id)
-        segtimes = [(seg[0], seg[1]) for seg in self.segments]
-        i = 0
-        print("Adding segments (%d s every %d s)" %(self.config['protocolSize'], self.config['protocolInterval']))
-        while i < self.segments.metadata["Duration"]:
-            # check for segment presence in case of double click or other issues
-            if len(segtimes)>0 and (i, i+self.config['protocolSize']) in segtimes:
-                print("segment already exists, skipping")
-            else:
-                self.addSegment(i, i + self.config['protocolSize'])
-            i += self.config['protocolInterval']
-        self.segmentsToSave = True
-
-    def drawProtocolMarks(self):
-        # if check-ignore protocol is used, mark check-ignore limits.
-        # Also called when the relevant parameters are changed in interface settings.
-
-        # Clean old marks, if any
-        if hasattr(self, 'protocolMarks'):
-            for m in self.protocolMarks:
-                self.p_spec.removeItem(m)
-        self.protocolMarks = []
-
-        if self.config['protocolOn']:
-            linePen = pg.mkPen((148, 0, 211), width=5)
-            linestart = 0
-
-            # pages >1 start with an overlap zone, so need to offset marks:
-            if self.currentFileSection > 0:
-                linestart += self.config['fileOverlap']
-            while linestart < self.datalength/self.sampleRate:
-                lineend = min(self.datalength/self.sampleRate, linestart + self.config['protocolSize'])
-                # print("Adding to", linestart, lineend)
-                line = pg.ROI(pos=(self.convertAmpltoSpec(linestart),0),
-                              size=(self.convertAmpltoSpec(lineend-linestart),0), movable=False, pen=linePen)
-                self.protocolMarks.append(line)
-                self.p_spec.addItem(line)
-                linestart += self.config['protocolInterval']
-
-    def refreshOverviewWith(self, segment, delete=False):
-        """Recalculates the overview box colours and refreshes their display.
-        To be used when segments are added, deleted or moved.
-        Takes Segments as an input and either removes or adds to the box counters."""
-
-        # Work out which overview segment this segment is in (could be more than one)
-        # max/min deal with segments continuing past the edge of current page
-        inds = max(0, int(self.convertAmpltoSpec(segment[0]-self.startRead) / self.widthOverviewSegment))
-        inde = min(int(self.convertAmpltoSpec(segment[1]-self.startRead) / self.widthOverviewSegment), len(self.overviewSegments)-1)
-
-        for label in segment[4]:
-            if label["certainty"] == 0:
-                # "red" label counter
-                if delete:
-                    self.overviewSegments[inds:inde+1,0] -= 1
-                else:
-                    self.overviewSegments[inds:inde+1,0] += 1
-            elif label["certainty"] == 100:
-                # "green" label counter
-                if delete:
-                    self.overviewSegments[inds:inde + 1, 1] -= 1
-                else:
-                    self.overviewSegments[inds:inde + 1, 1] += 1
-            else:
-                # "yellow" label counter
-                if delete:
-                    self.overviewSegments[inds:inde + 1, 2] -= 1
-                else:
-                    self.overviewSegments[inds:inde + 1, 2] += 1
-
-        if np.any(self.overviewSegments<0):
-            print("Warning: something went wrong with overview colors!")
-            print(self.overviewSegments)
-
-        # set the colour of these boxes in the overview
-        for box in range(inds, inde + 1):
-            if self.overviewSegments[box,0] > 0:
-                self.SegmentRects[box].setBrush(self.ColourNone)
-            elif self.overviewSegments[box,2] > 0:
-                self.SegmentRects[box].setBrush(self.ColourPossible)
-            elif self.overviewSegments[box,1] > 0:
-                self.SegmentRects[box].setBrush(self.ColourNamed)
-            else:
-                # boxes w/o segments
-                self.SegmentRects[box].setBrush(pg.mkBrush('w'))
-            self.SegmentRects[box].update()
-
-    def addSegment(self,startpoint,endpoint,y1=0,y2=0,species=[],saveSeg=True,index=-1,remaking=False):
-        """ When a new segment is created, does the work of creating it and connecting its
-        listeners. Also updates the relevant overview segment.
-        If a segment is too long for the current section, truncates it.
-        Args:
-        startpoint, endpoint are in amplitude coordinates
-        y1, y2 should be the frequencies (between 0 and Fs//2)
-        species - list of labels (including certainties, .data format)
-        saveSeg means that we are drawing the saved ones. Need to check that those ones fit into
-          the current window, can assume the other do, but have to save their times correctly.
-        remaking - can be turned to True to reuse some existing objects
-        """
-        print("Segment added at %d-%d, %d-%d" % (startpoint, endpoint, y1, y2))
-
-        # Make sure startpoint and endpoint are in the right order
-        if startpoint > endpoint:
-            temp = startpoint
-            startpoint = endpoint
-            endpoint = temp
-        # same for freqs
-        if y1 > y2:
-            temp = y1
-            y1 = y2
-            y2 = temp
-        # since we allow passing empty list here:
-        if len(species) == 0:
-            species = [{"species": "Don't Know", "certainty": 0, "filter": "M"}]
-
-        if not saveSeg:
-            timeRangeStart = self.startRead
-            timeRangeEnd = self.startRead + self.datalengthSec
-
-            # check if this segment fits in the current spectrogram page
-            if endpoint < timeRangeStart or startpoint > timeRangeEnd:
-                print("Warning: a segment was not shown")
-                show = False
-            elif y1!=0 and y2!=0 and (y1 > self.sp.maxFreqShow or y2 < self.sp.minFreqShow):
-                print("Warning: a segment was not shown")
-                show = False
-            else:
-                startpoint = startpoint - timeRangeStart
-                endpoint = endpoint - timeRangeStart
-                show = True
-        else:
-            self.segmentsToSave = True
-            show = True
-
-        if not show:
-            # Add a None element into the array so that the correct boxids work
-            if remaking:
-                self.listRectanglesa1[index] = None
-                self.listRectanglesa2[index] = None
-                self.listLabels[index] = None
-            else:
-                self.listRectanglesa1.append(None)
-                self.listRectanglesa2.append(None)
-                self.listLabels.append(None)
-            return
-
-        # otherwise, this is a visible segment.
-        # create a Segment. this will check for errors and standardize the labels
-        # Note - we convert time from _relative to page_ to _relative to file start_
-        newSegment = Segment.Segment([startpoint+self.startRead, endpoint+self.startRead, y1, y2, species])
-
-        # Add the segment to the data
-        if saveSeg:
-            self.segments.append(newSegment)
-
-        # --- rest of this function only does the graphics ---
-        cert = min([lab["certainty"] for lab in species])
-        if cert == 0:
-            self.prevBoxCol = self.ColourNone
-        elif cert == 100:
-            self.prevBoxCol = self.ColourNamed
-        else:
-            self.prevBoxCol = self.ColourPossible
-
-        self.refreshOverviewWith(newSegment)
-
-        segsMovable = not (self.config['readOnly'])
-        scenerect = QRectF(0, 0, np.shape(self.sg)[0], np.shape(self.sg)[1])
-
-        # Add the segment in both plots and connect up the listeners
-        p_ampl_r = SupportClasses.LinearRegionItem2(self, brush=self.prevBoxCol, movable=segsMovable, bounds=[0, self.datalengthSec])
-        self.p_ampl.addItem(p_ampl_r, ignoreBounds=True)
-        p_ampl_r.setRegion([startpoint, endpoint])
-        p_ampl_r.sigRegionChangeFinished.connect(self.updateRegion_ampl)
-
-        # full-height segments:
-        if y1==0 and y2==0:
-            # filled-in segments normally, transparent ones for bats:
-            p_spec_r = None
-            if not self.batmode:
-                p_spec_r = SupportClasses.LinearRegionItem2(self, brush=self.prevBoxCol, movable=segsMovable, bounds=[0, np.shape(self.sg)[0]])
-            else:
-                p_spec_r = SupportClasses.LinearRegionItem2(self, pen=pg.mkPen(self.prevBoxCol, width=6), movable=segsMovable, bounds=[0, np.shape(self.sg)[0]])
-                p_spec_r.setBrush(None)
-            p_spec_r.setRegion([self.convertAmpltoSpec(startpoint), self.convertAmpltoSpec(endpoint)])
-        # rectangle boxes:
-        else:
-            specy1 = self.convertFreqtoY(max(y1, self.sp.minFreqShow))
-            specy2 = self.convertFreqtoY(min(y2, self.sp.maxFreqShow))
-            startpointS = QPointF(self.convertAmpltoSpec(startpoint), specy1)
-            endpointS = QPointF(self.convertAmpltoSpec(endpoint), specy2)
-            p_spec_r = SupportClasses.ShadedRectROI(startpointS, endpointS - startpointS, movable=segsMovable, maxBounds=scenerect, parent=self)
-            if self.config['transparentBoxes']:
-                col = self.prevBoxCol.rgb()
-                col = QtGui.QColor(col)
-                col.setAlpha(255)
-                p_spec_r.transparent = True
-                p_spec_r.setBrush(None)
-                p_spec_r.setHoverBrush(None)
-                p_spec_r.setPen(pg.mkPen(col,width=1))
-                col.setAlpha(100)
-            else:
-                p_spec_r.setBrush(pg.mkBrush(self.prevBoxCol))
-                col = self.prevBoxCol
-                col.setAlpha(180)
-                p_spec_r.transparent = False
-                p_spec_r.setHoverBrush(pg.mkBrush(col))
-                p_spec_r.setPen(pg.mkPen(None))
-                col.setAlpha(100)
-        self.p_spec.addItem(p_spec_r, ignoreBounds=True)
-        p_spec_r.sigRegionChangeFinished.connect(self.updateRegion_spec)
-
-        # Put the text into the box
-        label = pg.TextItem(text="new", color='k', anchor=(0,1))
-        # label = pg.TextItem(text=species, color='k')
-        self.p_spec.addItem(label)
-        label.setPos(self.convertAmpltoSpec(startpoint), self.textpos)
-
-        # Add the segments to the relevent lists
-        if remaking:
-            self.listRectanglesa1[index] = p_ampl_r
-            self.listRectanglesa2[index] = p_spec_r
-            self.listLabels[index] = label
-        else:
-            self.listRectanglesa1.append(p_ampl_r)
-            self.listRectanglesa2.append(p_spec_r)
-            self.listLabels.append(label)
-
-        # mark this as the current segment
-        if index>-1:
-            self.box1id = index
-        else:
-            self.box1id = len(self.segments) - 1
-
-        # update its displayed label
-        self.updateText(self.box1id)
-
-    def selectSegment(self, boxid):
-        """ Changes the segment colors and enables playback buttons."""
-        # print("selected %d" % boxid)
-        self.box1id = boxid
-        self.refreshSegmentControls()
-
-        # helps dealing with edge effects for various review functions
-        if boxid>len(self.listRectanglesa1) or self.listRectanglesa1[boxid] is None:
-            return
-
-        self.prevBoxCol = self.listRectanglesa1[boxid].brush.color()
-        brush = fn.mkBrush(self.ColourSelected)
-        if self.listRectanglesa1[boxid] is not None and self.listRectanglesa2[boxid] is not None:
-            self.listRectanglesa1[boxid].setBrush(brush)
-            self.listRectanglesa2[boxid].setBrush(brush)
-            self.listRectanglesa1[boxid].setHoverBrush(brush)
-            self.listRectanglesa2[boxid].setHoverBrush(brush)
-
-            self.listRectanglesa1[boxid].update()
-            self.listRectanglesa2[boxid].update()
-
-        # show details of selection
-        self.segInfo.setText(self.segments[boxid].infoString())
-
-    def deselectSegment(self, boxid):
-        """ Restores the segment colors and disables playback buttons."""
-        # print("deselected %d" % boxid)
-        self.box1id = -1
-        self.refreshSegmentControls()
-        # hide details of selection
-        self.segInfo.setText("")
-
-        # helps dealing with edge effects for various review functions
-        if boxid>len(self.listRectanglesa1) or self.listRectanglesa1[boxid] is None:
-            return
-
-        # filled-in segments normally, transparent ones for bats:
-        # (This is somewhat convoluted to keep amplitude segments updated even in bat mode,
-        # as they are used for tracking prevBoxCol)
-        col = self.prevBoxCol
-        col.setAlpha(100)
-        self.listRectanglesa1[boxid].setBrush(fn.mkBrush(col))
-        if not self.batmode:
-            self.listRectanglesa2[boxid].setBrush(fn.mkBrush(col))
-        else:
-            self.listRectanglesa2[boxid].setBrush(None)
-            self.listRectanglesa2[boxid].setPen(self.prevBoxCol, width=6)
-
-        col.setAlpha(180)
-        self.listRectanglesa1[boxid].setHoverBrush(fn.mkBrush(col))
-        self.listRectanglesa2[boxid].setHoverBrush(fn.mkBrush(col))
-        col.setAlpha(100)
-
-        if self.config['transparentBoxes'] and type(self.listRectanglesa2[boxid]) == self.ROItype:
-            col = self.prevBoxCol.rgb()
-            col = QtGui.QColor(col)
-            col.setAlpha(255)
-            self.listRectanglesa2[boxid].setBrush(pg.mkBrush(None))
-            self.listRectanglesa2[boxid].setHoverBrush(pg.mkBrush(None))
-            self.listRectanglesa2[boxid].setPen(col,width=1)
-            col.setAlpha(100)
-
-        self.listRectanglesa1[boxid].update()
-        self.listRectanglesa2[boxid].update()
-
-### mouse management
-
-    def mouseMoved(self,evt):
-        """ Listener for mouse moves.
-        If the user moves the mouse in the spectrogram, print the time, frequency, power for the mouse location. """
-        if not self.showPointerDetails.isChecked():
-            return
-        elif self.p_spec.sceneBoundingRect().contains(evt):
-            mousePoint = self.p_spec.mapSceneToView(evt)
-            indexx = int(mousePoint.x())
-            indexy = int(mousePoint.y())
-            if indexx > 0 and indexx < np.shape(self.sg)[0] and indexy > 0 and indexy < np.shape(self.sg)[1]:
-                time = self.convertSpectoAmpl(mousePoint.x()) + self.currentFileSection * self.config['maxFileShow'] - (self.currentFileSection>0)*self.config['fileOverlap'] + self.startTime
-                seconds = time % 60
-                minutes = (time//60) % 60
-                hours = (time//3600) % 24
-                if hours>0:
-                    self.pointData.setText('time=%.2d:%.2d:%05.2f (hh:mm:ss.ms), freq=%0.1f (Hz), power=%0.1f (dB)' % (hours,minutes,seconds, mousePoint.y() * self.sampleRate//2 / np.shape(self.sg)[1] + self.sp.minFreqShow, self.sg[indexx, indexy]))
-                else:
-                    self.pointData.setText('time=%.2d:%05.2f (mm:ss.ms), freq=%0.1f (Hz), power=%0.1f (dB)' % (minutes,seconds, mousePoint.y() * self.sampleRate//2 / np.shape(self.sg)[1] + self.sp.minFreqShow, self.sg[indexx, indexy]))
-
-    def mouseClicked_ampl(self,evt):
-        """ Listener for if the user clicks on the amplitude plot.
-        If there is a box selected, get its colour.
-        If the user has clicked inside the scene, they could be
-        (1) clicking in an already existing box -> select it
-        (2) clicking anywhere else -> start a box
-        (3) clicking a second time to finish a box -> create the segment
-        """
-        pos = evt.scenePos()
-
-        # if any box is selected, deselect (wherever clicked)
-        wasSelected = self.box1id
-        if self.box1id>-1:
-            self.deselectSegment(self.box1id)
-
-        # if clicked inside scene:
-        if self.p_ampl.sceneBoundingRect().contains(pos):
-            mousePoint = self.p_ampl.mapSceneToView(pos)
-
-            # if this is the second click and not a box, close the segment
-            if self.started:
-                # can't finish boxes in ampl plot
-                if self.config['specMouseAction']>1:
-                    if self.startedInAmpl:
-                        # started in ampl and finish in ampl,
-                        # so continue as usual to draw a segment
-                        pass
-                    else:
-                        # started in spec so ignore this bullshit
-                        return
-
-                # remove the drawing box:
-                self.p_spec.removeItem(self.vLine_s)
-                self.p_ampl.removeItem(self.vLine_a)
-                self.p_ampl.removeItem(self.drawingBox_ampl)
-                self.p_spec.removeItem(self.drawingBox_spec)
-                # disconnect GrowBox listeners, leave the position listener
-                self.p_ampl.scene().sigMouseMoved.disconnect()
-                self.p_spec.scene().sigMouseMoved.disconnect()
-                if self.showPointerDetails.isChecked():
-                    self.p_spec.scene().sigMouseMoved.connect(self.mouseMoved)
-
-                # If the user has pressed shift, copy the last species and don't use the context menu
-                # If they pressed Control, add ? to the names
-                modifiers = QApplication.keyboardModifiers()
-                if modifiers == QtCore.Qt.ShiftModifier:
-                    self.addSegment(self.start_ampl_loc, max(mousePoint.x(),0.0),species=self.lastSpecies)
-                elif modifiers == QtCore.Qt.ControlModifier:
-                    self.addSegment(self.start_ampl_loc,max(mousePoint.x(),0.0))
-                    # Context menu
-                    self.fillBirdList(unsure=True)
-                    self.menuBirdList.popup(QPoint(evt.screenPos().x(), evt.screenPos().y()))
-                else:
-                    self.addSegment(self.start_ampl_loc,max(mousePoint.x(),0.0))
-                    # Context menu
-                    self.fillBirdList()
-                    self.menuBirdList.popup(QPoint(evt.screenPos().x(), evt.screenPos().y()))
-                self.p_ampl.setFocus()
-
-                # the new segment is now selected and can be played
-                self.selectSegment(self.box1id)
-                self.started = not(self.started)
-                self.startedInAmpl = False
-
-            # if this is the first click:
-            else:
-                # if this is right click (drawing mode):
-                # (or whatever you want)
-                if evt.button() == self.MouseDrawingButton:
-                    if self.config['readOnly']:
-                        return
-                    # this would prevent starting boxes in ampl plot
-                    # if self.config['specMouseAction']>1:
-                    #    return
-
-                    nonebrush = self.ColourNone
-                    self.start_ampl_loc = mousePoint.x()
-
-                    # spectrogram plot bar and mouse followers:
-                    self.vLine_s = pg.InfiniteLine(angle=90, movable=False,pen={'color': 'r', 'width': 3})
-                    self.p_spec.addItem(self.vLine_s, ignoreBounds=True)
-                    self.vLine_s.setPos(self.convertAmpltoSpec(self.start_ampl_loc))
-
-                    self.drawingBox_spec = pg.LinearRegionItem(brush=nonebrush)
-                    self.p_spec.addItem(self.drawingBox_spec, ignoreBounds=True)
-                    self.drawingBox_spec.setRegion([self.convertAmpltoSpec(self.start_ampl_loc), self.convertAmpltoSpec(self.start_ampl_loc)])
-                    self.p_spec.scene().sigMouseMoved.connect(self.GrowBox_spec)
-
-                    # amplitude plot bar and mouse followers:
-                    self.vLine_a = pg.InfiniteLine(angle=90, movable=False,pen={'color': 'r', 'width': 3})
-                    self.p_ampl.addItem(self.vLine_a, ignoreBounds=True)
-                    self.vLine_a.setPos(self.start_ampl_loc)
-
-                    self.drawingBox_ampl = pg.LinearRegionItem(brush=nonebrush)
-                    self.p_ampl.addItem(self.drawingBox_ampl, ignoreBounds=True)
-                    self.drawingBox_ampl.setRegion([self.start_ampl_loc, self.start_ampl_loc])
-                    self.p_ampl.scene().sigMouseMoved.connect(self.GrowBox_ampl)
-
-                    self.started = not (self.started)
-                    self.startedInAmpl = True
-
-                # if this is left click (selection mode):
-                else:
-                    # Check if the user has clicked in a box
-                    # Note: Returns the first one it finds, i.e. the newest
-                    box1id = -1
-                    for count in range(len(self.listRectanglesa1)):
-                        if self.listRectanglesa1[count] is not None:
-                            x1, x2 = self.listRectanglesa1[count].getRegion()
-                            if x1 <= mousePoint.x() and x2 >= mousePoint.x():
-                                box1id = count
-                                break
-
-                    # User clicked in a segment:
-                    if box1id > -1:
-                        # select the segment:
-                        self.selectSegment(box1id)
-                        # is it the first click on this segment?
-                        if wasSelected==box1id:
-                            # popup dialog
-                            modifiers = QApplication.keyboardModifiers()
-                            if modifiers == QtCore.Qt.ControlModifier:
-                                self.fillBirdList(unsure=True)
-                            else:
-                                self.fillBirdList()
-                            self.menuBirdList.popup(QPoint(evt.screenPos().x(), evt.screenPos().y()))
-                    else:
-                        # TODO: pan the view
-                        pass
-
-    def mouseClicked_spec(self,evt):
-        """ Listener for if the user clicks on the spectrogram plot.
-        See the amplitude version (mouseClicked_ampl()) for details. Although much of the code is a repeat,
-        it is separated for clarity.
-        """
-        pos = evt.scenePos()
-
-        # if any box is selected, deselect (wherever clicked)
-        wasSelected = self.box1id
-        if self.box1id>-1:
-            self.deselectSegment(self.box1id)
-
-        # when drawing boxes near scene borders, it's easy to release mouse outside scene,
-        # and all the dragging gets messed up then. We map such cases to closest
-        # scene positions here:
-        if self.started and self.config['specMouseAction']==3:
-            bounds = self.p_spec.sceneBoundingRect()
-            if not bounds.contains(pos):
-                newX = min(bounds.right(), max(bounds.left(), pos.x()))
-                newY = min(bounds.bottom(), max(bounds.top(), pos.y()))
-                pos.setX(newX)
-                pos.setY(newY)
-
-        # if clicked inside scene:
-        if self.p_spec.sceneBoundingRect().contains(pos):
-            mousePoint = self.p_spec.mapSceneToView(pos)
-
-            # if this is the second click, close the segment/box
-            # note: can finish segment with either left or right click
-            if self.started:
-                if self.config['specMouseAction']>1 and self.startedInAmpl:
-                    # started in ampl, and spec is used for boxes, so can't continue here
-                    return
-
-                # remove the drawing box:
-                if not self.config['specMouseAction']>1:
-                    self.p_spec.removeItem(self.vLine_s)
-                    self.p_ampl.scene().sigMouseMoved.disconnect()
-                self.p_ampl.removeItem(self.vLine_a)
-                self.p_ampl.removeItem(self.drawingBox_ampl)
-                self.p_spec.removeItem(self.drawingBox_spec)
-                # disconnect GrowBox listeners, leave the position listener
-                self.p_spec.scene().sigMouseMoved.disconnect()
-                if self.showPointerDetails.isChecked():
-                    self.p_spec.scene().sigMouseMoved.connect(self.mouseMoved)
-                # reset the trackers
-                self.started = not(self.started)
-                self.startedInAmpl = False
-
-                # Pass either default y coords or box limits:
-                x1 = self.start_ampl_loc
-                x2 = self.convertSpectoAmpl(max(mousePoint.x(), 0.0))
-                # Could add this check if right edge seems dangerous:
-                # endx = min(x2, np.shape(self.sg)[0]+1)
-                if self.config['specMouseAction']>1:
-                    y1 = self.start_spec_y
-                    y2 = mousePoint.y()
-                    miny = self.convertFreqtoY(self.sp.minFreqShow)
-                    maxy = self.convertFreqtoY(self.sp.maxFreqShow)
-                    y1 = min(max(miny, y1), maxy)
-                    y2 = min(max(miny, y2), maxy)
-
-                    # When dragging, can sometimes make boxes by mistake, which is annoying.
-                    # To avoid, check that the box isn't too small
-                    if np.abs((x2-x1)*(y2-y1)) < self.minboxsize:
-                        print("Small box detected, ignoring")
-                        return
-
-                    y1 = self.convertYtoFreq(y1)
-                    y2 = self.convertYtoFreq(y2)
-                else:
-                    y1 = 0
-                    y2 = 0
-
-                # If the user has pressed shift, copy the last species and don't use the context menu
-                # If they pressed Control, add ? to the names
-                # note: Ctrl+Shift combo doesn't have a Qt modifier and is ignored.
-                modifiers = QApplication.keyboardModifiers()
-                if modifiers == QtCore.Qt.ShiftModifier:
-                    self.addSegment(x1, x2, y1, y2, species=self.lastSpecies)
-                elif modifiers == QtCore.Qt.ControlModifier:
-                    self.addSegment(x1, x2, y1, y2)
-                    # Context menu
-                    self.fillBirdList(unsure=True)
-                    self.menuBirdList.popup(QPoint(evt.screenPos().x(), evt.screenPos().y()))
-                else:
-                    self.addSegment(x1, x2, y1, y2)
-                    # Context menu
-                    self.fillBirdList()
-                    self.menuBirdList.popup(QPoint(evt.screenPos().x(), evt.screenPos().y()))
-                self.p_spec.setFocus()
-
-                # select the new segment/box
-                self.selectSegment(self.box1id)
-
-            # if this is the first click:
-            else:
-                # if this is right click (drawing mode):
-                if evt.button() == self.MouseDrawingButton:
-                    if self.config['readOnly']:
-                        return
-                    nonebrush = self.ColourNone
-                    self.start_ampl_loc = self.convertSpectoAmpl(mousePoint.x())
-                    self.start_spec_y = mousePoint.y()
-
-                    # start a new box:
-                    if self.config['specMouseAction']>1:
-                        # spectrogram mouse follower box:
-                        startpointS = QPointF(mousePoint.x(), mousePoint.y())
-                        endpointS = QPointF(mousePoint.x(), mousePoint.y())
-
-                        self.drawingBox_spec = SupportClasses.ShadedRectROI(startpointS, endpointS - startpointS, invertible=True)
-                        self.drawingBox_spec.setBrush(nonebrush)
-                        self.p_spec.addItem(self.drawingBox_spec, ignoreBounds=True)
-                        self.p_spec.scene().sigMouseMoved.connect(self.GrowBox_spec)
-                    # start a new segment:
-                    else:
-                        # spectrogram bar and mouse follower:
-                        self.vLine_s = pg.InfiniteLine(angle=90, movable=False,pen={'color': 'r', 'width': 3})
-                        self.p_spec.addItem(self.vLine_s, ignoreBounds=True)
-                        self.vLine_s.setPos(mousePoint.x())
-
-                        self.drawingBox_spec = pg.LinearRegionItem(brush=nonebrush)
-                        self.p_spec.addItem(self.drawingBox_spec, ignoreBounds=True)
-                        self.drawingBox_spec.setRegion([mousePoint.x(),mousePoint.x()])
-                        self.p_spec.scene().sigMouseMoved.connect(self.GrowBox_spec)
-                        # note - only in segment mode react to movement over ampl plot:
-                        self.p_ampl.scene().sigMouseMoved.connect(self.GrowBox_ampl)
-
-                    # for box and segment - amplitude plot bar:
-                    self.vLine_a = pg.InfiniteLine(angle=90, movable=False,pen={'color': 'r', 'width': 3})
-                    self.p_ampl.addItem(self.vLine_a, ignoreBounds=True)
-                    self.vLine_a.setPos(self.start_ampl_loc)
-
-                    self.drawingBox_ampl = pg.LinearRegionItem(brush=nonebrush)
-                    self.p_ampl.addItem(self.drawingBox_ampl, ignoreBounds=True)
-                    self.drawingBox_ampl.setRegion([self.start_ampl_loc, self.start_ampl_loc])
-
-                    self.started = not (self.started)
-                    self.startedInAmpl = False
-
-                # if this is left click (selection mode):
-                else:
-                    # Check if the user has clicked in a box
-                    # Note: Returns the first one it finds, i.e. the newest
-                    box1id = -1
-                    for count in range(len(self.listRectanglesa2)):
-                        if type(self.listRectanglesa2[count]) == self.ROItype and self.listRectanglesa2[count] is not None:
-                            x1 = self.listRectanglesa2[count].pos().x()
-                            y1 = self.listRectanglesa2[count].pos().y()
-                            x2 = x1 + self.listRectanglesa2[count].size().x()
-                            y2 = y1 + self.listRectanglesa2[count].size().y()
-                            if x1 <= mousePoint.x() and x2 >= mousePoint.x() and y1 <= mousePoint.y() and y2 >= mousePoint.y():
-                                box1id = count
-                                break
-                        elif self.listRectanglesa2[count] is not None:
-                            x1, x2 = self.listRectanglesa2[count].getRegion()
-                            if x1 <= mousePoint.x() and x2 >= mousePoint.x():
-                                box1id = count
-                                break
-
-                    # User clicked in a segment:
-                    if box1id > -1:
-                        # select the segment:
-                        self.selectSegment(box1id)
-                        # if this segment is clicked again, pop up bird menu:
-                        if wasSelected==box1id:
-                            modifiers = QApplication.keyboardModifiers()
-                            if modifiers == QtCore.Qt.ControlModifier:
-                                self.fillBirdList(unsure=True)
-                            else:
-                                self.fillBirdList()
-                            self.menuBirdList.popup(QPoint(evt.screenPos().x(), evt.screenPos().y()))
-                    else:
-                        # TODO: pan the view
-                        pass
-
-    def GrowBox_ampl(self,pos):
-        """ Listener for when a segment is being made in the amplitude plot.
-        Makes the blue box that follows the mouse change size. """
-        if self.p_ampl.sceneBoundingRect().contains(pos):
-            mousePoint = self.p_ampl.mapSceneToView(pos)
-            self.drawingBox_ampl.setRegion([self.start_ampl_loc, mousePoint.x()])
-            self.drawingBox_spec.setRegion([self.convertAmpltoSpec(self.start_ampl_loc), self.convertAmpltoSpec(mousePoint.x())])
-
-    def GrowBox_spec(self, pos):
-        """ Listener for when a segment is being made in the spectrogram plot.
-        Makes the blue box that follows the mouse change size. """
-        # When dragging spectrogram boxes near scene edges, we have special rules
-        # to keep tracking the potential box
-        if self.config['specMouseAction']==3:
-            bounds = self.p_spec.sceneBoundingRect()
-            if not bounds.contains(pos):
-                newX = min(bounds.right(), max(bounds.left(), pos.x()))
-                newY = min(bounds.bottom(), max(bounds.top(), pos.y()))
-                pos.setX(newX)
-                pos.setY(newY)
-
-        if self.p_spec.sceneBoundingRect().contains(pos):
-            mousePoint = self.p_spec.mapSceneToView(pos)
-            self.drawingBox_ampl.setRegion([self.start_ampl_loc, self.convertSpectoAmpl(mousePoint.x())])
-            if self.config['specMouseAction']>1 and not self.startedInAmpl:
-                # making a box
-                posY = mousePoint.y() - self.start_spec_y
-                self.drawingBox_spec.setSize([mousePoint.x()-self.convertAmpltoSpec(self.start_ampl_loc), posY])
-            else:
-                # making a segment
-                self.drawingBox_spec.setRegion([self.convertAmpltoSpec(self.start_ampl_loc), mousePoint.x()])
-
-    def toggleViewSp(self):
-        """ Toggles between species-calltype level displays.
-            Needs to swap the context menu, and the segment label text.
-        """
-        self.menuBirdList.triggered.disconnect()
-        if self.viewCallType:
-            self.viewCallType = False
-            self.menuBirdList.triggered.connect(self.birdSelectedMenu)
-            self.viewSpButton.setIcon(QIcon('img/splarge-ct.png'))
-            # not sure if we need to re-set the size after every icon change
-            # self.viewSpButton.setIconSize(QtCore.QSize(35, 20))
-        else:
-            self.viewCallType = True
-            self.menuBirdList.triggered.connect(self.callSelectedMenu)
-            self.viewSpButton.setIcon(QIcon('img/sp-ctlarge.png'))
-
-        for seg in range(len(self.listLabels)):
-            if self.listLabels[seg] is not None:
-                self.updateText(seg)
-
-    def birdSelectedList(self,index):
-        """ If the user clicks in the full bird list, update the text, and copy the species into the short list """
-        birdname = self.fullbirdlist.view().currentIndex().parent().data(0)
-        if birdname is None:
-            birdname = self.fullbirdlist.currentText()
-        else:
-            # two-level name
-            if self.fullbirdlist.currentText().endswith('?'):
-                birdname = birdname + ' (' + self.fullbirdlist.currentText()[:-1] + ')?'
-            else:
-                birdname = birdname + ' (' + self.fullbirdlist.currentText() + ')'
-        self.birdSelectedMenu(birdname)
-        if not self.multipleBirds:
-            self.menuBirdList.hide()
-
-    def birdSelectedMenu(self,birditem):
-        """ Collects the label for a bird from the context menu and processes it.
-        Has to update the overview segments in case their colour should change.
-        Also handles getting the name through a message box if necessary.
-        """
-        if type(birditem) is not str:
-            birdname = birditem.text()
-        else:
-            birdname = birditem
-        if birdname is None or birdname=='':
-            return
-
-        # special dialog for manual name entry
-        if birdname == 'Other':
-            # Ask the user for the new name, and save it
-            birdname, ok = QInputDialog.getText(self, 'Bird name', 'Enter the bird name as genus (species)')
-            if not ok:
-                return
-
-            birdname = str(birdname).title()
-            # splits "A (B)", with B optional, into groups A and B
-            match = re.fullmatch(r'(.*?)(?: \((.*)\))?', birdname)
-            if not match:
-                print("ERROR: provided name %s does not match format requirements" % birdname)
-                return
-
-            if birdname.lower()=="don't know" or birdname.lower()=="other":
-                print("ERROR: provided name %s is reserved, cannot create" % birdname)
-                return
-
-            if "?" in birdname:
-                print("ERROR: provided name %s contains reserved symbol '?'" % birdname)
-                return
-
-            if len(birdname)==0 or len(birdname)>150:
-                print("ERROR: provided name appears to be too short or too long")
-                return
-
-            twolevelname = '>'.join(match.groups(default=''))
-            if birdname in self.longBirdList or twolevelname in self.longBirdList:
-                # bird is already listed
-                print("Warning: not adding species %s as it is already present" % birdname)
-                return
-
-            # maybe the genus is already listed?
-            index = self.model.findItems(match.group(1), QtCore.Qt.MatchFixedString)
-            if len(index) == 0:
-                # Genus isn't in list
-                item = QStandardItem(match.group(1))
-                item.setSelectable(True)
-                self.model.appendRow(item)
-                # store as typed
-                nametostore = birdname
-            else:
-                # Get the species item
-                item = index[0]
-                if match.group(2) is None:
-                    print("ERROR: genus %s already exists, please provide species as well" % match.group(1))
-                    return
-                # store in two-level format
-                nametostore = twolevelname
-                subitem = QStandardItem(match.group(2))
-                item.setSelectable(False)
-                item.appendRow(subitem)
-                subitem.setSelectable(True)
-
-            # update the main list:
-            self.longBirdList.append(nametostore)
-            self.longBirdList.remove('Unidentifiable')
-            self.longBirdList = sorted(self.longBirdList, key=str.lower)
-            self.longBirdList.append('Unidentifiable')
-            self.ConfigLoader.blwrite(self.longBirdList, self.config['BirdListLong'], self.configdir)
-
-        # parse birdname to certainty
-        if birdname=="Don't Know":
-            species = birdname
-            certainty = 0
-            self.prevBoxCol = self.ColourNone
-        elif birdname[-1] == '?':
-            species = birdname[:-1]
-            certainty = 50
-            self.prevBoxCol = self.ColourPossible
-        else:
-            species = birdname
-            certainty = 100
-            self.prevBoxCol = self.ColourNamed
-
-        workingSeg = self.segments[self.box1id]
-        self.refreshOverviewWith(workingSeg, delete=True)
-
-        # toggle the actual label in the segment list
-        if workingSeg.hasLabel(species, certainty):
-            workingSeg.removeLabel(species, certainty)
-        else:
-            # in case the only label so far was Don't Know,
-            # change it to the new bird (to not waste time unticking it)
-            if workingSeg.keys == [("Don't Know", 0)]:
-                workingSeg.addLabel(species, certainty, filter="M")
-                workingSeg.removeLabel("Don't Know", 0)
-                # also need to untick that context menu item manually
-                for act in self.menuBirdList.actions() + self.menuBird2.actions():
-                    if act.text()=="Don't Know":
-                        act.setChecked(False)
-            else:
-                # in single-bird mode, just remove the current label:
-                workingSeg.addLabel(species, certainty, filter="M")
-                if not self.multipleBirds:
-                    workingSeg.removeLabel(workingSeg[4][0]["species"], workingSeg[4][0]["certainty"])
-
-        # Put the selected bird name at the top of the list
-        if self.config['ReorderList']:
-            if self.batmode:
-                # Either move the label to the top of the list, or delete the last
-                if species in self.batList:
-                    self.batList.remove(species)
-                else:
-                    del self.batList[-1]
-                self.batList.insert(0,species)
-            else:
-                # Either move the label to the top of the list, or delete the last
-                if species in self.shortBirdList:
-                    self.shortBirdList.remove(species)
-                else:
-                    del self.shortBirdList[-1]
-                self.shortBirdList.insert(0,species)
-
-        # refresh overview boxes after all updates:
-        self.refreshOverviewWith(workingSeg)
-
-        # Store the species in case the user wants it for the next segment
-        self.lastSpecies = [{"species": species, "certainty": 100, "filter": "M"}]
-        self.updateText()
-        self.updateColour()
-        self.segInfo.setText(workingSeg.infoString())
-        self.segmentsToSave = True
-
-        if not self.multipleBirds:
-            # select the bird and close
-            self.menuBirdList.hide()
-        QApplication.processEvents()
-
-    def callSelectedMenu(self, ctitem):
-        """ Simplified version of the above for dealing with calltype selection
-        from the popup context menu. """
-        if ctitem is None or ctitem=="":
-            return
-
-        spmenu = ctitem.parentWidget().title()
-        if type(ctitem) is not str:
-            ctitem = ctitem.text()
-        print(ctitem, spmenu)
-
-        workingSeg = self.segments[self.box1id]
-        for lab in workingSeg[4]:
-            if lab["species"] == spmenu:
-                lab["calltype"] = ctitem
-        self.updateText()
-        self.segInfo.setText(workingSeg.infoString())
-        self.segmentsToSave = True
-        self.menuBirdList.hide()
-
-    def updateText(self, segID=None):
-        """ When the user sets or changes the name in a segment, update the text label.
-            Only requires the segment ID, or defaults to the selected one, and
-            will read the label from it."""
-
-        if segID is None:
-            segID = self.box1id
-        seg = self.segments[segID]
-
-        if not self.viewCallType:
-            # produce text from list of dicts
-            text = []
-            for lab in seg[4]:
-                if lab["certainty"] == 50:
-                    text.append(lab["species"] + '?')
-                else:
-                    text.append(lab["species"])
-            text = ','.join(text)
-        else:
-            text = []
-            for lab in seg[4]:
-                if "calltype" in lab:
-                    text.append(lab["calltype"])
-                else:
-                    text.append("(Other)")
-            text = ','.join(text)
-
-        # update the label
-        self.listLabels[segID].setText(text,'k')
-        self.listLabels[segID].update()
-        self.segmentsToSave = True
-        QApplication.processEvents()
-
-    def updateColour(self, segID=None):
-        """ Updates the color of a segment (useful for reviewing segments, for example).
-            Only requires the segment ID, or defaults to the selected one, and
-            will determine the color from it.
-        """
-        if segID is None:
-            segID = self.box1id
-        cert = min([lab["certainty"] for lab in self.segments[segID][4]])
-
-        if cert == 0:
-            brush = self.ColourNone
-        elif cert == 100:
-            brush = self.ColourNamed
-        else:
-            brush = self.ColourPossible
-
-        # if we're updating the currently selected segment,
-        # we should just store the new color (it'll be used on deselecting)
-        if self.box1id == segID:
-            self.prevBoxCol = brush
-            # Except in batmode where lines are still visible when selected:
-            if self.batmode:
-                self.listRectanglesa2[segID].setPen(brush, width=6)
-        # otherwise actually redraw the segment/box:
-        else:
-            if self.listRectanglesa2[segID] is None:
-                return
-
-            col = QtGui.QColor(brush)
-            col.setAlpha(100)
-            self.listRectanglesa1[segID].setBrush(col)
-            if not self.batmode:
-                self.listRectanglesa2[segID].setBrush(col)
-            else:
-                self.listRectanglesa2[segID].setBrush(None)
-                self.listRectanglesa2[segID].setPen(brush, width=6)
-
-            col.setAlpha(180)
-            self.listRectanglesa1[segID].setHoverBrush(fn.mkBrush(col))
-            self.listRectanglesa2[segID].setHoverBrush(fn.mkBrush(col))
-
-            if type(self.listRectanglesa2[segID]) == self.ROItype:
-                self.listRectanglesa2[segID].transparent = False
-                self.listRectanglesa2[segID].setPen(None)
-                if self.config['transparentBoxes']:
-                    col.setAlpha(255)
-                    self.listRectanglesa2[segID].transparent = True
-                    self.listRectanglesa2[segID].setPen(col, width=1)
-                    self.listRectanglesa2[segID].setBrush(None)
-                    self.listRectanglesa2[segID].setHoverBrush(None)
-                    col.setAlpha(100)
-            self.listRectanglesa1[segID].update()
-            self.listRectanglesa2[segID].update()
-        QApplication.processEvents()
-
-    def setColourMap(self,cmap):
-        """ Listener for the menu item that chooses a colour map.
-        Loads them from the file as appropriate and sets the lookup table.
-        """
-        if self.media_obj.isPlaying() or self.media_slow.isPlaying():
-            self.stopPlayback()
-        self.config['cmap'] = cmap
-
-        pos, colour, mode = colourMaps.colourMaps(cmap)
-
-        cmap = pg.ColorMap(pos, colour,mode)
-        self.lut = cmap.getLookupTable(0.0, 1.0, 256)
-
-        self.specPlot.setLookupTable(self.lut)
-        self.overviewImage.setLookupTable(self.lut)
-
-    def invertColourMap(self):
-        """ Listener for the menu item that converts the colour map"""
-        # self.config['invertColourMap'] = not self.config['invertColourMap']
-        self.config['invertColourMap'] = self.invertcm.isChecked()
-        self.setColourLevels()
-
-    def setColourLevels(self):
-        """ Listener for the brightness and contrast sliders being changed. Also called when spectrograms are loaded, etc.
-        Translates the brightness and contrast values into appropriate image levels.
-        Calculation is simple.
-        """
-        if self.media_obj.isPlaying() or self.media_slow.isPlaying():
-            self.stopPlayback()
-        minsg = np.min(self.sg)
-        maxsg = np.max(self.sg)
-
-        if self.config['invertColourMap']:
-            self.config['brightness'] = self.brightnessSlider.value()
-        else:
-            self.config['brightness'] = 100-self.brightnessSlider.value()
-        self.config['contrast'] = self.contrastSlider.value()
-        self.saveConfig = True
-
-        self.colourStart = (self.config['brightness'] / 100.0 * self.config['contrast'] / 100.0) * (maxsg - minsg) + minsg
-        self.colourEnd = (maxsg - minsg) * (1.0 - self.config['contrast'] / 100.0) + self.colourStart
-
-        if self.config['invertColourMap']:
-            self.overviewImage.setLevels([self.colourEnd, self.colourStart])
-            self.specPlot.setLevels([self.colourEnd, self.colourStart])
-        else:
-            self.overviewImage.setLevels([self.colourStart, self.colourEnd])
-            self.specPlot.setLevels([self.colourStart, self.colourEnd])
-
-    def moveLeft(self):
-        """ When the left button is pressed (next to the overview plot), move everything along
-        Allows a 10% overlap """
-        minX, maxX = self.overviewImageRegion.getRegion()
-        newminX = max(0,minX-(maxX-minX)*0.9)
-        self.overviewImageRegion.setRegion([newminX, newminX+maxX-minX])
-        self.playPosition = int(self.convertSpectoAmpl(newminX)*1000.0)
-
-    def moveRight(self):
-        """ When the right button is pressed (next to the overview plot), move everything along
-        Allows a 10% overlap """
-        minX, maxX = self.overviewImageRegion.getRegion()
-        newminX = min(np.shape(self.sg)[0]-(maxX-minX),minX+(maxX-minX)*0.9)
-        self.overviewImageRegion.setRegion([newminX, newminX+maxX-minX])
-        self.playPosition = int(self.convertSpectoAmpl(newminX)*1000.0)
-
-    def prepare5minMove(self):
-        self.saveSegments()
-        self.resetStorageArrays()
-        self.loadFile()
-
-    def movePrev5mins(self):
-        """ When the button to move to the next 5 minutes is pressed, enable that.
-        Have to check if the buttons should be disabled or not,
-        save the segments and reset the arrays, then call loadFile.
-        """
-        self.currentFileSection -= 1
-        self.next5mins.setEnabled(True)
-        self.moveNext5minsKey.setEnabled(True)
-        if self.currentFileSection <= 0:
-            self.prev5mins.setEnabled(False)
-            self.movePrev5minsKey.setEnabled(False)
-        self.prepare5minMove()
-
-    def moveNext5mins(self):
-        """ When the button to move to the previous 5 minutes is pressed, enable that.
-        Have to check if the buttons should be disabled or not,
-        save the segments and reset the arrays, then call loadFile.
-        """
-        self.currentFileSection += 1
-        self.prev5mins.setEnabled(True)
-        self.movePrev5minsKey.setEnabled(True)
-        if self.currentFileSection >= self.nFileSections-1:
-            self.next5mins.setEnabled(False)
-            self.moveNext5minsKey.setEnabled(False)
-        self.prepare5minMove()
-
-    def scroll(self):
-        """ When the slider at the bottom of the screen is moved, move everything along. """
-        newminX = self.scrollSlider.value()
-        minX, maxX = self.overviewImageRegion.getRegion()
-        self.overviewImageRegion.setRegion([newminX, newminX+maxX-minX])
-        self.playPosition = int(self.convertSpectoAmpl(newminX)*1000.0)
-
-    def changeWidth(self, value):
-        """ Listener for the spinbox that decides the width of the main window.
-        It updates the top figure plots as the window width is changed.
-        Slightly annoyingly, it gets called when the value gets reset, hence the first line. """
-        if not hasattr(self,'overviewImageRegion'):
-            return
-        self.windowSize = value
-
-        # Redraw the highlight in the overview figure appropriately
-        minX, maxX = self.overviewImageRegion.getRegion()
-        newmaxX = self.convertAmpltoSpec(value)+minX
-        self.overviewImageRegion.setRegion([minX, newmaxX])
-        self.scrollSlider.setMaximum(np.shape(self.sg)[0]-self.convertAmpltoSpec(self.widthWindow.value()))
-
-        # Decide whether or not to show milliseconds
-        if value > 3:
-            self.timeaxis.setShowMS(False)
-        else:
-            self.timeaxis.setShowMS(True)
-              
-
-# ===============
-# Generate the various dialogs that match the menu items
-
-    def showFirstPage(self):
-        """ After the HumanClassify dialogs have closed, need to show the correct data on the screen
-         Returns to the page user started with """
-        if self.config['maxFileShow']<self.datalengthSec:
-            self.currentFileSection = self.currentPage
-            self.prepare5minMove()
-            self.next5mins.setEnabled(True)
-            self.prev5mins.setEnabled(False)
-            self.moveNext5minsKey.setEnabled(True)
-            self.movePrev5minsKey.setEnabled(False)
-
-    def humanClassifyDialog1(self):
-        """ Create the dialog that shows calls to the user for verification.
-        Shows segments only from the page you are currently working in.
-        """
-        if self.box1id>-1:
-            self.deselectSegment(self.box1id)
-
-        # Start by sorting the segments into increasing time order,
-        # to make life easier
-        sortOrder = self.segments.orderTime()
-        self.listRectanglesa1 = [self.listRectanglesa1[i] for i in sortOrder]
-        self.listRectanglesa2 = [self.listRectanglesa2[i] for i in sortOrder]
-        self.listLabels = [self.listLabels[i] for i in sortOrder]
-
-        self.saveSegments()
-        # Store the current page to return to
-        self.currentPage = self.currentFileSection
-
-        # Check there are segments to show on this page
-        if len(self.segments)>0:
-            self.box1id = 0
-            while self.box1id<len(self.segments) and self.listRectanglesa2[self.box1id] is None:
-                self.box1id += 1
-
-        if self.box1id == len(self.segments) or len(self.listRectanglesa2)==0:
-            msg = SupportClasses.MessagePopup("w", "No segments", "No segments to check")
-            msg.exec_()
-            return
-        else:
-            if self.config['ReorderList']:
-                # Get the list of birds from the file, and make sure they are in the shortlist
-                labels = []
-                for segi in range(len(self.segments)):
-                    label = self.segments[segi][4]
-                    for lab in label:
-                        labels.append(lab['species'])
-
-                birdspresent = set(labels)
-                if self.batmode:
-                    for bird in birdspresent:
-                        if bird not in self.batList:
-                            self.batList.insert(0,str(bird))
-                            del self.batList[-1]
-                else:
-                    for bird in birdspresent:
-                        if bird not in self.shortBirdList:
-                            self.shortBirdList.insert(0,str(bird))
-                            del self.shortBirdList[-1]
-
-            self.humanClassifyDialog1 = Dialogs.HumanClassify1(self.lut,self.colourStart,self.colourEnd,self.config['invertColourMap'], self.config['brightness'], self.config['contrast'], self.shortBirdList, self.longBirdList, self.batList, self.multipleBirds, self.sp.audioFormat, self)
-
-            # load the first image:
-            self.box1id = -1
-            if hasattr(self, 'humanClassifyDialogSize'):
-                self.humanClassifyDialog1.resize(self.humanClassifyDialogSize)
-            if hasattr(self, 'dialogPlotAspect'):
-                self.humanClassifyDialog1.plotAspect = self.dialogPlotAspect
-                self.humanClassifyDialog1.pPlot.setAspectLocked(ratio=self.dialogPlotAspect)
-
-            self.humanClassifyNextImage1()
-            #self.humanClassifyDialog1.activateWindow()
-            #self.humanClassifyDialog1.close.clicked.connect(self.humanClassifyClose1)
-            self.humanClassifyDialog1.buttonPrev.clicked.connect(self.humanClassifyPrevImage)
-            self.humanClassifyDialog1.buttonNext.clicked.connect(self.humanClassifyQuestion)
-            self.humanClassifyDialog1.correct.clicked.connect(self.humanClassifyCorrect1)
-            self.humanClassifyDialog1.delete.clicked.connect(self.humanClassifyDelete1)
-            self.humanClassifyDialog1.exec_()
-            self.humanClassifyDialog1.stopPlayback()
-            self.statusLeft.setText("Ready")
-
-    def humanClassifyClose1(self):
-        """ Listener for the human verification dialog. """
-        self.humanClassifyDialogSize = self.humanClassifyDialog1.size()
-        self.dialogPlotAspect = self.humanClassifyDialog1.plotAspect
-        self.humanClassifyDialog1.done(1)
-        self.deselectSegment(self.box1id)
-        self.box1id = -1
-
-        # Merge what was split, and ANY OTHER call type overlaps:
-        todelete = self.segments.mergeSplitSeg()
-        # delete ones that merged into others
-        for dl in todelete:
-            self.deleteSegment(dl)
-        # need to update the merged segment boxes:
-        self.removeSegments(delete=False)
-        self.drawfigMain(remaking=True)
-
-    def humanClassifyNextImage1(self, calledFromPrev=False):
-        """ Get the next image """
-        self.humanClassifyDialogSize = self.humanClassifyDialog1.size()
-        self.dialogPlotAspect = self.humanClassifyDialog1.plotAspect
-        # identify which segment should be shown next or close, if no found
-        # (Using listRectangles because it contains all segments from the current page)
-        nextseg = self.box1id + 1
-        while nextseg < len(self.segments) and self.listRectanglesa2[nextseg] is None:
-            nextseg += 1
-        if nextseg>= len(self.segments):
-            msg = SupportClasses.MessagePopup("d", "Finished", "All segmentations checked")
-            msg.exec_()
-            self.humanClassifyClose1()
-            return
-
-        # a segment was found, so:
-        # mark the current seg (also updates the colors)
-        # (a hack is needed because self.box1id may be -1 when going back
-        # from seg 1, and then we actually need to deselect that)
-        if calledFromPrev or self.box1id>-1:
-            self.deselectSegment(self.box1id)
-        self.selectSegment(nextseg)
-
-        # Retrieve the current labels
-        seg = self.segments[self.box1id]
-        certs = min([lab["certainty"] for lab in seg[4]])
-
-        # Update the colour in case of sudden dialog closing
-        if certs == 0:
-            self.prevBoxCol = self.ColourNone
-        elif certs == 100:
-            self.prevBoxCol = self.ColourNamed
-        else:
-            self.prevBoxCol = self.ColourPossible
-
-        # update "done/to go" numbers - None rectangles are from other pages
-        segsDone = len(self.listRectanglesa2[:nextseg]) - self.listRectanglesa2[:nextseg].count(None)
-        segsTotal = len(self.listRectanglesa2) - self.listRectanglesa2.count(None)
-        self.humanClassifyDialog1.setSegNumbers(segsDone, segsTotal)
-
-        # Different calls for the two types of region
-        # Note: these are already in spec units, unlike in _batch.py
-        if type(self.listRectanglesa2[self.box1id]) == self.ROItype:
-            x1nob = self.listRectanglesa2[self.box1id].pos()[0]
-            x2nob = x1nob + self.listRectanglesa2[self.box1id].size()[0]
-        else:
-            x1nob, x2nob = self.listRectanglesa2[self.box1id].getRegion()
-        revBufSpecUnits = self.convertAmpltoSpec(self.config['reviewSpecBuffer'])
-        x1 = int(x1nob - revBufSpecUnits)
-        x1 = max(x1, 0)
-        x2 = int(x2nob + revBufSpecUnits)
-        x2 = min(x2, len(self.sg))
-        x3 = int((self.listRectanglesa1[self.box1id].getRegion()[0] - self.config['reviewSpecBuffer']) * self.sampleRate)
-        x3 = max(x3, 0)
-        x4 = int((self.listRectanglesa1[self.box1id].getRegion()[1] + self.config['reviewSpecBuffer']) * self.sampleRate)
-        x4 = min(x4, self.datalength)
-
-        # if in batmode, calculate guide line frequencies (not Y in case the shown specs are different sized)
-        if self.guidelines[0].value()>0:
-            guides = [self.guidelines[i].value() for i in range(4)]
-        else:
-            guides = None
-
-        # NOTE: might be good to pass copy.deepcopy(seg[4])
-        # instead of seg[4], if any bugs come up due to Dialog1 changing the label
-        self.humanClassifyDialog1.setImage(self.sg[x1:x2, :], self.audiodata[x3:x4], self.sampleRate, self.config['incr'],
-                                    seg[4], x1nob-x1, x2nob-x1,
-                                    seg[0], seg[1], guides, self.sp.minFreq, self.sp.maxFreq)
-
-    def humanClassifyPrevImage(self):
-        """ Go back one image by changing boxid and calling NextImage.
-        Note: won't undo deleted segments."""
-        if self.box1id>0:
-            nextseg = self.box1id - 2
-            self.deselectSegment(self.box1id)
-            # this is needed b/c NextImage reads from self.box1id and deselects that:
-            self.selectSegment(nextseg)
-            self.humanClassifyNextImage1(calledFromPrev=True)
-
-    def humanClassifyQuestion(self):
-        """ Go to next image, keeping this one as it was found
-            (so any changes made to it will be discarded, and cert kept) """
-        currSeg = self.segments[self.box1id]
-
-        self.humanClassifyDialog1.stopPlayback()
-        self.segmentsToSave = True
-        label, self.saveConfig, checkText, calltype = self.humanClassifyDialog1.getValues()
-
-        # deal with manual bird entries under "Other"
-        if len(checkText) > 0:
-            if checkText in self.longBirdList:
-                pass
-            else:
-                self.longBirdList.append(checkText)
-                self.longBirdList = sorted(self.longBirdList, key=str.lower)
-                self.longBirdList.remove('Unidentifiable')
-                self.longBirdList.append('Unidentifiable')
-                self.ConfigLoader.blwrite(self.longBirdList, self.config['BirdListLong'], self.configdir)
-
-        # update the actual segment.
-        print("working on ", self.box1id, currSeg)
-        if label != [lab["species"] for lab in currSeg[4]]:
-            # if any species names were changed,
-
-            # Create new segment label, assigning certainty 50 for each species:
-            # (not very neat but safer)
-            newlabel = []
-            for species in label:
-                if species == "Don't Know":
-                    newlabel.append({"species": "Don't Know", "certainty": 0})
-                else:
-                    newlabel.append({"species": species, "certainty": 50})
-            # Note: currently only parsing the call type for the first species
-            if calltype!="":
-                newlabel[0]["calltype"] = calltype
-
-            # save the correction file
-            if self.config['saveCorrections']:
-                outputError = [[currSeg, newlabel]]
-                cleanexit = self.saveCorrectJSON(str(self.filename + '.corrections'), outputError, mode=1,
-                                                 reviewer=self.reviewer)
-                if cleanexit != 1:
-                    print("Warning: could not save correction file!")
-
-            # force wipe old overview to empty,
-            # because it's difficult to maintain old species properly through dialogs
-            self.refreshOverviewWith(currSeg, delete=True)
-
-            self.segments[self.box1id] = Segment.Segment([currSeg[0], currSeg[1], currSeg[2], currSeg[3], newlabel])
-
-            # redo overview and main view visuals
-            self.refreshOverviewWith(self.segments[self.box1id])
-            self.updateText(self.box1id)
-            self.updateColour(self.box1id)
-        elif max([lab["certainty"] for lab in currSeg[4]])==100:
-            # if there are any "green" labels, but all species remained the same,
-            # need to drop certainty on those:
-            self.refreshOverviewWith(currSeg, delete=True)
-
-            currSeg.questionLabels()
-
-            # redo overview and main view visuals
-            self.refreshOverviewWith(self.segments[self.box1id])
-            self.updateText(self.box1id)
-            self.updateColour(self.box1id)
-        else:
-            # no sp or cert change needed
-            pass
-
-        # incorporate selected call type:
-        if calltype!="":
-            # (this will also check if it changed, and store corrections if needed.
-            # If the species changed, the calltype is already updated, so this will do nothing)
-            self.updateCallType(self.box1id, calltype)
-
-        self.humanClassifyDialog1.tbox.setText('')
-        self.humanClassifyDialog1.tbox.setEnabled(False)
-
-        self.humanClassifyNextImage1()
-
-    def humanClassifyCorrect1(self):
-        """ Correct segment labels, save the old ones if necessary """
-        currSeg = self.segments[self.box1id]
-
-        self.humanClassifyDialog1.stopPlayback()
-        self.segmentsToSave = True
-        label, self.saveConfig, checkText, calltype = self.humanClassifyDialog1.getValues()
-        # returned label is just a list of species names.
-
-        # deal with manual bird entries under "Other"
-        if len(checkText) > 0:
-            if checkText in self.longBirdList:
-                pass
-            else:
-                self.longBirdList.append(checkText)
-                self.longBirdList = sorted(self.longBirdList, key=str.lower)
-                self.longBirdList.remove('Unidentifiable')
-                self.longBirdList.append('Unidentifiable')
-                self.ConfigLoader.blwrite(self.longBirdList, self.config['BirdListLong'], self.configdir)
-
-        # update the actual segment.
-        print("working on ", self.box1id, currSeg)
-        if label != [lab["species"] for lab in currSeg[4]]:
-            # if any species names were changed:
-            # Create new segment label, assigning certainty 100 for each species:
-            newlabel = []
-            for species in label:
-                if species == "Don't Know":
-                    newlabel.append({"species": "Don't Know", "certainty": 0})
-                else:
-                    newlabel.append({"species": species, "certainty": 100})
-            # Note: currently only parsing the call type for the first species
-            if calltype!="":
-                newlabel[0]["calltype"] = calltype
-
-            # Save the correction
-            if self.config['saveCorrections']:
-                outputError = [[currSeg, newlabel]]
-                cleanexit = self.saveCorrectJSON(str(self.filename + '.corrections'), outputError, mode=1,
-                                                 reviewer=self.reviewer)
-                if cleanexit != 1:
-                    print("Warning: could not save correction file!")
-
-            # force wipe old overview to empty,
-            # because it's difficult to maintain old species properly through dialogs
-            self.refreshOverviewWith(currSeg, delete=True)
-
-            # update the actual segment
-            self.segments[self.box1id] = Segment.Segment([currSeg[0], currSeg[1], currSeg[2], currSeg[3], newlabel])
-
-            self.refreshOverviewWith(self.segments[self.box1id])
-            self.updateText(self.box1id)
-            self.updateColour(self.box1id)
-
-        elif 0 < min([lab["certainty"] for lab in currSeg[4]]) < 100:
-            # if there are any "yellow" labels, but all species remained the same,
-            # just raise certainty to 100:
-            self.refreshOverviewWith(currSeg, delete=True)
-
-            currSeg.confirmLabels()
-
-            self.refreshOverviewWith(self.segments[self.box1id])
-            self.updateText(self.box1id)
-            self.updateColour(self.box1id)
-        else:
-            # segment info matches, so don't do anything
-            pass
-
-        # incorporate selected call type:
-        if calltype!="":
-            # (this will also check if it changed, and store corrections if needed.
-            # If the species changed, the calltype is already updated, so this will do nothing)
-            self.updateCallType(self.box1id, calltype)
-
-        self.humanClassifyDialog1.tbox.setText('')
-        self.humanClassifyDialog1.tbox.setEnabled(False)
-        self.humanClassifyNextImage1()
-
-    def humanClassifyDelete1(self):
-        """ If the user has deleted a segment in the review, delete it from the main display """
-        self.humanClassifyDialog1.stopPlayback()
-        self.segmentsToSave = True
-
-        # save the correction file
-        currSeg = self.segments[self.box1id]
-        if self.config['saveCorrections']:
-            outputError = [[currSeg, []]]
-            cleanexit = self.saveCorrectJSON(str(self.filename + '.corrections'), outputError, mode=1,
-                                             reviewer=self.reviewer)
-            if cleanexit != 1:
-                print("Warning: could not save correction file!")
-
-        # reselecting deals with colors and sets box1id
-        nextseg = self.box1id - 1
-        self.deselectSegment(self.box1id)
-        self.deleteSegment(nextseg+1, hr=True)
-        print("deleted:", nextseg+1)
-        while nextseg >= 0 and self.listRectanglesa2[nextseg] is None:
-            nextseg -= 1
-        print("nextseg:", nextseg)
-        if nextseg >= 0:
-            self.selectSegment(nextseg)
-        self.humanClassifyNextImage1()
-
-    def species2clean(self, species):
-        """ Returns True when the species name got a special character"""
-        search = re.compile(r'[^A-Za-z0-9()-]').search
-        return bool(search(species))
-
-    def cleanSpecies(self):
-        """ Returns cleaned species name"""
-        return re.sub(r'[^A-Za-z0-9()-]', "_", self.revLabel)
-
-    def saveCorrectJSON(self, file, outputErrors, mode, reviewer=""):
-        """ Returns 1 on succesful save.
-        Mode 1. Any Species Review saves .correction. Format [meta, [seg1, newlabel1], [seg2, newlabel2],...]
-        Mode 2. Single Species Review saves .correction_species. Format [meta, seg1, seg2,...]"""
-        if reviewer != "":
-            self.segments.metadata["Reviewer"] = reviewer
-        annots = [self.segments.metadata]
-
-        if os.path.isfile(file):
-            try:
-                f = open(file, 'r')
-                annotsold = json.load(f)
-                f.close()
-                for elem in annotsold:
-                    if not isinstance(elem, dict):
-                        annots.append(elem)
-            except Exception as e:
-                print("ERROR: file %s failed to load with error:" % file)
-                print(e)
-                return
-
-        if mode == 1:
-            if outputErrors[0] not in annots:
-                annots.append(outputErrors[0])
-        elif mode == 2:
-            for seg in outputErrors:
-                if seg not in annots:
-                    annots.append(seg)
-
-        file = open(file, 'w')
-        json.dump(annots, file)
-        file.write("\n")
-        file.close()
-        return 1
-
-    def updateCallType(self, boxid, calltype):
-        """ Compares calltype with oldseg labels, does safety checks,
-            updates the segment, and stores corrections.
-            boxid - id of segment being updated
-            calltype - new calltype to be placed on the first species of this segment
-        """
-        if calltype=="":
-            return
-        oldlab = self.segments[boxid][4]
-        if len(oldlab)==0:
-            print("Warning: can't add call type to empty segment")
-            return
-
-        # Currently, only working with the call type if a single species is selected:
-        if len(oldlab)>1:
-            print("Warning: setting call types with multiple species labels not supported yet")
-            return
-
-        if "calltype" in oldlab[0]:
-            if oldlab[0]["calltype"]==calltype:
-                # Nothing to change
-                return
-
-        print("Changing calltype to", calltype)
-
-        # save the correction file (unless it's already been saved when checking other changes)
-        if self.config['saveCorrections']:
-            newlabel = copy.deepcopy(oldlab)
-            newlabel[0]["calltype"] = calltype
-            outputError = [[self.segments[boxid], newlabel]]
-            cleanexit = self.saveCorrectJSON(str(self.filename + '.corrections'), outputError, mode=1,
-                                             reviewer=self.reviewer)
-            if cleanexit != 1:
-                print("Warning: could not save correction file!")
-
-        # actually update the segment info
-        self.segments[boxid][4][0]["calltype"] = calltype
-
-    def humanRevDialog2(self):
-        """ Create the dialog that shows sets of calls to the user for verification.
-        """
-        # First, determine which segments will be shown (i.e. visible in current page):
-        possibleSpecies = set()
-        for seg in self.segments:
-            # Only show segments which are at least partly visible in this page:
-            # (might result in some shown twice, but otherwse difficult to ensure
-            # all segments are shown, given the 10 s piece split):
-            if seg[1] < self.startRead or seg[0] > self.startRead+self.datalengthSec:
-                continue
-
-            spInSeg = set([lab["species"] for lab in seg[4]])
-
-            # can't use single-species review on "Don't Know" segments
-            spInSeg.discard("Don't Know")
-
-            # see if there were any other species
-            if len(spInSeg)==0:
-                continue
-
-            # add to possible species
-            possibleSpecies.update(spInSeg)
-
-        # TODO: at the moment, we're showing all "yellow" and "green" segments together.
-
-        if len(possibleSpecies)==0:
-            msg = SupportClasses.MessagePopup("w", "No segments", "No segments to check")
-            msg.exec_()
-            return
-
-        self.statusLeft.setText("Checking...")
-        # mini dialog to select species:
-        self.humanClassifyDialog2a = Dialogs.HumanClassify2a(possibleSpecies)
-
-        if self.humanClassifyDialog2a.exec_() == 1:
-            self.revLabel, chunksize = self.humanClassifyDialog2a.getValues()
-
-            # Split segments into chunks of requested size, or leave all if using max len
-            if chunksize==-1:
-                thisspsegs = self.segments.getSpecies(self.revLabel)
-                chunksize = 0
-                for si in thisspsegs:
-                    seg = self.segments[si]
-                    if seg[0]<=self.startRead+self.datalengthSec and seg[1]>=self.startRead:
-                        chunksize = max(chunksize, seg[1]-seg[0])
-                print("Auto-setting chunk size to:", chunksize)
-            else:
-                self.segments.splitLongSeg(species=self.revLabel, maxlen=chunksize)
-
-            # Review also reads some parameters from segment rectangles.
-            # So, this will re-draw the updated segment boxes:
-            self.removeSegments(delete=False)
-            self.listRectanglesa1 = []
-            self.listRectanglesa2 = []
-            self.listLabels = []
-            self.box1id = -1
-            # Need remaking=False b/c number of segment changes
-            self.drawfigMain(remaking=False)
-
-            # Start by sorting the segments into increasing time order,
-            # to make life easier
-            sortOrder = self.segments.orderTime()
-            self.listRectanglesa1 = [self.listRectanglesa1[i] for i in sortOrder]
-            self.listRectanglesa2 = [self.listRectanglesa2[i] for i in sortOrder]
-            self.listLabels = [self.listLabels[i] for i in sortOrder]
-
-            self.saveSegments()
-
-            sps = []
-            indices2show = self.segments.getSpecies(self.revLabel)
-            # Only show segments which are at least partly visible in this page:
-            # (might result in some shown twice, but otherwse difficult to ensure
-            # all segments are shown, given the 10 s piece split):
-            for ix in reversed(indices2show):
-                seg = self.segments[ix]
-                if seg[0] > self.startRead + self.datalengthSec or seg[1] < self.startRead:
-                    indices2show.remove(ix)
-
-            # re-read the wav and generate spectrograms as needed
-            with pg.BusyCursor():
-                halfChunk = 1.1/2 * chunksize
-                for segix in range(len(self.segments)):
-                    if segix in indices2show:
-                        seg = self.segments[segix]
-                        sp = SignalProc.SignalProc(self.config['window_width'], self.config['incr'])
-
-                        mid = (seg[0]+seg[1])/2
-
-                        # buffered limits in audiodata (sec) = display limits
-                        x1 = max(self.startRead, mid-halfChunk)
-                        x2 = min(self.startRead + self.datalengthSec, mid+halfChunk)
-
-                        # unbuffered limits in audiodata
-                        x1nob = max(seg[0], x1)
-                        x2nob = min(seg[1], x2)
-
-                        # Load
-                        if self.batmode:
-                            # Read in the spectrogram piece
-                            sp.readBmp(self.filename, off=x1, len=x2-x1, silent=True)
-                            # sgRaw was already normalized to 0-1 when loading
-                            # with 1 being loudest
-                            sgRaw = sp.sg
-                            sp.sg = np.abs(np.where(sgRaw == 0, -30, 10*np.log10(sgRaw)))
-                        else:
-                            # Read audio and generate the spectrogram
-                            sp.readWav(self.filename, off=x1, len=x2-x1, silent=True)
-                            _ = sp.spectrogram(window='Hann', mean_normalise=True, onesided=True,multitaper=False, need_even=False)
-                            # collect min and max values for final colour scale
-                            minsg = np.min(sp.sg)
-                            sp.sg = np.abs(np.where(sp.sg==0, 0.0, 10.0 * np.log10(sp.sg/minsg)))
-
-                        # need to also store unbuffered limits in spec units
-                        # (relative to start of segment)
-                        sp.x1nobspec = sp.convertAmpltoSpec(x1nob-x1)
-                        sp.x2nobspec = sp.convertAmpltoSpec(x2nob-x1)
-                    else:
-                        sp = None
-
-                    sps.append(sp)
-
-            # if in batmode, calculate guide line frequencies (not Y in case the shown specs are different sized)
-            if self.guidelines[0].value()>0:
-                guides = [self.convertYtoFreq(self.guidelines[i].value()) for i in range(4)]
-            else:
-                guides = None
-
-            # main dialog:
-            # Note: always showing only the current page
-            # For now we're passing in all the segments, and it'll select the ones for this sp
-            self.humanClassifyDialog2 = Dialogs.HumanClassify2(sps, self.segments, indices2show,
-                                                               self.revLabel, self.lut, self.colourStart,
-                                                               self.colourEnd, self.config['invertColourMap'],
-                                                               self.config['brightness'], self.config['contrast'],
-                                                               guidefreq=guides)
-            if hasattr(self, 'humanClassifyDialogSize'):
-                self.humanClassifyDialog2.resize(self.humanClassifyDialogSize)
-            self.humanClassifyDialog2.finish.clicked.connect(self.humanClassifyClose2)
-            self.humanClassifyDialog2.exec_()
-            # after it's closed:
-            for btn in self.humanClassifyDialog2.buttons:
-                btn.stopPlayback()
-        self.statusLeft.setText("Ready")
-
-    def humanClassifyClose2(self):
-        print("Closed")
-        self.segmentsToSave = True
-        todelete = []
-        # initialize correction file. All "downgraded" segments will be stored
-        outputErrors = []
-
-        for btn in self.humanClassifyDialog2.buttons:
-            btn.stopPlayback()
-            currSeg = self.segments[btn.index]
-            # clear these species from overview colors
-            self.refreshOverviewWith(currSeg, delete=True)
-
-            # btn.index carries the index of segment shown on btn
-            print("checking", btn.index, currSeg, "to", btn.mark)
-            if btn.mark=="red":
-                cSeg = copy.deepcopy(currSeg)
-                outputErrors.append(cSeg)
-                # remove all labels for the current species
-                wipedAll = currSeg.wipeSpecies(self.revLabel)
-                # drop the segment if it's the only species, or just update the graphics
-                if wipedAll:
-                    todelete.append(btn.index)
-                else:
-                    self.updateText(btn.index)
-                    self.updateColour(btn.index)
-            # fix certainty of the analyzed species
-            elif btn.mark=="yellow":
-                # if there where any "greens", flip to "yellows", and store the correction
-                anyChanged = currSeg.questionLabels(self.revLabel)
-                if anyChanged:
-                    outputErrors.append(currSeg)
-                # update the graphics
-                self.updateText(btn.index)
-                self.updateColour(btn.index)
-            elif btn.mark=="green":
-                # find "yellows", swap to "greens"
-                currSeg.confirmLabels(self.revLabel)
-                # update the graphics
-                self.updateText(btn.index)
-                self.updateColour(btn.index)
-            print("afterwards", currSeg)
-
-            self.refreshOverviewWith(currSeg)
-
-        self.humanClassifyDialogSize = self.humanClassifyDialog2.size()
-        self.humanClassifyDialog2.done(1)
-
-        # Save the errors in a file
-        if self.config['saveCorrections'] and len(outputErrors)>0:
-            if self.species2clean(self.revLabel):
-                speciesClean = self.cleanSpecies()
-            else:
-                speciesClean = self.revLabel
-            cleanexit = self.saveCorrectJSON(str(self.filename + '.corrections_' + speciesClean), outputErrors, mode=2,
-                                             reviewer=self.reviewer)
-            if cleanexit != 1:
-                print("Warning: could not save correction file!")
-
-        # reverse loop to allow deleting segments
-        for dl in reversed(todelete):
-            self.deleteSegment(dl)
-
-        # Merge what was split, and ANY OTHER call type overlaps:
-        todelete2 = self.segments.mergeSplitSeg()
-        # delete ones that merged into others
-        for dl in todelete2:
-            self.deleteSegment(dl)
-        # need to update the merged segment boxes:
-        self.removeSegments(delete=False)
-        self.drawfigMain(remaking=True)
-
-        self.saveSegments()
-        self.statusLeft.setText("Ready")
-        return
-
-    def showDiagnosticDialog(self):
-        """ Create the dialog to set diagnostic plot parameters.
-        """
-        if not hasattr(self, 'diagnosticDialog'):
-            self.diagnosticDialog = Dialogs.Diagnostic(self.FilterDicts)
-            self.diagnosticDialog.activate.clicked.connect(self.setDiagnostic)
-            self.diagnosticDialog.clear.clicked.connect(self.clearDiagnostic)
-        self.diagnosticDialog.show()
-        self.diagnosticDialog.activateWindow()
-
-    def clearDiagnostic(self):
-        """ Cleans up diagnostic plot space. Should be called
-            when loading new file/page, or from Diagnostic Dialog.
-        """
-        try:
-            self.p_plot.clear()
-            if hasattr(self, "p_legend"):
-                self.p_legend.scene().removeItem(self.p_legend)
-            if hasattr(self, "diagnosticCalls"):
-                for c in self.diagnosticCalls:
-                    self.p_spec.removeItem(c)
-            self.d_plot.hide()
-        except Exception as e:
-            print(e)
-        self.diagnosticCalls = []
-
-
-    def setDiagnostic(self):
-        """ Takes parameters returned from DiagnosticDialog
-            and draws the training diagnostic plots.
-        """
-        with pg.BusyCursor():
-            self.diagnosticDialog.activate.setEnabled(False)
-            self.statusLeft.setText("Making diagnostic plots...")
-            # Note: importing here so that main program could be run without ext/
-            from ext import ce_denoise
-
-            # take values: -2/-3/-4 for AA types, -2/-3 for En/Spec plot
-            [filter, aaType, markSpec] = self.diagnosticDialog.getValues()
-            spInfo = self.FilterDicts[filter]
-            # For now, just using params from the first subfilter
-            spSubf = spInfo["Filters"][0]
-            print("Using subfilter", spSubf["calltype"])
-            # spInfo = json.load(open(os.path.join(self.filtersDir, filter + '.txt')))
-
-            # clear plot box and add legend
-            self.clearDiagnostic()
-            self.p_legend = pg.LegendItem()
-            self.p_legend.setParentItem(self.p_plot)
-            # 1 sec in spectrogram units
-            specs = self.convertAmpltoSpec(1)
-
-            # plot things
-            # 1. decompose
-            # if needed, adjusting sampling rate to match filter
-            if self.sampleRate != spInfo['SampleRate']:
-                datatoplot = librosa.core.audio.resample(self.audiodata, self.sampleRate, spInfo['SampleRate'])
-            else:
-                datatoplot = self.audiodata
-
-            WF = WaveletFunctions.WaveletFunctions(data=datatoplot, wavelet='dmey2', maxLevel=5, samplerate=spInfo['SampleRate'])
-            WF.WaveletPacket(spSubf['WaveletParams']['nodes'], 'symmetric', aaType==-4, antialiasFilter=True)
-            numNodes = len(spSubf['WaveletParams']['nodes'])
-            xs = np.arange(0, int(self.datalengthSec)+0.5, 0.25)
-            Esep = np.zeros(( numNodes, len(xs) ))
-
-            ### DENOISING reference: relative |amp| on rec signals from each WP node, when wind is present
-            ### just handmade from some wind examples
-            # noiseenv = np.array([0.54, 0.83, 0.84, 1, 0.32, 0.54, 0.70, 0.70,  0.16, 0.19, 0.24, 0.22, 0.28, 0.27, 0.25, 0.26,  0.01, 0.06, 0.14, 0.12, 0.15, 0.16, 0.14, 0.15,  0.16, 0.16, 0.15, 0.15, 0.14, 0.16, 0.15, 0.15])
-            # # reconstruct wind signal
-            # windC = WF.reconstructWP2(34, aaType != -2, False)
-            # windC = np.abs(windC)
-            # print("calculating wind strength")
-            # windE = ce_denoise.EnergyCurve(windC, 4000)
-            # # "noise strength index" - strength of wind at each second, on linear scale
-            # windMaxE = np.zeros(int(self.datalengthSec))
-            # for w in range(int(self.datalengthSec)):
-            #     windMaxE[w] = np.max(windE[w*spInfo['SampleRate'] : (w+1)*spInfo['SampleRate']])
-            # del windC
-            # del windE
-
-            # 2. reconstruct from bands
-            r = 0
-            # M = spSubf['WaveletParams']['M']
-            for node in spSubf['WaveletParams']['nodes']:
-                # reconstruction as in detectCalls:
-                print("working on node", node)
-                C = WF.reconstructWP2(node, aaType != -2, True)
-                C = self.sp.ButterworthBandpass(C, spInfo['SampleRate'],
-                        low=spSubf['FreqRange'][0], high=spSubf['FreqRange'][1])
-
-                C = np.abs(C)
-                #E = ce_denoise.EnergyCurve(C, int( M*spInfo['SampleRate']/2 ))
-                E = C
-                C = np.log(C)
-
-                # some prep that doesn't need to be looped over t:
-                meanC = np.mean(C)
-                sdC = np.std(C)
-
-                # get true freqs of this band
-                freqmin, freqmax = WF.getWCFreq(node, spInfo['SampleRate'])
-                # convert freqs to spec Y units
-                freqmin = self.convertFreqtoY(freqmin)
-                freqmax = self.convertFreqtoY(freqmax)
-
-                # basic divergent color palette
-                plotcol = (255*r//numNodes, 127*(r % 2), 0)
-
-                # get max (or mean) E for each second
-                # and normalize, so that we don't need to hardcode thr
-                for w in range(len(xs)):
-                    start = int(w*0.25*spInfo['SampleRate'])
-                    end = int((w+1)*0.25*spInfo['SampleRate'])
-                    maxE = np.mean(E[start:end])
-                    ### DENOISE:
-                    # based on wind strength in this second, calculate estimated |wind| in this node
-                    # and subtract from maxE
-                    # maxE = max(meanC, maxE - windMaxE[w]*noiseenv[node-31]*1.1)
-                    Esep[r,w] = (np.log(maxE) - meanC) / sdC
-
-                    # mark detected calls on spectrogram
-                    if markSpec and Esep[r,w] > spSubf['WaveletParams']['thr']:
-                        diagCall = pg.ROI((specs*xs[w], (freqmin+freqmax)/2),
-                                          (specs*0.25, freqmax-freqmin),
-                                          pen=plotcol, movable=False)
-                        self.diagnosticCalls.append(diagCall)
-                        self.p_spec.addItem(diagCall)
-
-                # plot
-                self.plotDiag = pg.PlotDataItem(xs, Esep[r,:], pen=fn.mkPen(plotcol, width=2))
-                self.p_plot.addItem(self.plotDiag)
-                self.p_legend.addItem(self.plotDiag, str(node))
-                r = r + 1 
-
-            ### DENOISE: add line of wind strength
-            # self.p_plot.addItem(pg.PlotDataItem(np.arange(int(self.datalengthSec))+0.5, np.log(windMaxE),
-            #             pen=fn.mkPen((0,130,0), width=2)))
-            # add line corresponding to thr
-            # self.p_plot.addItem(pg.InfiniteLine(-0.8, angle=0, pen=fn.mkPen(color=(40,40,40), width=1)))
-            self.p_plot.addItem(pg.InfiniteLine(spSubf['WaveletParams']['thr'], angle=0, pen=fn.mkPen(color=(40,40,40), width=1)))
-            minX, maxX = self.overviewImageRegion.getRegion()
-            self.p_plot.setXRange(self.convertSpectoAmpl(minX), self.convertSpectoAmpl(maxX), update=True, padding=0)
-            self.plotaxis.setLabel('Power Z-score')
-            self.d_plot.show()
-        self.diagnosticDialog.activate.setEnabled(True)
-        self.statusLeft.setText("Ready")
-
-    def showSpectrogramDialog(self):
-        """ Create spectrogram dialog when the button is pressed.
-        """
-        if not hasattr(self,'spectrogramDialog'):
-            self.spectrogramDialog = Dialogs.Spectrogram(self.config['window_width'],self.config['incr'],self.sp.minFreq,self.sp.maxFreq, self.sp.minFreqShow,self.sp.maxFreqShow, self.config['window'], self.batmode)
-        # first save the annotations
-        self.saveSegments()
-        self.spectrogramDialog.show()
-        self.spectrogramDialog.activateWindow()
-        self.spectrogramDialog.activate.clicked.connect(self.spectrogram)
-
-    def spectrogram(self):
-        """ Listener for the spectrogram dialog.
-        Has to do quite a bit of work to make sure segments are in the correct place, etc."""
-        [windowType, self.sgMeanNormalise, self.sgEqualLoudness, self.sgMultitaper, window_width, incr, minFreq, maxFreq] = self.spectrogramDialog.getValues()
-        if (minFreq >= maxFreq):
-            msg = SupportClasses.MessagePopup("w", "Error", "Incorrect frequency range")
-            msg.exec_()
-            return
-        with pg.BusyCursor():
-            self.statusLeft.setText("Updating the spectrogram...")
-            if self.batmode:
-                print("Warning: only spectrogram freq. range can be changed in BMP mode")
-            else:
-                self.sp.setWidth(int(str(window_width)), int(str(incr)))
-                sgRaw = self.sp.spectrogram(window=str(windowType),mean_normalise=self.sgMeanNormalise,equal_loudness=self.sgEqualLoudness,onesided=self.sgOneSided,multitaper=self.sgMultitaper)
-                maxsg = np.min(sgRaw)
-                self.sg = np.abs(np.where(sgRaw==0,0.0,10.0 * np.log10(sgRaw/maxsg)))
-
-                # If the size of the spectrogram has changed, need to update the positions of things
-                if int(str(incr)) != self.config['incr'] or int(str(window_width)) != self.config['window_width']:
-                    self.config['incr'] = int(str(incr))
-                    self.config['window_width'] = int(str(window_width))
-                    if hasattr(self, 'seg'):
-                        self.seg.setNewData(self.sp)
-
-                    self.loadFile(self.filename)
-                    # self.specPlot.setImage(self.sg)   # TODO: interface changes to adapt if window_len and incr changed! overview, main spec ect.
-
-                    # these two are usually set by redoFreqAxis, but that is called only later in this case
-                    self.spectrogramDialog.low.setValue(minFreq)
-                    self.spectrogramDialog.high.setValue(maxFreq)
-
-            self.redoFreqAxis(minFreq,maxFreq)
-
-            self.statusLeft.setText("Ready")
-
-    def showDenoiseDialog(self):
-        """ Create the denoising dialog when the relevant button is pressed.
-        """
-        self.denoiseDialog = Dialogs.Denoise(DOC=self.DOC,minFreq=self.sp.minFreq,maxFreq=self.sp.maxFreq)
-        self.denoiseDialog.show()
-        self.denoiseDialog.activateWindow()
-        self.denoiseDialog.activate.clicked.connect(self.denoise)
-        self.denoiseDialog.undo.clicked.connect(self.denoise_undo)
-        self.denoiseDialog.save.clicked.connect(self.denoise_save)
-
-    def backup(self):
-        """ Enables denoising to be undone. """
-        if hasattr(self, 'audiodata_backup'):
-            if self.audiodata_backup is not None:
-                audiodata_backup_new = np.empty(
-                    (np.shape(self.audiodata_backup)[0], np.shape(self.audiodata_backup)[1] + 1))
-                audiodata_backup_new[:, :-1] = np.copy(self.audiodata_backup)
-                audiodata_backup_new[:, -1] = np.copy(self.audiodata)
-                self.audiodata_backup = audiodata_backup_new
-            else:
-                self.audiodata_backup = np.empty((np.shape(self.audiodata)[0], 1))
-                self.audiodata_backup[:, 0] = np.copy(self.audiodata)
-        else:
-            self.audiodata_backup = np.empty((np.shape(self.audiodata)[0], 1))
-            self.audiodata_backup[:, 0] = np.copy(self.audiodata)
-        self.showFreq_backup = [self.sp.minFreqShow, self.sp.maxFreqShow]
-
-    def decomposeWP(self, x=None):
-        """ Listener for quickWP control button.
-            Takes DATA and produces a WP decomposition.
-        """
-        print("Decomposing to WP...")
-        ot = time.time()
-        self.WFinst = WaveletFunctions.WaveletFunctions(data=self.audiodata, wavelet="dmey2", maxLevel=self.config['maxSearchDepth'], samplerate=self.sampleRate)
-        maxLevel = 5
-        allnodes = range(2 ** (maxLevel + 1) - 1)
-        self.WFinst.WaveletPacket(allnodes, mode='symmetric', antialias=False)
-        print("Done")
-        print(time.time() - ot)
-
-    def denoiseSeg(self):
-        """ Listener for quickDenoise control button.
-            Extracts a segment from DATA between START and STOP (in ms),
-            denoises that segment, concats with rest of original DATA,
-            and updates the original DATA.
-        """
-
-        if self.box1id > -1:
-            start = self.listRectanglesa1[self.box1id].getRegion()[0] * 1000
-            stop = self.listRectanglesa1[self.box1id].getRegion()[1] * 1000
-        else:
-            print("Can't play, no segment selected")
-            return
-
-        if self.media_obj.isPlaying() or self.media_slow.isPlaying():
-            self.stopPlayback()
-
-        # Since there is no dialog menu, settings are preset constants here:
-        alg = "Wavelets"
-        thrType = "soft"
-        depth = 6   # can also use 0 to autoset
-        wavelet = "dmey2"
-        aaRec = True
-        aaWP = True
-        thr = 2.0  # this one is difficult to set universally...
-
-        with pg.BusyCursor():
-            opstartingtime = time.time()
-            print("Denoising requested at " + time.strftime('%H:%M:%S', time.gmtime(opstartingtime)))
-            self.statusLeft.setText("Denoising...")
-
-            # extract the piece of audiodata under current segment
-            denoised = self.audiodata[int(start * self.sampleRate//1000) : int(stop * self.sampleRate//1000)]
-            WF = WaveletFunctions.WaveletFunctions(data=denoised, wavelet=wavelet, maxLevel=self.config['maxSearchDepth'], samplerate=self.sampleRate)
-
-            if alg == "Wavelets":
-                denoised = WF.waveletDenoise(thrType, thr, depth, aaRec=aaRec, aaWP=aaWP, thrfun="c")
-
-            print("Denoising calculations completed in %.4f seconds" % (time.time() - opstartingtime))
-
-            # update full audiodata
-            self.sp.data[int(start * self.sampleRate//1000) : int(stop * self.sampleRate//1000)] = denoised
-            self.audiodata[int(start * self.sampleRate//1000) : int(stop * self.sampleRate//1000)] = denoised
-
-            # recalculate spectrogram
-            sgRaw = self.sp.spectrogram(mean_normalise=self.sgMeanNormalise,equal_loudness=self.sgEqualLoudness,onesided=self.sgOneSided,multitaper=self.sgMultitaper)
-            maxsg = np.min(sgRaw)
-            self.sg = np.abs(np.where(sgRaw==0,0.0,10.0 * np.log10(sgRaw/maxsg)))
-
-            # Update the ampl image
-            self.amplPlot.setData(np.linspace(0.0,self.datalength/self.sampleRate,num=self.datalength,endpoint=True),self.audiodata)
-
-            # Update the spec & overview images.
-            # Does not reset to start if the freqs aren't changed
-            self.redoFreqAxis(self.sp.minFreqShow,self.sp.maxFreqShow, store=False)
-
-            if hasattr(self,'spectrogramDialog'):
-                self.spectrogramDialog.setValues(self.sp.minFreq,self.sp.maxFreq,self.sp.minFreqShow,self.sp.maxFreqShow)
-
-            self.setColourLevels()
-
-        print("Denoising completed in %s seconds" % round(time.time() - opstartingtime, 4))
-        self.statusLeft.setText("Ready")
-
-    def denoiseSegN(self):
-        """ Listener for quickDenoise control button.
-            Extracts a segment from DATA between START and STOP (in ms),
-            denoises that segment, concats with rest of original DATA,
-            and updates the original DATA.
-        """
-
-        if self.box1id > -1:
-            start = self.listRectanglesa1[self.box1id].getRegion()[0] * 1000
-            stop = self.listRectanglesa1[self.box1id].getRegion()[1] * 1000
-        else:
-            print("Can't play, no segment selected")
-            return
-
-        if self.media_obj.isPlaying() or self.media_slow.isPlaying():
-            self.stopPlayback()
-
-        # Since there is no dialog menu, settings are preset constants here:
-        alg = "Wavelets"
-        thrType = "soft"
-        depth = 6   # can also use 0 to autoset
-        wavelet = "dmey2"
-        aaRec = True
-        aaWP = True
-        thr = 2.0  # this one is difficult to set universally...
-
-        with pg.BusyCursor():
-            opstartingtime = time.time()
-            print("Denoising requested at " + time.strftime('%H:%M:%S', time.gmtime(opstartingtime)))
-            self.statusLeft.setText("Denoising...")
-
-            # extract the piece of audiodata under current segment
-            denoised = self.audiodata[int(start * self.sampleRate//1000) : int(stop * self.sampleRate//1000)]
-            WF = WaveletFunctions.WaveletFunctions(data=denoised, wavelet=wavelet, maxLevel=self.config['maxSearchDepth'], samplerate=self.sampleRate)
-
-            if alg == "Wavelets":
-                denoised = WF.waveletDenoise(thrType, thr, depth, aaRec=aaRec, aaWP=aaWP, thrfun="n")
-
-            print("Denoising calculations completed in %.4f seconds" % (time.time() - opstartingtime))
-
-            # update full audiodata
-            self.sp.data[int(start * self.sampleRate//1000) : int(stop * self.sampleRate//1000)] = denoised
-            self.audiodata[int(start * self.sampleRate//1000) : int(stop * self.sampleRate//1000)] = denoised
-
-            # recalculate spectrogram
-            sgRaw = self.sp.spectrogram(mean_normalise=self.sgMeanNormalise,equal_loudness=self.sgEqualLoudness,onesided=self.sgOneSided,multitaper=self.sgMultitaper)
-            maxsg = np.min(sgRaw)
-            self.sg = np.abs(np.where(sgRaw==0,0.0,10.0 * np.log10(sgRaw/maxsg)))
-
-            # Update the ampl image
-            self.amplPlot.setData(np.linspace(0.0,self.datalength/self.sampleRate,num=self.datalength,endpoint=True),self.audiodata)
-
-            # Update the spec & overview images.
-            # Does not reset to start if the freqs aren't changed
-            self.redoFreqAxis(self.sp.minFreqShow,self.sp.maxFreqShow, store=False)
-
-            if hasattr(self,'spectrogramDialog'):
-                self.spectrogramDialog.setValues(self.sp.minFreq,self.sp.maxFreq,self.sp.minFreqShow,self.sp.maxFreqShow)
-
-            self.setColourLevels()
-
-        print("Denoising completed in %s seconds" % round(time.time() - opstartingtime, 4))
-        self.statusLeft.setText("Ready")
-
-
-    def denoise(self):
-        """ Listener for the denoising dialog.
-        Calls the denoiser and then plots the updated data.
-        """
-        if self.CLI:
-            # in CLI mode, default values will be retrieved from dialogs.
-            self.denoiseDialog = Dialogs.Denoise(DOC=self.DOC,minFreq=self.sp.minFreq,maxFreq=self.sp.maxFreq)
-            # values can be passed here explicitly, e.g.:
-            # self.denoiseDialog.depth.setValue(10)
-            # or could add an argument to pass custom defaults, e.g.:
-            # self.denoiseDialog = Dialogs.Denoise(defaults=("wt", 1, 2, 'a')
-        with pg.BusyCursor():
-            opstartingtime = time.time()
-            print("Denoising requested at " + time.strftime('%H:%M:%S', time.gmtime(opstartingtime)))
-            self.statusLeft.setText("Denoising...")
-            # Note: dialog returns all possible parameters
-            if not self.DOC:
-                [alg, depth, thrType, thr,wavelet,start,end,width,aaRec,aaWP] = self.denoiseDialog.getValues()
-            else:
-                wavelet = "dmey2"
-                [alg, start, end, width] = self.denoiseDialog.getValues()
-            self.backup()
-
-            if str(alg)=="Wavelets":
-                # here we override default 0-Fs/2 returns
-                start = self.sp.minFreqShow
-                end = self.sp.maxFreqShow
-                self.waveletDenoiser = WaveletFunctions.WaveletFunctions(data=self.audiodata, wavelet=wavelet, maxLevel=self.config['maxSearchDepth'], samplerate=self.sampleRate)
-                if not self.DOC:
-                    # pass dialog settings
-                    self.sp.data = self.waveletDenoiser.waveletDenoise(thrType,float(str(thr)), depth, aaRec=aaRec, aaWP=aaWP)
-                else:
-                    # go with defaults
-                    self.sp.data = self.waveletDenoiser.waveletDenoise(aaRec=True, aaWP=False)
-            else:
-                # SignalProc will deal with denoising
-                self.sp.denoise(alg, start=start, end=end, width=width)
-            self.audiodata = self.sp.data
-
-            print("Denoising calculations completed in %.4f seconds" % (time.time() - opstartingtime))
-
-            sgRaw = self.sp.spectrogram(mean_normalise=self.sgMeanNormalise,equal_loudness=self.sgEqualLoudness,onesided=self.sgOneSided,multitaper=self.sgMultitaper)
-            maxsg = np.min(sgRaw)
-            self.sg = np.abs(np.where(sgRaw==0,0.0,10.0 * np.log10(sgRaw/maxsg)))
-
-            self.amplPlot.setData(np.linspace(0.0,self.datalength/self.sampleRate,num=self.datalength,endpoint=True),self.audiodata)
-
-            # Update the frequency axis
-            self.redoFreqAxis(start, end, store=False)
-
-            if hasattr(self,'spectrogramDialog'):
-                self.spectrogramDialog.setValues(self.sp.minFreq,self.sp.maxFreq,self.sp.minFreqShow,self.sp.maxFreqShow)
-
-            self.setColourLevels()
-
-            print("Denoising completed in %s seconds" % round(time.time() - opstartingtime, 4))
-            self.statusLeft.setText("Ready")
-
-    def denoise_undo(self):
-        """ Listener for undo button in denoising dialog.
-        """
-        print("Undoing",np.shape(self.audiodata_backup))
-        if hasattr(self,'audiodata_backup'):
-            if self.audiodata_backup is not None:
-                if np.shape(self.audiodata_backup)[1]>0:
-                    self.audiodata = np.copy(self.audiodata_backup[:,-1])
-                    self.audiodata_backup = self.audiodata_backup[:,:-1]
-                    self.sp.data = self.audiodata
-                    sgRaw = self.sp.spectrogram(mean_normalise=self.sgMeanNormalise,equal_loudness=self.sgEqualLoudness,onesided=self.sgOneSided,multitaper=self.sgMultitaper)
-                    maxsg = np.min(sgRaw)
-                    self.sg = np.abs(np.where(sgRaw == 0, 0.0, 10.0 * np.log10(sgRaw / maxsg)))
-                    self.amplPlot.setData(
-                        np.linspace(0.0, self.datalengthSec, num=self.datalength, endpoint=True),
-                        self.audiodata)
-                    if hasattr(self,'seg'):
-                        self.seg.setNewData(self.sp)
-
-                    if hasattr(self, 'showFreq_backup'):
-                        self.redoFreqAxis(self.showFreq_backup[0], self.showFreq_backup[1])
-                    else:
-                        self.redoFreqAxis(self.sp.minFreq, self.sp.maxFreq)
-                    self.setColourLevels()
-
-    def denoise_save(self):
-        """ Listener for save button in denoising dialog.
-        Adds _d to the filename and saves it as a new sound file.
-        """
-        filename = self.filename[:-4] + '_d' + self.filename[-4:]
-        wavio.write(filename,self.audiodata.astype('int16'),self.sampleRate,scale='dtype-limits', sampwidth=2)
-        self.statusLeft.setText("Saved")
-        msg = SupportClasses.MessagePopup("d", "Saved", "Destination: " + '\n' + filename)
-        msg.exec_()
-        return
-
-    def save_selected_sound(self, id=-1):
-        """ Listener for 'Save selected sound' menu item.
-        choose destination and give it a name
-        """
-        if self.box1id is None or self.box1id<0:
-            print("No box selected")
-            msg = SupportClasses.MessagePopup("w", "No segment", "No sound selected to save")
-            msg.exec_()
-            return
-        else:
-            if type(self.listRectanglesa2[self.box1id]) == self.ROItype:
-                x1 = self.listRectanglesa2[self.box1id].pos().x()
-                x2 = x1 + self.listRectanglesa2[self.box1id].size().x()
-                y1 = max(self.sp.minFreq, self.segments[self.box1id][2])
-                y2 = min(self.segments[self.box1id][3], self.sp.maxFreq)
-            else:
-                x1, x2 = self.listRectanglesa2[self.box1id].getRegion()
-                y1 = self.sp.minFreq
-                y2 = self.sp.maxFreq
-            x1 = math.floor(x1 * self.config['incr'])
-            x2 = math.floor(x2 * self.config['incr'])
-            filename, drop = QFileDialog.getSaveFileName(self, 'Save File as', '', '*.wav')
-            if filename:
-                # filedialog doesn't attach extension
-                filename = str(filename)
-                if not filename.endswith('.wav'):
-                    filename = filename + '.wav'
-                tosave = self.sp.bandpassFilter(self.audiodata[int(x1):int(x2)], start=y1, end=y2)
-                wavio.write(filename, tosave.astype('int16'), self.sampleRate, scale='dtype-limits', sampwidth=2)
-            # update the file list box
-            self.fillFileList(os.path.basename(self.filename))
-
-    def redoFreqAxis(self,start,end, store=True):
-        """ This is the listener for the menu option to make the frequency axis tight (after bandpass filtering or just spectrogram changes)
-            On the same go updates spectrogram and overview plots.
-                store: boolean, indicates whether changes should be stored in the config
-        """
-        changedY = (start!=self.sp.minFreqShow or end!=self.sp.maxFreqShow)
-        # Lots of updating can be avoided if the Y freqs aren't changing:
-        if changedY:
-            self.sp.minFreqShow = max(start,self.sp.minFreq)
-            self.sp.maxFreqShow = min(end,self.sp.maxFreq)
-            changedY = True
-
-            if store:
-                self.config['minFreq'] = start
-                self.config['maxFreq'] = end
-
-        # draw a spectrogram of proper height:
-        height = self.sampleRate // 2 / np.shape(self.sg)[1]
-        pixelstart = int(self.sp.minFreqShow/height)
-        pixelend = int(self.sp.maxFreqShow/height)
-
-        self.overviewImage.setImage(self.sg[:,pixelstart:pixelend])
-        self.specPlot.setImage(self.sg[:,pixelstart:pixelend])
-
-        # if Y freqs changed, some segments may appear/be dropped:
-        if changedY:
-            # Remove everything and redraw it
-            self.removeSegments(delete=False)
-            self.drawOverview()
-            self.drawfigMain(remaking=True)
-
-            try:
-                for r in self.segmentPlots:
-                    self.p_spec.removeItem(r)
-                self.segmentPlots=[]
-            except Exception:
-                pass
-            else:
-                self.showFundamentalFreq()
-
-            try:
-                self.p_spec.removeItem(self.derivPlot)
-            except Exception:
-                pass
-            else:
-                self.showSpectralDeriv()
-
-            try:
-                self.p_spec.removeItem(self.energyPlot)
-            except Exception:
-                pass
-            else:
-                self.showMaxEnergy()
-
-        QApplication.processEvents()
-
-    def buildRecogniser(self):
-        """Listener for 'Build a recogniser' - Advanced mode
-           This mode expects to have more engagement with the user, the user can give sensible names to the clusters
-           and adjust some parameters based on user's expertise on the particular species.
-
-           All training and file I/O are done in Dialogs.py currently.
-        """
-        self.saveSegments()
-        self.buildRecAdvWizard = DialogsTraining.BuildRecAdvWizard(self.filtersDir, self.config)
-        self.buildRecAdvWizard.button(3).clicked.connect(self.saveNotestRecogniser)
-        self.buildRecAdvWizard.saveTestBtn.clicked.connect(self.saveTestRecogniser)
-        self.buildRecAdvWizard.activateWindow()
-        self.buildRecAdvWizard.exec_()
-        # reread filters list with the new one
-        self.FilterDicts = self.ConfigLoader.filters(self.filtersDir)
-
-    def buildCNN(self):
-        """Listener for 'Build a CNN'
-        """
-        self.saveSegments()
-        self.buildCNNWizard = DialogsTraining.BuildCNNWizard(self.filtersDir, self.config)
-        self.buildCNNWizard.button(3).clicked.connect(self.saveNotestRecogniserCNN)
-        self.buildCNNWizard.saveTestBtn.clicked.connect(self.saveTestRecogniserCNN)
-        self.buildCNNWizard.activateWindow()
-        self.buildCNNWizard.exec_()
-
-    def testRecogniser(self, filter=None):
-        """ Listener for the Test Recogniser action """
-        self.testRecWizard = DialogsTraining.TestRecWizard(self.filtersDir, self.configdir, filter)
-        self.testRecWizard.exec_()
-
-    def saveNotestRecogniser(self):
-        try:
-            # actually write out the filter
-            filename = os.path.join(self.filtersDir, self.buildRecAdvWizard.field("filtfile"))
-            print("Saving new recogniser to ", filename)
-            f = open(filename, 'w')
-            f.write(json.dumps(self.buildRecAdvWizard.speciesData))
-            f.close()
-            # prompt the user
-            msg = SupportClasses.MessagePopup("d", "Training completed!", "Training completed!\nWe strongly recommend testing the recogniser on a separate dataset before actual use.")
-            msg.exec_()
-            self.buildRecAdvWizard.done(1)
-        except Exception as e:
-            print("ERROR: could not save recogniser because:", e)
-            self.buildRecAdvWizard.done(0)
-
-    def saveTestRecogniser(self):
-        try:
-            filename = os.path.join(self.filtersDir, self.buildRecAdvWizard.field("filtfile"))
-            print("Saving new recogniser to ", filename)
-            f = open(filename, 'w')
-            f.write(json.dumps(self.buildRecAdvWizard.speciesData))
-            f.close()
-            # prompt the user
-            msg = SupportClasses.MessagePopup("d", "Training completed!", "Training completed!\nProceeding to testing.")
-            msg.exec_()
-            self.buildRecAdvWizard.done(1)
-            self.testRecogniser(filter=os.path.basename(filename))
-        except Exception as e:
-            print("ERROR: could not save recogniser because:", e)
-            self.buildRecAdvWizard.done(0)
-
-    def saveNotestRecogniserCNN(self):
-        # actually write out the filter and CNN model
-        modelsrc = os.path.join(self.buildCNNWizard.parameterPage.tmpdir2.name, 'model.json')
-        CNN_name = self.buildCNNWizard.savePage.species + strftime("_%H-%M-%S", gmtime())
-        self.buildCNNWizard.savePage.currfilt["CNN"]["CNN_name"] = CNN_name
-        modelfile = os.path.join(self.filtersDir, CNN_name + '.json')
-        weightsrc = self.buildCNNWizard.parameterPage.bestweight
-        weightfile = os.path.join(self.filtersDir, CNN_name + '.h5')
-
-        if self.buildCNNWizard.savePage.saveoption == 'New' and (self.buildCNNWizard.savePage.enterFiltName.text() != '' or self.buildCNNWizard.savePage.enterFiltName.text() != '.txt'):
-            try:
-                filename = os.path.join(self.filtersDir, self.buildCNNWizard.savePage.enterFiltName.text())
-                print("Saving a new recogniser", filename)
-                f = open(filename, 'w')
-                f.write(json.dumps(self.buildCNNWizard.savePage.currfilt))
-                f.close()
-                # Actually copy the model
-                copyfile(modelsrc, modelfile)
-                copyfile(weightsrc, weightfile)
-                # And remove temp dirs
-                self.buildCNNWizard.parameterPage.tmpdir1.cleanup()
-                self.buildCNNWizard.parameterPage.tmpdir2.cleanup()
-                # prompt the user
-                msg = SupportClasses.MessagePopup("d", "Training completed!", "Training completed!\nWe strongly recommend testing the recogniser on a separate dataset before actual use.")
-                msg.exec_()
-            except Exception as e:
-                print("ERROR: could not save recogniser because:", e)
-        elif self.buildCNNWizard.savePage.saveoption != 'New':
-            try:
-                filename = os.path.join(self.filtersDir, self.buildCNNWizard.savePage.field("filter"))
-                print("Updating the existing recogniser ", filename)
-                f = open(filename, 'w')
-                f.write(json.dumps(self.buildCNNWizard.savePage.currfilt))
-                f.close()
-                # Actually copy the model
-                copyfile(modelsrc, modelfile)
-                copyfile(weightsrc, weightfile)
-                # And remove temp dirs
-                self.buildCNNWizard.parameterPage.tmpdir1.cleanup()
-                self.buildCNNWizard.parameterPage.tmpdir2.cleanup()
-                # prompt the user
-                # msg = SupportClasses.MessagePopup("d", "Training complete", "Recogniser is ready to use")
-                # msg.exec_()
-            except Exception as e:
-                print("ERROR: could not save recogniser because:", e)
-        else:
-            return
-
-    def saveTestRecogniserCNN(self):
-        # actually write out the filter and CNN model
-        modelsrc = os.path.join(self.buildCNNWizard.parameterPage.tmpdir2.name, 'model.json')
-        CNN_name = self.buildCNNWizard.savePage.species + strftime("_%H-%M-%S", gmtime())
-        self.buildCNNWizard.savePage.currfilt["CNN"]["CNN_name"] = CNN_name
-        modelfile = os.path.join(self.filtersDir, CNN_name + '.json')
-        weightsrc = self.buildCNNWizard.parameterPage.bestweight
-        weightfile = os.path.join(self.filtersDir, CNN_name + '.h5')
-
-        if self.buildCNNWizard.savePage.saveoption == 'New' and (self.buildCNNWizard.savePage.enterFiltName.text() != '' or self.buildCNNWizard.savePage.enterFiltName.text() != '.txt'):
-            try:
-                filename = os.path.join(self.filtersDir, self.buildCNNWizard.savePage.enterFiltName.text())
-                print("Saving a new recogniser", self.filename)
-                f = open(filename, 'w')
-                f.write(json.dumps(self.buildCNNWizard.savePage.currfilt))
-                f.close()
-                # Actually copy the model
-                copyfile(modelsrc, modelfile)
-                copyfile(weightsrc, weightfile)
-                # And remove temp dirs
-                self.buildCNNWizard.parameterPage.tmpdir1.cleanup()
-                self.buildCNNWizard.parameterPage.tmpdir2.cleanup()
-                # prompt the user
-                msg = SupportClasses.MessagePopup("d", "Training completed!", "Training completed!\nProceeding to testing.")
-                msg.exec_()
-                self.buildCNNWizard.done(1)
-                self.testRecogniser(filter=os.path.basename(filename))
-            except Exception as e:
-                print("ERROR: could not save recogniser because:", e)
-        elif self.buildCNNWizard.savePage.saveoption != 'New':
-            try:
-                filename = os.path.join(self.filtersDir, self.buildCNNWizard.savePage.field("filter"))
-                print("Updating the existing recogniser ", self.filename)
-                f = open(filename, 'w')
-                f.write(json.dumps(self.buildCNNWizard.savePage.currfilt))
-                f.close()
-                # Actually copy the model
-                copyfile(modelsrc, modelfile)
-                copyfile(weightsrc, weightfile)
-                # And remove temp dirs
-                self.buildCNNWizard.parameterPage.tmpdir1.cleanup()
-                self.buildCNNWizard.parameterPage.tmpdir2.cleanup()
-                # prompt the user
-                msg = SupportClasses.MessagePopup("d", "Training completed!",
-                                                  "Training completed!\nProceeding to testing.")
-                msg.exec_()
-                self.buildCNNWizard.done(1)
-                self.testRecogniser(filter=os.path.basename(filename))
-            except Exception as e:
-                print("ERROR: could not save recogniser because:", e)
-        else:
-            return
-
-    def excel2Annotation(self):
-        """ Utility function dialog: Generate AviaNZ style annotations given the start-end of calls in excel format
-        """
-        self.excel2AnnotationDialog = Dialogs.Excel2Annotation()
-        self.excel2AnnotationDialog.show()
-        self.excel2AnnotationDialog.activateWindow()
-        self.excel2AnnotationDialog.btnGenerateAnnot.clicked.connect(self.genExcel2Annot)
-
-    def tag2Annotation(self):
-        """ Utility function dialog: Generate AviaNZ style annotations given freebird style (XML) annotations
-        """
-        self.tag2AnnotationDialog = Dialogs.Tag2Annotation()
-        self.tag2AnnotationDialog.show()
-        self.tag2AnnotationDialog.activateWindow()
-        self.tag2AnnotationDialog.btnGenerateAnnot.clicked.connect(self.genTag2Annot)
-
-    def backupAnnotations(self):
-        """ Utility function dialog: backup annotation files
-        """
-        self.backupAnnotationDialog = Dialogs.BackupAnnotation()
-        self.backupAnnotationDialog.show()
-        self.backupAnnotationDialog.activateWindow()
-        self.backupAnnotationDialog.btnCopyAnnot.clicked.connect(self.backupAnnotation)
-
-    def genExcel2Annot(self):
-        """ Utility function: Generate AviaNZ style annotations given the start-end of calls in excel format"""
-
-        values = self.excel2AnnotationDialog.getValues()
-        if values:
-            [excelfile, audiofile, species] = values
-        else:
-            return
-
-        try:
-            # Read excel file
-            book = openpyxl.load_workbook(excelfile)
-            sheet = book.active
-            starttime = sheet['A2': 'A' + str(sheet.max_row)]
-            endtime = sheet['B2': 'B' + str(sheet.max_row)]
-            flow = sheet['C2': 'C' + str(sheet.max_row)]
-            fhigh = sheet['D2': 'D' + str(sheet.max_row)]
-
-            _, duration, _, _ = wavio.readFmt(audiofile)
-
-            annotation = []
-            for i in range(len(starttime)):
-                annotation.append([float(starttime[i][0].value), float(endtime[i][0].value), float(flow[i][0].value),
-                                   float(fhigh[i][0].value),
-                                   [{"species": species, "certainty": 100.0, "filter": "M", "calltype": species}]])
-            annotation.insert(0, {"Operator": "", "Reviewer": "", "Duration": duration})
-            file = open(audiofile + '.data', 'w')
-            json.dump(annotation, file)
-            file.close()
-            self.excel2AnnotationDialog.txtSpecies.setText('')
-            self.excel2AnnotationDialog.txtAudio.setText('')
-            self.excel2AnnotationDialog.txtExcel.setText('')
-            msg = SupportClasses.MessagePopup("d", "Generated annotation",
-                                              "Successfully saved the annotation file: " + '\n' + audiofile + '.data')
-            msg.exec_()
-        except Exception as e:
-            print("ERROR: Generating annotation failed with error:")
-            print(e)
-            return
-
-    def genTag2Annot(self):
-        """ Utility function: Generate AviaNZ style annotations given the freebird style annotations"""
-
-        values = self.tag2AnnotationDialog.getValues()
-        if values:
-            [sessiondir, duration] = values
-        else:
-            return
-
-        try:
-            # Read freebird bird list
-            spName = []
-            spCode = []
-            book = openpyxl.load_workbook(os.path.join(self.configdir, "Freebird_species_list.xlsx"))
-            sheet = book.active
-            name = sheet['A2': 'A' + str(sheet.max_row)]
-            code = sheet['B2': 'B' + str(sheet.max_row)]
-            for i in range(len(name)):
-                spName.append(str(name[i][0].value))
-            for i in range(len(code)):
-                spCode.append(int(code[i][0].value))
-            spDict = dict(zip(spCode, spName))
-
-            # Generate the .data files from .tag, read operator/reviewer from the corresponding .setting file
-            for root, dirs, files in os.walk(str(sessiondir)):
-                for file in files:
-                    if file.endswith('.tag'):
-                        annotation = []
-                        tagFile = os.path.join(root, file)
-                        tree = ET.parse(tagFile)
-                        troot = tree.getroot()
-
-                        for elem in troot:
-                            species = spDict[int(elem[0].text)]
-                            annotation.append(
-                                [float(elem[1].text), float(elem[1].text) + float(elem[2].text), 0, 0, species])
-
-                        operator = ""
-                        reviewer = ""
-                        stree = ET.parse(tagFile[:-4] + '.setting')
-                        stroot = stree.getroot()
-                        for elem in stroot:
-                            if elem.tag == 'Operator':
-                                operator = elem.text
-                            if elem.tag == 'Reviewer' and elem.text:
-                                reviewer = elem.text
-                        annotation.insert(0, {"Operator": operator, "Reviewer": reviewer, "Duration": duration})
-                        # save .data, possible over-writing
-                        file = open(tagFile[:-4] + '.wav.data', 'w')
-                        json.dump(annotation, file)
-            self.tag2AnnotationDialog.txtDuration.setText('')
-            self.tag2AnnotationDialog.txtSession.setText('')
-            msg = SupportClasses.MessagePopup("d", "Generated annotation",
-                                              "Successfully saved the annotations in: " + '\n' + sessiondir)
-            msg.exec_()
-        except Exception as e:
-            print("Warning: Generating annotation from %s failed with error:" % (tagFile))
-            print(e)
-            return
-
-    def backupAnnotation(self):
-        """ Utility function: Copy .data files while preserving directory hierarchy"""
-        values = self.backupAnnotationDialog.getValues()
-        if values:
-            [src, dst] = values
-            print(src,dst)
-        else:
-            return
-
-        l = len(src)
-        for root, dirs, files in os.walk(src):
-            for d in dirs:
-                os.mkdir(os.path.join(dst,d))
-            for f in files:
-                if f[-5:].lower() == '.data' or 'corrections' in f:
-                    shutil.copy2(os.path.join(root, f),os.path.join(dst,root[l+1:]))
-        self.backupAnnotationDialog.close()
-        
-        #try:
-            #if platform.system() == 'Windows':
-                #subprocess.call(['xcopy', src+'\*.data', dst, '/s', '/e'])
-            #elif platform.system() == 'Linux' or platform.system() == 'Darwin':     # TODO: zero testing!
-        #except Exception as e:
-            #print("Warning: Coping failed with error:")
-            #print(e)
-            #return
-
-    def segmentationDialog(self):
-        """ Create the segmentation dialog when the relevant button is pressed.
-        """
-        maxampl = 0.001
-        if self.datalength>0:
-            maxampl = np.max(self.audiodata)
-        self.segmentDialog = Dialogs.Segmentation(maxampl,DOC=self.DOC, species=self.FilterDicts)
-        self.segmentDialog.show()
-        self.segmentDialog.activateWindow()
-        self.segmentDialog.undo.clicked.connect(self.segment_undo)
-        self.segmentDialog.activate.clicked.connect(self.segment)
-
-    def useWindF(self, flow, fhigh):
-        """
-        Check if the wind filter is appropriate for this species/call type.
-        Return true if wind filter target band 50-500 Hz does not overlap with flow-fhigh Hz.
-        """
-        if 50 < fhigh and 500 > flow:
-            print('Skipping wind filter...')
-            return False
-        else:
-            return True
-
-    def segment(self):
-        """ Listener for the segmentation dialog. Calls the relevant segmenter.
-        """
-        if self.CLI:
-            maxampl = 0.001
-            if self.datalength>0:
-                maxampl = np.max(self.audiodata)
-            self.segmentDialog = Dialogs.Segmentation(maxampl)
-
-        opstartingtime = time.time()
-        print('Segmenting requested at ' + time.strftime('%H:%M:%S', time.gmtime(opstartingtime)))
-        # for undoing:
-        self.prevSegments = copy.deepcopy(self.segments)
-
-        self.segmentsToSave = True
-        [alg, medThr, medSize, HarmaThr1,HarmaThr2,PowerThr,minfreq,minperiods,Yinthr,window,FIRThr1,CCThr1, filtname, species_cc, wind, rain, maxgap, minlen] = self.segmentDialog.getValues()
-        with pg.BusyCursor():
-            filtname = str(filtname)
-            self.statusLeft.setText('Segmenting...')
-            # Delete old segments:
-            # only this species, if using species-specific methods:
-            if alg == 'Wavelets':
-                if filtname == 'Choose species...':
-                    msg = SupportClasses.MessagePopup("w", "Species Error", 'Please select your species!')
-                    msg.exec_()
-                    return
-
-                filtspecies = self.FilterDicts[filtname]["species"]
-                oldsegs = self.segments.getSpecies(filtspecies)
-                # deleting from the end, because deleteSegments shifts IDs:
-                for si in reversed(oldsegs):
-                    # clear these species from overview colors
-                    self.refreshOverviewWith(self.segments[si], delete=True)
-                    # remove all labels for the current species
-                    wipedAll = self.segments[si].wipeSpecies(filtspecies)
-                    self.refreshOverviewWith(self.segments[si])
-                    # drop the segment if it's the only species, or just update the graphics
-                    if wipedAll:
-                        self.deleteSegment(si)
-                    else:
-                        self.updateText(si)
-                        self.updateColour(si)
-            else:
-                self.removeSegments()
-
-            # NON-SPECIFIC methods here (produce "Don't Know"):
-            if str(alg) == 'Default':
-                newSegments = self.seg.bestSegments()
-            elif str(alg) == 'Median Clipping':
-                newSegments = self.seg.medianClip(float(str(medThr)), minSegment=self.config['minSegment'])
-                newSegments = self.seg.checkSegmentOverlap(newSegments)
-                # will also remove too short segments (medSize is set in ms because sliders limited to int)
-                # print("before length", newSegments)
-                # newSegments = self.seg.deleteShort(newSegments, minlength=medSize/1000)
-            elif str(alg) == 'Harma':
-                newSegments = self.seg.Harma(float(str(HarmaThr1)),float(str(HarmaThr2)),minSegment=self.config['minSegment'])
-                newSegments = self.seg.checkSegmentOverlap(newSegments)
-            elif str(alg) == 'Power':
-                newSegments = self.seg.segmentByPower(float(str(PowerThr)))
-                newSegments = self.seg.checkSegmentOverlap(newSegments)
-            elif str(alg) == 'Onsets':
-                newSegments = self.seg.onsets()
-                newSegments = self.seg.checkSegmentOverlap(newSegments)
-            elif str(alg) == 'Fundamental Frequency':
-                newSegments, pitch, times = self.seg.yin(int(str(minfreq)), int(str(minperiods)), float(str(Yinthr)),
-                                                         int(str(window)), returnSegs=True)
-                newSegments = self.seg.checkSegmentOverlap(newSegments)
-            elif str(alg) == 'FIR':
-                newSegments = self.seg.segmentByFIR(float(str(FIRThr1)))
-                newSegments = self.seg.checkSegmentOverlap(newSegments)
-            # SPECIES-SPECIFIC methods from here:
-            elif str(alg) == 'Wavelets':
-                speciesData = self.FilterDicts[filtname]
-                # this will produce a list of lists (over subfilters)
-                ws = WaveletSegment.WaveletSegment(speciesData)
-                ws.readBatch(self.audiodata, self.sampleRate, d=False, spInfo=[speciesData], wpmode="new")
-                newSegments = ws.waveletSegment(0, wpmode="new")
-
-            # TODO: make sure cross corr outputs lists of lists
-            elif str(alg) == 'Cross-Correlation':
-                if species_cc != 'Choose species...':
-                    # need to load template/s
-                    newSegments = self.findMatches(float(str(CCThr1)), species_cc)
-                else:
-                    newSegments = self.findMatches(float(str(CCThr1)))
-
-            # Post-process
-            # 1. Delete windy segments
-            # 2. Delete rainy segments
-            # 3. Check fundamental frq
-            # 4. Merge neighbours
-            # 5. Delete short segmentsost process to remove short segments, wind, rain, and use F0 check.
-            if str(alg) != 'Wavelets':
-                print('Segments detected: ', len(newSegments))
-                print('Post-processing...')
-                post = Segment.PostProcess(audioData=self.audiodata, sampleRate=self.sampleRate,
-                                           segments=newSegments, subfilter={})
-                if wind:
-                    post.wind()
-                    print('After wind segments: ', len(post.segments))
-                if rain:
-                    post.rainClick()
-                    print('After rain segments: ', len(post.segments))
-                post.joinGaps(maxgap=maxgap)
-                post.deleteShort(minlength=minlen)
-                newSegments = post.segments
-            else:
-                print('Segments detected: ', sum(isinstance(seg, list) for subf in newSegments for seg in subf))
-                print('Post-processing...')
-                # load target CNN model if exists
-                self.CNNDicts = self.ConfigLoader.CNNmodels(self.FilterDicts, self.filtersDir, [filtname])
-                # postProcess currently operates on single-level list of segments,
-                # so we run it over subfilters for wavelets:
-                for filtix in range(len(speciesData['Filters'])):
-                    CNNmodel = None
-                    if filtname in self.CNNDicts.keys():
-                        CNNmodel = self.CNNDicts[filtname]
-                    post = Segment.PostProcess(audioData=self.audiodata, sampleRate=self.sampleRate,
-                                               tgtsampleRate=speciesData["SampleRate"], segments=newSegments[filtix],
-                                               subfilter=speciesData['Filters'][filtix], CNNmodel=CNNmodel, cert=50)
-                    if wind and self.useWindF(speciesData['Filters'][filtix]['FreqRange'][0], speciesData['Filters'][filtix]['FreqRange'][1]):
-                        post.wind()
-                        print('After wind: segments: ', len(post.segments))
-                    if CNNmodel:
-                        print('Post-processing with CNN')
-                        post.CNN()
-                        print('After CNN: segments: ', len(post.segments))
-                    if rain:
-                        post.rainClick()
-                        print('After rain segments: ', len(post.segments))
-                    if 'F0' in speciesData['Filters'][filtix] and 'F0Range' in speciesData['Filters'][filtix]:
-                        if speciesData['Filters'][filtix]['F0']:
-                            print("Checking for fundamental frequency...")
-                            post.fundamentalFrq()
-                            print("After FF segments:", len(post.segments))
-                    post.joinGaps(maxgap=speciesData['Filters'][filtix]['TimeRange'][3])
-                    post.deleteShort(minlength=speciesData['Filters'][filtix]['TimeRange'][0])
-                    newSegments[filtix] = post.segments
-                # Merge sub-filter results
-                # TODO: Merge subfilter results
-            print("After post processing: ", newSegments)
-
-            # Generate Segment-type output.
-            if str(alg)=='Wavelets':
-                for filtix in range(len(speciesData['Filters'])):
-                    speciesSubf = speciesData['Filters'][filtix]
-                    y1 = speciesSubf['FreqRange'][0]
-                    y2 = min(self.sampleRate//2, speciesSubf['FreqRange'][1])
-                    for seg in newSegments[filtix]:
-                        self.addSegment(float(seg[0][0]), float(seg[0][1]), y1, y2,
-                                [{"species": filtspecies, "certainty": seg[1], "filter": filtname, "calltype": speciesSubf["calltype"]}], index=-1)
-                        self.segmentsToSave = True
-            elif str(alg)=='Cross-Correlation' and species_cc != 'Choose species...':
-                for filtix in range(len(speciesData['Filters'])):
-                    speciesSubf = speciesData['Filters'][filtix]
-                    y1 = speciesSubf['FreqRange'][0]
-                    y2 = min(self.sampleRate//2, speciesSubf['FreqRange'][1])
-                    for seg in newSegments[filtix]:
-                        self.addSegment(float(seg[0]), float(seg[1]), y1, y2,
-                                [{"species": species_cc.title(), "certainty": seg[1]}], index=-1)
-                        self.segmentsToSave = True
-            else:
-                for seg in newSegments:
-                    self.addSegment(seg[0][0],seg[0][1])
-                    self.segmentsToSave = True
-
-            self.segmentDialog.undo.setEnabled(True)
-            self.statusLeft.setText('Ready')
-        print('Segmentation finished at %s' % (time.time() - opstartingtime))
-
-    def segment_undo(self):
-        """ Listener for undo button in segmentation dialog.
-            Deletes everything, and re-adds segments from a backup.
-        """
-        # just in case:
-        self.segmentDialog.undo.setEnabled(False)
-        if not hasattr(self, 'prevSegments'):
-            print("Nothing to undo!")
-            return
-
-        self.removeSegments()
-        for seg in self.prevSegments:
-            self.addSegment(seg[0], seg[1], seg[2], seg[3], seg[4], index=-1)
-            self.segmentsToSave = True
-
-    def exportSeg(self):
-        # First, deal with older xls if present:
-        foundxls = []
-        for f in os.listdir(self.SoundFileDir):
-            if f.startswith("DetectionSummary_") and f.endswith(".xlsx"):
-                foundxls.append(f)
-
-        if len(foundxls)>0:
-            # check with user
-            msg = SupportClasses.MessagePopup("w", "Excel file exists", "Detection summaries already present in " + self.SoundFileDir + ". Overwrite them, append to them, or cancel the operation?")
-            msg.setStandardButtons(QMessageBox.Cancel)
-            msg.addButton("Overwrite", QMessageBox.YesRole)
-            msg.addButton("Append", QMessageBox.YesRole)
-            # cancelBtn = msg.addButton(QMessageBox.Cancel)
-            reply = msg.exec_()
-            print(reply)
-            if reply == 4194304:  # weird const for Cancel
-                return
-            elif reply == 1:
-                action = "append"
-            elif reply == 0:
-                action = "overwrite"
-            else:
-                print("ERROR: Unrecognised reply", reply)
-                return
-
-            # remove all the old excels:
-            if action == "overwrite":
-                for f in foundxls:
-                    try:
-                        os.remove(os.path.join(self.SoundFileDir, f))
-                    except Exception as e:
-                        print("Could not remove file", os.path.join(self.SoundFileDir, f))
-                        print(e)
-        else:
-            # create new workbook, in effect
-            action = "overwrite"
-
-        # sort the segments into increasing time order (to make neater output)
-        sortOrder = self.segments.orderTime()
-        self.listRectanglesa1 = [self.listRectanglesa1[i] for i in sortOrder]
-        self.listRectanglesa2 = [self.listRectanglesa2[i] for i in sortOrder]
-        self.listLabels = [self.listLabels[i] for i in sortOrder]
-
-        # excel should be split by page size, but for short files just give the file size
-        datalen = self.config['maxFileShow'] if self.nFileSections>1 else self.datalengthSec
-        excel = SupportClasses.ExcelIO()
-        self.segments.filename = self.filename
-        success = excel.export([self.segments], self.SoundFileDir, action=action, pagelenarg=datalen, numpages=self.nFileSections, startTime=self.startTime)
-        # add user notification
-        if success==0:
-            print("Warning: Excel output was not saved")
-            return
-        else:
-            msg = SupportClasses.MessagePopup("d", "Segments Exported", "Check this directory for the Excel output: " + '\n' + self.SoundFileDir)
-            msg.exec_()
-            return
-
-    def findMatches(self,thr=0.4, species='Choose species...'):
-        """ Calls the cross-correlation function to find matches like the currently highlighted box.
-        It also check if you have selected a species, then allow to read those templates and match.
-        """
-        # print ("inside find Matches: ", species)
-        segments = []
-        if species != 'Choose species...' and os.path.exists('Sound Files/' + species):
-            self.statusLeft.setText("Finding matches...")
-            print("Reading template/s")
-            # Todo: do more than one template and merge result?
-            sp_temp = SignalProc.SignalProc(self.config['window_width'], self.config['incr'])
-            sp_temp.readWav('Sound Files/'+species+'/train1_1.wav')
-
-            # Parse wav format details based on file header:
-            sampleRate = sp_temp.sampleRate
-            audiodata = sp_temp.data
-
-            # downsample
-            print("fs: ", sampleRate, self.sppInfo[str(species)][4])
-            if sampleRate != self.sppInfo[str(species)][4]:
-                sp_temp.resample(self.sppInfo[str(species)][4])
-            datalength = np.shape(audiodata)[0]
-            len_seg = datalength / sampleRate
-
-            sgRaw_temp = sp_temp.spectrogram(mean_normalise=self.sgMeanNormalise,
-                                        equal_loudness=self.sgEqualLoudness, onesided=self.sgOneSided,
-                                        multitaper=self.sgMultitaper)
-
-            # Get the data for the spectrogram
-            if self.sampleRate != self.sppInfo[str(species)][4]:
-                data1 = librosa.core.audio.resample(self.audiodata, self.sampleRate, self.sppInfo[str(species)][4])
-                sampleRate1 = self.sppInfo[str(species)][4]
-            else:
-                data1 = self.audiodata
-                sampleRate1 = self.sampleRate
-            # TODO utilize self.sp / SignalProc more here
-            sp_temp.data = data1
-            sp_temp.sampleRate = sampleRate1
-            sgRaw = self.sp.spectrogram(mean_normalise=self.sgMeanNormalise,equal_loudness=self.sgEqualLoudness,onesided=self.sgOneSided,multitaper=self.sgMultitaper)
-            indices = self.seg.findCCMatches(sgRaw_temp,sgRaw,thr)
-            # scale indices to match with self.samplerate
-            indices = [i*self.sampleRate/sampleRate1 for i in indices]
-            # print('indices:', indices)
-            # identifySegments(seg=indices, minlength=10)
-            # indices are in spectrogram pixels, need to turn into times
-            y1 = self.convertFreqtoY(self.sppInfo[str(species)][2]/2)
-            if self.sppInfo[str(species)][4]/2 > self.sampleRate:
-                y2 = self.convertFreqtoY(self.sampleRate / 2 - self.sampleRate * 0.01)
-            else:
-                y2 = self.convertFreqtoY(self.sppInfo[str(species)][4] / 2)
-            for i in indices:
-                if np.abs(i) > self.config['overlap_allowed']:
-                    time = i*self.config['incr'] / self.sampleRate
-                    # print(time, time + len_seg,self.segments)
-                    # self.addSegment(time, time+len_seg,y1,y2,[species+'?'])
-                    segments.append([time, time+len_seg])
-        elif self.box1id is None or self.box1id<0:
-            print("No box selected")
-            msg = SupportClasses.MessagePopup("w", "No segment", "No segment selected to match")
-            msg.exec_()
-            return []
-        else:
-            self.statusLeft.setText("Finding matches...")
-            # Only want to draw new segments, so find out how many there are now
-            seglen = len(self.segments)
-            # Get the segment -- note that takes the full y range
-            if type(self.listRectanglesa2[self.box1id]) == self.ROItype:
-                x1 = self.listRectanglesa2[self.box1id].pos().x()
-                x2 = x1 + self.listRectanglesa2[self.box1id].size().x()
-            else:
-                x1, x2 = self.listRectanglesa2[self.box1id].getRegion()
-            # Get the data for the spectrogram
-            # TODO utilize self.sp / SignalProc more here
-            sgRaw = self.sp.spectrogram(mean_normalise=self.sgMeanNormalise,equal_loudness=self.sgEqualLoudness,onesided=self.sgOneSided,multitaper=self.sgMultitaper)
-            segment = sgRaw[int(x1):int(x2),:]
-            len_seg = (x2-x1) * self.config['incr'] / self.sampleRate
-            indices = self.seg.findCCMatches(segment,sgRaw,thr)
-            # indices are in spectrogram pixels, need to turn into times
-            for i in indices:
-                # Miss out the one selected: note the hack parameter
-                if np.abs(i-x1) > self.config['overlap_allowed']:
-                    time = i*self.config['incr'] / self.sampleRate
-                    segments.append([time, time+len_seg])
-                    # self.addSegment(time, time+len_seg,0,0,self.segments[self.box1id][4])
-            self.statusLeft.setText("Ready")
-        return segments
-
-    def classifySegments(self):
-        """Listener for Action->Cluster segments menu item, cluster segments marked in the current file. Only to display
-            the auto generated clusters
-        """
-        if len(self.segments) > 1:
-            cl = Clustering.Clustering([], [], 5)
-            segments, fs, nclasses, duration = cl.cluster(self.filename, None, feature='we')
-            self.clusterD = Dialogs.Cluster(segments, fs, nclasses, self.config)
-            self.clusterD.show()
-        else:
-            print('need segments to cluster!')
-            return
-
-    def recognise(self):
-        # This will eventually call methods to do automatic recognition
-        # Actually, will produce a dialog to ask which species, etc.
-        # TODO
-        pass
-
-# ===============
-# Code for playing sounds
-    def playVisible(self):
-        """ Listener for button to play the visible area.
-        On PLAY, turns to PAUSE and two other buttons turn to STOPs.
-        """
-        if self.batmode:
-            # Currently playback disabled in this mode - also takes care of spacebar signal
-            return
-
-        if self.media_obj.isPlaying() or self.media_slow.isPlaying():
-            self.pausePlayback()
-        else:
-            if self.media_obj.state() != QAudio.SuspendedState and not self.media_obj.keepSlider:
-                # restart playback
-                range = self.p_ampl.viewRange()[0]
-                self.setPlaySliderLimits(range[0]*1000, range[1]*1000)
-                # (else keep play slider range from before)
-            self.bar.setMovable(False)
-            self.playButton.setIcon(self.style().standardIcon(QtGui.QStyle.SP_MediaPause))
-            self.playSegButton.setIcon(self.style().standardIcon(QtGui.QStyle.SP_MediaStop))
-            self.playSlowButton.setIcon(self.style().standardIcon(QtGui.QStyle.SP_MediaStop))
-            self.playBandLimitedSegButton.setIcon(self.style().standardIcon(QtGui.QStyle.SP_MediaStop))
-
-            # OS X doesn't repaint them by default smh
-            self.playButton.repaint()
-            self.playSegButton.repaint()
-            self.playBandLimitedSegButton.repaint()
-            self.playSlowButton.repaint()
-            QApplication.processEvents()
-
-            self.media_obj.pressedPlay(start=self.segmentStart, stop=self.segmentStop, audiodata=self.audiodata)
-
-    def playSelectedSegment(self):
-        """ Listener for PlaySegment button.
-        Get selected segment start and end (or return if no segment selected).
-        On PLAY, all three buttons turn to STOPs.
-        """
-        if self.media_obj.isPlaying() or self.media_slow.isPlaying():
-            self.stopPlayback()
-        else:
-            if self.box1id > -1:
-                self.stopPlayback()
-                # restart playback
-                start = self.listRectanglesa1[self.box1id].getRegion()[0] * 1000
-                stop = self.listRectanglesa1[self.box1id].getRegion()[1] * 1000
-                self.setPlaySliderLimits(start, stop)
-
-                self.bar.setMovable(False)
-                self.playButton.setIcon(self.style().standardIcon(QtGui.QStyle.SP_MediaPause))
-                self.playSegButton.setIcon(self.style().standardIcon(QtGui.QStyle.SP_MediaStop))
-                self.playSlowButton.setIcon(self.style().standardIcon(QtGui.QStyle.SP_MediaStop))
-                self.playBandLimitedSegButton.setIcon(self.style().standardIcon(QtGui.QStyle.SP_MediaStop))
-
-                # OS X doesn't repaint them by default smh
-                self.playButton.repaint()
-                self.playSegButton.repaint()
-                self.playBandLimitedSegButton.repaint()
-                self.playSlowButton.repaint()
-                QApplication.processEvents()
-
-                self.media_obj.filterSeg(start, stop, self.audiodata)
-            else:
-                print("Can't play, no segment selected")
-
-    def playBandLimitedSegment(self):
-        """ Listener for PlayBandlimitedSegment button.
-        Gets the band limits of the segment, bandpass filters, then plays that.
-        Currently uses FIR bandpass filter -- Butterworth is commented out.
-        On PLAY, all three buttons turn to STOPs.
-        """
-        if self.media_obj.isPlaying() or self.media_slow.isPlaying():
-            self.stopPlayback()
-        else:
-            if self.box1id > -1:
-                self.stopPlayback()
-                # check frequency limits, + small buffer bands
-                bottom = max(0.1, self.sp.minFreq, self.segments[self.box1id][2])
-                top = min(self.segments[self.box1id][3], self.sp.maxFreq-0.1)
-
-                print("Extracting samples between %d-%d Hz" % (bottom, top))
-                start = self.listRectanglesa1[self.box1id].getRegion()[0] * 1000
-                stop = self.listRectanglesa1[self.box1id].getRegion()[1] * 1000
-                self.setPlaySliderLimits(start, stop)
-                self.bar.setMovable(False)
-                self.playButton.setIcon(self.style().standardIcon(QtGui.QStyle.SP_MediaPause))
-                self.playSegButton.setIcon(self.style().standardIcon(QtGui.QStyle.SP_MediaStop))
-                self.playSlowButton.setIcon(self.style().standardIcon(QtGui.QStyle.SP_MediaStop))
-                self.playBandLimitedSegButton.setIcon(self.style().standardIcon(QtGui.QStyle.SP_MediaStop))
-
-                # OS X doesn't repaint them by default smh
-                self.playButton.repaint()
-                self.playSegButton.repaint()
-                self.playBandLimitedSegButton.repaint()
-                self.playSlowButton.repaint()
-                QApplication.processEvents()
-
-                # filter the data into a temporary file or buffer
-                self.media_obj.filterBand(self.segmentStart, self.segmentStop, bottom, top, self.audiodata, self.sp)
-            else:
-                print("Can't play, no segment selected")
-
-    def playSlowSegment(self):
-        """ Listener for PlaySlowSegment button.
-        Very similar to play selected.
-        """
-        if self.media_obj.isPlaying() or self.media_slow.isPlaying():
-            self.stopPlayback()
-        else:
-            if self.box1id > -1:
-                self.stopPlayback()
-
-                # Times in milliseconds
-                start = self.listRectanglesa1[self.box1id].getRegion()[0] * 1000
-                stop = self.listRectanglesa1[self.box1id].getRegion()[1] * 1000
-
-                self.setPlaySliderLimits(start, stop)
-                self.bar.setMovable(False)
-                self.playButton.setIcon(self.style().standardIcon(QtGui.QStyle.SP_MediaPause))
-                self.playSegButton.setIcon(self.style().standardIcon(QtGui.QStyle.SP_MediaStop))
-                self.playSlowButton.setIcon(self.style().standardIcon(QtGui.QStyle.SP_MediaStop))
-                self.playBandLimitedSegButton.setIcon(self.style().standardIcon(QtGui.QStyle.SP_MediaStop))
-
-                # OS X doesn't repaint them by default smh
-                self.playButton.repaint()
-                self.playSegButton.repaint()
-                self.playBandLimitedSegButton.repaint()
-                self.playSlowButton.repaint()
-                QApplication.processEvents()
-
-                # filter the data into a temporary file or buffer
-                # Note the offset
-                #print(start,stop,self.slowSpeed,int(start*self.slowSpeed), int(stop*self.slowSpeed))
-                self.media_slow.filterSeg(int(start*self.slowSpeed), int(stop*self.slowSpeed), self.audiodata)
-            else:
-                print("Can't play, no segment selected")
-
-    def pausePlayback(self):
-        """ Restores the PLAY buttons, calls media_obj to pause playing."""
-        self.media_obj.pressedPause()
-        self.media_slow.pressedStop()
-        self.bar.setMovable(True)
-
-        # Reset all button icons:
-        self.playButton.setIcon(self.style().standardIcon(QtGui.QStyle.SP_MediaPlay))
-        self.playSegButton.setIcon(QIcon('img/playsegment.png'))
-        self.playSlowButton.setIcon(QIcon('img/playSlow-w.png'))
-        self.playBandLimitedSegButton.setIcon(QIcon('img/playBandLimited.png'))
-
-        # OS X doesn't repaint them by default smh
-        self.playButton.repaint()
-        self.playSegButton.repaint()
-        self.playBandLimitedSegButton.repaint()
-        self.playSlowButton.repaint()
-        QApplication.processEvents()
-
-    def stopPlayback(self):
-        """ Restores the PLAY buttons, slider, text, calls media_obj to stop playing."""
-        self.bar.setMovable(True)
-        self.media_obj.pressedStop()
-        self.media_slow.pressedStop()
-        if not hasattr(self, 'segmentStart') or self.segmentStart is None:
-            self.segmentStart = 0
-        self.playSlider.setValue(-1000)
-        self.bar.setValue(-1000)
-
-        # Reset all button icons:
-        self.playButton.setIcon(self.style().standardIcon(QtGui.QStyle.SP_MediaPlay))
-        self.playSegButton.setIcon(QIcon('img/playsegment.png'))
-        self.playSlowButton.setIcon(QIcon('img/playSlow-w.png'))
-        self.playBandLimitedSegButton.setIcon(QIcon('img/playBandLimited.png'))
-
-        # OS X doesn't repaint them by default smh
-        self.playButton.repaint()
-        self.playSegButton.repaint()
-        self.playBandLimitedSegButton.repaint()
-        self.playSlowButton.repaint()
-        QApplication.processEvents()
-
-    def movePlaySlider(self):
-        """ Listener called on sound notify (every 20 ms).
-        Controls the slider, text timer, and listens for playback finish.
-        """
-        eltime = self.media_obj.processedUSecs() // 1000 + self.media_obj.timeoffset
-        bufsize = 0.02
-
-        # listener for playback finish. Note small buffer for catching up
-        if eltime > (self.segmentStop-10):
-            print("Stopped at %d ms" % eltime)
-            self.stopPlayback()
-        else:
-            self.playSlider.setValue(eltime)
-            # playSlider.value() is in ms, need to convert this into spectrogram pixels
-            self.bar.setValue(self.convertAmpltoSpec(eltime / 1000.0 - bufsize))
-
-    def movePlaySlowSlider(self):
-        """ Listener called on sound notify (every 20 ms).
-        Controls the slider, text timer, and listens for playback finish.
-        Very similar to previous, but slightly easier just to reproduce the code.
-        """
-        eltime = self.media_slow.processedUSecs() // 1000 // self.slowSpeed + self.media_slow.timeoffset // self.slowSpeed
-        bufsize = 0.02
-
-        # listener for playback finish. Note small buffer for catching up
-        if eltime > (self.segmentStop-10):
-            print("Stopped at %d ms" % eltime)
-            self.stopPlayback()
-        else:
-            self.playSlider.setValue(eltime)
-            # playSlider.value() is in ms, need to convert this into spectrogram pixels
-            self.bar.setValue(self.convertAmpltoSpec(eltime / 1000.0 - bufsize))
-
-    def setPlaySliderLimits(self, start, end):
-        """ Uses start/end in ms, does what it says, and also seeks file position marker.
-        """
-        offset = (self.startRead + self.startTime) * 1000 # in ms, absolute
-        self.playSlider.setRange(start + offset, end + offset)
-        self.segmentStart = self.playSlider.minimum() - offset # relative to file start
-        self.segmentStop = self.playSlider.maximum() - offset # relative to file start
-
-    def volSliderMoved(self, value):
-        self.media_obj.applyVolSlider(value)
-        self.media_slow.applyVolSlider(value)
-
-    def barMoved(self, evt):
-        """ Listener for when the bar showing playback position moves.
-        """
-        self.playSlider.setValue(self.convertSpectoAmpl(evt.x()) * 1000)
-        self.media_obj.seekToMs(self.convertSpectoAmpl(evt.x()) * 1000, self.segmentStart)
-        self.media_slow.seekToMs(self.convertSpectoAmpl(evt.x()) * 1000, self.segmentStart)
-
-    def setOperatorReviewerDialog(self):
-        """ Listener for Set Operator/Reviewer menu item.
-        """
-        if hasattr(self, 'operator') and hasattr(self, 'reviewer') :
-            self.setOperatorReviewerDialog = Dialogs.OperatorReviewer(operator=self.operator,reviewer=self.reviewer)
-        else:
-            self.setOperatorReviewerDialog = Dialogs.OperatorReviewer(operator='', reviewer='')
-        #self.setOperatorReviewerDialog.activateWindow()
-        self.setOperatorReviewerDialog.activate.clicked.connect(self.changeOperator)
-        self.setOperatorReviewerDialog.exec()
-
-    def changeOperator(self):
-        """ Listener for the operator/reviewer dialog.
-        """
-        name1, name2 = self.setOperatorReviewerDialog.getValues()
-        self.operator = str(name1)
-        self.reviewer = str(name2)
-        self.statusRight.setText("Operator: " + self.operator + ", Reviewer: "+self.reviewer)
-        self.setOperatorReviewerDialog.close()
-        self.segmentsToSave = True
-
-    def manageFilters(self):
-        self.filterManager = Dialogs.FilterManager(self.filtersDir)
-        self.filterManager.exec_()
-
-    def addNoiseData(self):
-        """ Listener for the adding metadata about noise action """
-        # this field isn't required and may not be present at all
-        if "noiseLevel" not in self.segments.metadata:
-            self.segments.metadata["noiseLevel"] = None
-        if "noiseTypes" not in self.segments.metadata:
-            self.segments.metadata["noiseTypes"] = []
-
-        self.getNoiseDataDialog = Dialogs.addNoiseData(self.segments.metadata["noiseLevel"], self.segments.metadata["noiseTypes"])
-        self.getNoiseDataDialog.activate.clicked.connect(self.getNoiseData)
-        self.getNoiseDataDialog.exec()
-
-    def getNoiseData(self):
-        """ Collect data about the noise from the dialog """
-        self.segments.metadata["noiseLevel"], self.segments.metadata["noiseTypes"] = self.getNoiseDataDialog.getNoiseData()
-        #print(self.segments.metadata)
-        self.getNoiseDataDialog.close()
-        self.segmentsToSave = True
-
-    def saveImage(self, imageFile=''):
-        if self.cheatsheet:
-            self.showMaximized() # for nice spec images
-
-        exporter = pge.ImageExporter(self.w_spec.scene())
-
-        if imageFile=='':
-            imageFile, drop = QFileDialog.getSaveFileName(self, "Save Image", "", "Images (*.png *.xpm *.jpg)")
-            if not (imageFile.endswith('.png') or imageFile.endswith('.xpm') or imageFile.endswith('.jpg')):
-                # exporter won't be able to deduce file type and will quit silently
-                imageFile = imageFile + '.png'
-        try:
-            # works but requires devel (>=0.11) version of pyqtgraph:
-            exporter.export(imageFile)
-            print("Exporting spectrogram to file %s" % imageFile)
-        except Exception as e:
-            print("Warning: failed to save image")
-            print(e)
-
-    def changeSettings(self):
-        """ Create the parameter tree when the Interface settings menu is pressed.
-        """
-        self.saveSegments()
-        fn1 = self.config['BirdListShort']
-        if '/' in fn1:
-            fn1 = os.path.basename(fn1)
-        fn2 = self.config['BirdListLong']
-        if fn2 is not None and '/' in fn2:
-            fn2 = os.path.basename(fn2)
-        fn3 = self.config['BatList']
-        if fn3 is not None and '/' in fn3:
-            fn3 = os.path.basename(fn3)
-        hasMultipleSegments = False
-        for s in self.segments:
-            if len(s[4])>1:
-                hasMultipleSegments=True
-
-        params = [
-            {'name': 'Mouse settings', 'type' : 'group', 'children': [
-                {'name': 'Use right button to make segments', 'type': 'bool', 'tip': 'If true, segments are drawn with right clicking.',
-                 'value': self.config['drawingRightBtn']},
-                {'name': 'Spectrogram mouse action', 'type': 'list', 'values':
-                    {'Mark segments by clicking' : 1, 'Mark boxes by clicking' : 2, 'Mark boxes by dragging' : 3},
-                 'value': self.config['specMouseAction']}
-            ]},
-
-            {'name': 'Paging', 'type': 'group', 'children': [
-                {'name': 'Page size', 'type': 'float', 'value': self.config['maxFileShow'], 'limits': (5, 3600),
-                 'step': 5,
-                 'suffix': ' sec'},
-                {'name': 'Page overlap', 'type': 'float', 'value': self.config['fileOverlap'], 'limits': (0, 20),
-                 'step': 2,
-                 'suffix': ' sec'},
-            ]},
-
-            {'name': 'Annotation', 'type': 'group', 'children': [
-                {'name': 'Annotation overview cell length', 'type': 'float',
-                 'value': self.config['widthOverviewSegment'],
-                 'limits': (5, 300), 'step': 5,
-                 'suffix': ' sec'},
-                {'name': 'Make boxes transparent', 'type': 'bool',
-                 'value': self.config['transparentBoxes']},
-                {'name': 'Auto save segments every', 'type': 'float', 'value': self.config['secsSave'],
-                 'step': 5,
-                 'limits': (5, 900),
-                 'suffix': ' sec'},
-                {'name': 'Segment colours', 'type': 'group', 'children': [
-                    {'name': 'Confirmed segments', 'type': 'color', 'value': self.config['ColourNamed'],
-                     'tip': "Correctly labeled segments"},
-                    {'name': 'Possible', 'type': 'color', 'value': self.config['ColourPossible'],
-                     'tip': "Segments that need further approval"},
-                    {'name': "Don't know", 'type': 'color', 'value': self.config['ColourNone'],
-                     'tip': "Segments that are not labelled"},
-                    {'name': 'Currently selected', 'type': 'color', 'value': self.config['ColourSelected'],
-                     'tip': "Currently selected segment"},
-                ]},
-                {'name': 'Check-ignore protocol', 'type': 'group', 'children': [
-                    {'name': 'Show check-ignore marks', 'type': 'bool', 'value': self.config['protocolOn']},
-                    {'name': 'Length of checking zone', 'type': 'float', 'value': self.config['protocolSize'],
-                     'limits': (1, 300), 'step': 1, 'suffix': ' sec'},
-                    {'name': 'Repeat zones every', 'type': 'float', 'value': self.config['protocolInterval'],
-                     'limits': (1, 600), 'step': 1, 'suffix': ' sec'},
-                ]}
-            ]},
-
-            {'name': 'Bird List', 'type': 'group', 'children': [
-                {'name': 'Common Bird List', 'type': 'group', 'children': [
-                    # {'name': 'Filename', 'type': 'text', 'value': self.config['BirdListShort']},
-                    {'name': 'Filename', 'type': 'str', 'value': fn1, 'readonly': True},
-                    {'name': 'Choose File', 'type': 'action'},
-                ]},
-                {'name': 'Full Bird List', 'type': 'group', 'children': [
-                    # {'name': 'Filename', 'type': 'str', 'value': fn2,'readonly':True, 'tip': "Can be None"},
-                    {'name': 'Filename', 'type': 'str', 'value': fn2, 'readonly': True},
-                    #{'name': 'No long list', 'type': 'bool',
-                     #'value': self.config['BirdListLong'] is None or self.config['BirdListLong'] == 'None',
-                     #'tip': "If you don't have a long list of birds"},
-                    {'name': 'Choose File', 'type': 'action'}
-                ]},
-                {'name': 'Bat List', 'type': 'group', 'children': [
-                    {'name': 'Filename', 'type': 'str', 'value': fn3, 'readonly': True},
-                    {'name': 'Choose File', 'type': 'action'}
-                ]},
-                {'name': 'Dynamically reorder bird list', 'type': 'bool', 'value': self.config['ReorderList']},
-                {'name': 'Default to multiple species', 'type': 'bool', 'value': self.config['MultipleSpecies'],
-                 'readonly': hasMultipleSegments},
-            ]},
-            {'name': 'Human classify', 'type': 'group', 'children': [
-                {'name': 'Save corrections', 'type': 'bool', 'value': self.config['saveCorrections'],
-                 'tip': "This helps the developers"},
-            ]},
-
-            {'name': 'User', 'type': 'group', 'children': [
-                {'name': 'Operator', 'type': 'str', 'value': self.config['operator'],
-                 'tip': "Person name"},
-
-                {'name': 'Reviewer', 'type': 'str', 'value': self.config['reviewer'],
-                 'tip': "Person name"},
-            ]},
-            {'name': 'Maximise window on startup', 'type': 'bool', 'value': self.config['StartMaximized']},
-            {'name': 'Require noise data', 'type': 'bool', 'value': self.config['RequireNoiseData']},
-        ]
-
-        ## Create tree of Parameter objects
-        self.p = Parameter.create(name='params', type='group', children=params)
-        self.p.sigTreeStateChanged.connect(self.changeParams)
-        ## Create ParameterTree widget
-        self.t = ParameterTree()
-        self.t.setParameters(self.p, showTop=False)
-        self.t.show()
-        self.t.setWindowTitle('AviaNZ - Interface Settings')
-        self.t.setWindowIcon(QIcon('img/Avianz.ico'))
-        self.t.setFixedSize(520, 900)
-
-    def changeParams(self,param, changes):
-        """ Update the config and the interface if anything changes in the tree
-        """
-        # first save the annotations
-        self.saveSegments()
-
-        for param, change, data in changes:
-            path = self.p.childPath(param)
-            if path is not None:
-                childName = '.'.join(path)
-            else:
-                childName = param.name()
-
-            if childName=='Output parameters.Auto save segments every':
-                self.config['secsSave']=data
-            elif childName=='Annotation.Annotation overview cell length':
-                self.config['widthOverviewSegment']=data
-
-            elif childName=='Annotation.Make boxes transparent':
-                self.config['transparentBoxes']=data
-                self.dragRectsTransparent()
-            elif childName == 'Mouse settings.Use right button to make segments':
-                self.config['drawingRightBtn'] = data
-                if self.config['drawingRightBtn']:
-                    self.MouseDrawingButton = QtCore.Qt.RightButton
-                else:
-                    self.MouseDrawingButton = QtCore.Qt.LeftButton
-                self.bar.btn = self.MouseDrawingButton
-            elif childName == 'Mouse settings.Spectrogram mouse action':
-                self.config['specMouseAction'] = data
-                self.p_spec.enableDrag = data==3 and not self.readonly.isChecked()
-            elif childName == 'Paging.Page size':
-                self.config['maxFileShow'] = data
-            elif childName=='Paging.Page overlap':
-                self.config['fileOverlap'] = data
-            elif childName == 'Maximise window on startup':
-                self.config['StartMaximized'] = data
-                if data:
-                    self.showMaximized()
-            elif childName == 'Bird List.Dynamically reorder bird list':
-                self.config['ReorderList'] = data
-            elif childName == 'Bird List.Default to multiple species':
-                self.config['MultipleSpecies'] = data
-            elif childName == 'Require noise data':
-                self.config['RequireNoiseData'] = data
-            elif childName=='Human classify.Save corrections':
-                self.config['saveCorrections'] = data
-            elif childName=='Bird List.Common Bird List.Filename':
-                self.config['BirdListShort'] = data
-            elif childName=='Bird List.Full Bird List.Filename':
-                self.config['BirdListLong'] = data
-            elif childName=='Bird List.Bat List.Filename':
-                self.config['BatList'] = data
-            elif childName=='Annotation.Segment colours.Confirmed segments':
-                rgbaNamed = list(data.getRgb())
-                if rgbaNamed[3] > 100:
-                    rgbaNamed[3] = 100
-                self.config['ColourNamed'] = rgbaNamed
-                self.ColourNamed = QtGui.QColor(self.config['ColourNamed'][0], self.config['ColourNamed'][1],
-                                                self.config['ColourNamed'][2], self.config['ColourNamed'][3])
-                self.ColourNamedDark = QtGui.QColor(self.config['ColourNamed'][0], self.config['ColourNamed'][1],
-                                                    self.config['ColourNamed'][2], 255)
-                self.listFiles.ColourNamed = self.ColourNamed
-            elif childName=='Annotation.Segment colours.Possible':
-                rgbaVal = list(data.getRgb())
-                if rgbaVal[3] > 100:
-                    rgbaVal[3] = 100
-                self.config['ColourPossible'] = rgbaVal
-                self.ColourPossible = QtGui.QColor(self.config['ColourPossible'][0], self.config['ColourPossible'][1],
-                                                   self.config['ColourPossible'][2], self.config['ColourPossible'][3])
-                self.ColourPossibleDark = QtGui.QColor(self.config['ColourPossible'][0],
-                                                       self.config['ColourPossible'][1],
-                                                       self.config['ColourPossible'][2], 255)
-                self.listFiles.ColourPossibleDark = self.ColourPossibleDark
-            elif childName=="Annotation.Segment colours.Don't know":
-                rgbaVal = list(data.getRgb())
-                if rgbaVal[3] > 100:
-                    rgbaVal[3] = 100
-                self.config['ColourNone'] = rgbaVal
-                self.ColourNone = QtGui.QColor(self.config['ColourNone'][0], self.config['ColourNone'][1],
-                                               self.config['ColourNone'][2], self.config['ColourNone'][3])
-                self.ColourNoneDark = QtGui.QColor(self.config['ColourNone'][0], self.config['ColourNone'][1],
-                                                   self.config['ColourNone'][2], 255)
-                self.listFiles.ColourNone = self.ColourNone
-            elif childName=='Annotation.Segment colours.Currently selected':
-                rgbaVal = list(data.getRgb())
-                if rgbaVal[3] > 100:
-                    rgbaVal[3] = 100
-                self.config['ColourSelected'] = rgbaVal
-                # update the interface
-                self.ColourSelected = QtGui.QColor(self.config['ColourSelected'][0], self.config['ColourSelected'][1],
-                                                   self.config['ColourSelected'][2], self.config['ColourSelected'][3])
-                self.ColourSelectedDark = QtGui.QColor(self.config['ColourSelected'][0], self.config['ColourSelected'][1],
-                                                   self.config['ColourSelected'][2], 255)
-            elif childName=='Annotation.Check-ignore protocol.Show check-ignore marks':
-                self.config['protocolOn'] = data
-                self.drawProtocolMarks()
-            elif childName=='Annotation.Check-ignore protocol.Length of checking zone':
-                self.config['protocolSize'] = data
-                self.drawProtocolMarks()
-            elif childName=='Annotation.Check-ignore protocol.Repeat zones every':
-                self.config['protocolInterval'] = data
-                self.drawProtocolMarks()
-            elif childName=='User.Operator':
-                self.config['operator'] = data
-                self.operator = data
-                self.statusRight.setText("Operator: " + str(self.operator) + ", Reviewer: " + str(self.reviewer))
-            elif childName=='User.Reviewer':
-                self.config['reviewer'] = data
-                self.reviewer = data
-                self.statusRight.setText("Operator: " + str(self.operator) + ", Reviewer: " + str(self.reviewer))
-            elif childName=='Bird List.Common Bird List.Choose File':
-                filename, drop = QFileDialog.getOpenFileName(self, 'Choose Common Bird List', self.SoundFileDir, "Text files (*.txt)")
-                if filename == '':
-                    print("no list file selected")
-                    return
-                else:
-                    self.shortBirdList = self.ConfigLoader.shortbl(filename, self.configdir)
-                    if self.shortBirdList is not None:
-                        self.config['BirdListShort'] = filename
-                        self.p['Bird List','Common Bird List', 'Filename'] = filename
-                    else:
-                        self.shortBirdList = self.ConfigLoader.shortbl(self.config['BirdListShort'], self.configdir)
-            elif childName=='Bird List.Full Bird List.Choose File':
-                filename, drop = QFileDialog.getOpenFileName(self, 'Choose Full Bird List', self.SoundFileDir, "Text files (*.txt)")
-                if filename == '':
-                    print("no list file selected")
-                    return
-                else:
-                    self.longBirdList = self.ConfigLoader.longbl(filename, self.configdir)
-                    if self.longBirdList is not None:
-                        self.config['BirdListLong'] = filename
-                        self.p['Bird List','Full Bird List','Filename'] = filename
-                    else:
-                        self.longBirdList = self.ConfigLoader.longbl(self.config['BirdListLong'], self.configdir)
-            elif childName=='Bird List.Bat List.Choose File':
-                filename, drop = QFileDialog.getOpenFileName(self, 'Choose Bat List', self.SoundFileDir, "Text files (*.txt)")
-                if filename == '':
-                    print("no list file selected")
-                    return
-                else:
-                    self.batList = self.ConfigLoader.batl(filename, self.configdir)
-                    if self.batList is not None:
-                        self.config['BatList'] = filename
-                        self.p['Bird List','Bat List','Filename'] = filename
-                    else:
-                        self.batList = self.ConfigLoader.batl(self.config['BatList'], self.configdir)
-                    #self.p['Bird List','Full Bird List','No long list'] = False
-            #elif childName=='Bird List.Full Bird List.No long list':
-                #if param.value():
-                    #self.config['BirdListLong'] = 'None'
-                    #self.p['Bird List','Full Bird List','Filename'] = 'None'
-                    #self.longBirdList = None
-                #else:
-                    #if self.p['Bird List','Full Bird List','Filename'] is None or self.p['Bird List','Full Bird List','Filename'] == '' or self.p['Bird List','Full Bird List','Filename'] == 'None':
-                        #filename, drop = QFileDialog.getOpenFileName(self, 'Choose File', self.SoundFileDir, "Text files (*.txt)")
-                        #if filename == '':
-                            #print("no list file selected")
-                            #return
-                        #else:
-                            #self.p['Bird List','Full Bird List','Filename'] = filename
-                            #self.config['BirdListLong'] = filename
-                            #self.longBirdList = self.ConfigLoader.longbl(self.config['BirdListLong'], self.configdir)
-
-        self.saveConfig = True
-
-        self.resetStorageArrays()
-        # pass the file name to reset interface properly
-        self.loadFile(self.filename)
-
-# ============
-# Various actions: deleting segments, saving, quitting
-    def confirmSegment(self):
-        """ Listener for the Confirm segment button.
-            Ups the certainty to 100 on the current segment.
-            DO NOT use for All Sp Review, as that one may also change species and
-            needs to call refreshOverview with old species.
-        """
-        id = self.box1id
-        print("confirming id:", id)
-
-        if id>-1:
-            # force wipe old overview to empty
-            self.refreshOverviewWith(self.segments[id], delete=True)
-
-            # raise certainty to 100 on all labels in this seg
-            self.segments[id].confirmLabels()
-
-            self.refreshOverviewWith(self.segments[id])
-            self.updateText(id)
-            self.updateColour(id)
-            self.segInfo.setText(self.segments[id].infoString())
-            self.segmentsToSave = True
-
-    def deleteSegment(self,id=-1,hr=False):
-        """ Listener for delete segment button, or backspace key. Also called when segments are deleted by the
-        human classify dialogs.
-        Stops playback immediately in all cases.
-        Deletes the segment that is selected, otherwise does nothing.
-        Updates the overview segments as well.
-        """
-        print("deleting id:", id)
-        if self.media_obj.isPlaying() or self.media_slow.isPlaying():
-            # includes resetting playback buttons
-            self.stopPlayback()
-
-        if not hr and id<0:
-            id = self.box1id
-
-        if id>-1:
-            self.refreshOverviewWith(self.segments[id], delete=True)
-
-            if self.listRectanglesa1[id] is not None:
-                try:
-                    self.listRectanglesa1[id].sigRegionChangeFinished.disconnect()
-                    self.listRectanglesa2[id].sigRegionChangeFinished.disconnect()
-                except:
-                    pass
-                self.p_ampl.removeItem(self.listRectanglesa1[id])
-                self.p_spec.removeItem(self.listRectanglesa2[id])
-                self.p_spec.removeItem(self.listLabels[id])
-            del self.listLabels[id]
-            del self.segments[id]
-            del self.listRectanglesa1[id]
-            del self.listRectanglesa2[id]
-            self.segmentsToSave = True
-
-            self.box1id = -1
-            self.segInfo.setText("")
-            # reset segment playback buttons
-            self.refreshSegmentControls()
-
-    def deleteAll(self):
-        """ Listener for delete all button.
-        Checks if the user meant to do it, then calls removeSegments()
-        """
-        if len(self.segments) == 0:
-            msg = SupportClasses.MessagePopup("w", "No segments", "No segments to delete")
-            msg.exec_()
-            return
-        else:
-            msg = SupportClasses.MessagePopup("t", "Delete All Segments?", "Are you sure you want to delete all segments?")
-            msg.setStandardButtons(QMessageBox.Yes | QMessageBox.No)
-            reply = msg.exec_()
-            if reply == QMessageBox.Yes:
-                self.removeSegments()
-                self.segmentsToSave = True
-
-            # reset segment playback buttons
-            self.refreshSegmentControls()
-
-    def removeSegments(self,delete=True):
-        """ Remove all the segments in response to the menu selection, or when a new file is loaded. """
-        for r in self.listLabels:
-            if r is not None:
-                self.p_spec.removeItem(r)
-        for r in self.listRectanglesa1:
-            if r is not None:
-                try:
-                    r.sigRegionChangeFinished.disconnect()
-                    self.p_ampl.removeItem(r)
-                except:
-                    pass
-        for r in self.listRectanglesa2:
-            if r is not None:
-                try:
-                    r.sigRegionChangeFinished.disconnect()
-                    self.p_spec.removeItem(r)
-                except:
-                    pass
-
-        # clear overview boxes and their count trackers
-        for ovid in range(len(self.SegmentRects)):
-            self.overviewSegments[ovid, :] = 0
-            self.SegmentRects[ovid].setBrush(pg.mkBrush('w'))
-            self.SegmentRects[ovid].update()
-
-        self.segInfo.setText("")
-        if delete:
-            if hasattr(self, "segments"):
-                self.segments.clear()
-            self.listRectanglesa1 = []
-            self.listRectanglesa2 = []
-            self.listLabels = []
-            self.box1id = -1
-
-    def saveSegments(self):
-        """ Save the segmentation data as a json file.
-        Name of the file is the name of the wave file + .data"""
-
-        # def checkSave():
-        #     msg = QMessageBox()
-        #     msg.setIcon(QMessageBox.Information)
-        #     msg.setText("Do you want to save?")
-        #     msg.setInformativeText("You didn't identify any segments, are you sure you want to save this annotation?")
-        #     msg.setWindowTitle("No segments")
-        #     msg.setStandardButtons(QMessageBox.Yes | QMessageBox.No)
-        #     msg.buttonClicked.connect(msgbtn)
-        #     retval = msg.exec_()
-        #     print "value of pressed message box button:", retval
-        #     return retval
-
-        if self.segmentsToSave:
-            print("Saving segments to " + self.filename + '.data')
-            self.segments.metadata["Operator"] = self.operator
-            self.segments.metadata["Reviewer"] = self.reviewer
-
-            self.segments.saveJSON(str(self.filename) + '.data')
-
-            # refresh this file's icon in file list dock
-            self.listFiles.refreshFile(os.path.basename(self.filename))
-
-            self.segmentsToSave = False
-        else:
-            self.segmentsToSave = True
-            print("Nothing to save")
-
-    def closeFile(self):
-        """ Calls the appropriate functions when a file is gently closed (on quit or change of file). """
-
-        # save noise data if the user requires it
-        if self.config['RequireNoiseData']:
-            if "noiseLevel" not in self.segments.metadata or self.segments.metadata["noiseLevel"] is None:
-                self.addNoiseData()
-
-        self.saveSegments()
-        print("Closing", self.filename)
-
-        # update recent files list
-        if self.filename is not None and self.filename not in self.config['RecentFiles']:
-            self.config['RecentFiles'].append(self.filename)
-            if len(self.config['RecentFiles'])>4:
-                del self.config['RecentFiles'][0]
-            # Note: we're making this flag useless as every new file open will update the config
-            self.saveConfig = True
-
-        # Add in the operator and reviewer at the top, and then save the segments and the config file.
-        if self.saveConfig:
-            self.ConfigLoader.configwrite(self.config, self.configfile)
-
-        # Save the shortBirdList
-        self.ConfigLoader.blwrite(self.shortBirdList, self.config['BirdListShort'], self.configdir)
-=======
 # This is the script that starts AviaNZ. It processes command line options
 # and then calls either part of the GUI, or runs on the command line directly.
-
-# Version 2.0 18/11/19
-# Authors: Stephen Marsland, Nirosha Priyadarshani, Julius Juodakis
->>>>>>> f28121cb
 
 #    AviaNZ bioacoustic analysis program
 #    Copyright (C) 2017--2019
@@ -6327,13 +179,8 @@
         # restart requested:
         if out == 1:
             mainlauncher()
-<<<<<<< HEAD
-        # splitter requested:
-        elif out == 2:
-=======
         elif out == 2:
             import SplitAnnotations
->>>>>>> f28121cb
             avianz = SplitAnnotations.SplitData()
             avianz.show()
             app.exec_()
