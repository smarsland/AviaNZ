--- conflicted
+++ resolved
@@ -1848,7 +1848,6 @@
         inds = int(self.convertAmpltoSpec(startpoint) / self.widthOverviewSegment)
         inde = min(int(self.convertAmpltoSpec(endpoint) / self.widthOverviewSegment),len(self.overviewSegments)-1)
 
-        #if species == "Don't Know" or type(species) is int:
         if species is None or "Don't Know" in species or type(species) is int or len(species)==0:
             brush = self.ColourNone
             if delete:
@@ -1921,21 +1920,15 @@
             # This is one we want to show
 
             # Get the name and colour sorted
-            # TODO: check
-            if species is None or "Don't Know" in species or len(species) == 0:
+            if species is None or species==["Don't Know"] or len(species) == 0:
                 species = []
+                brush = self.ColourNone
+            elif "Don't Know" in species:
                 brush = self.ColourNone
             elif '?' in ''.join(species):
                 brush = self.ColourPossible
             else:
                 brush = self.ColourNamed
-            #if species is None or species=="Don't Know":
-                #species = "Don't Know"
-                #brush = self.ColourNone
-            #elif species[-1]=='?':
-                #brush = self.ColourPossible
-            #else:
-                #brush = self.ColourNamed
 
             self.refreshOverviewWith(startpoint, endpoint, species)
             self.prevBoxCol = brush
@@ -2914,6 +2907,8 @@
     def humanClassifyDelete1(self):
         # Delete a segment
         id = self.box1id
+        self.humanClassifyDialog1.stopPlayback()
+        self.deleteSegment(self.box1id)
 
         self.box1id = id-1
         self.segmentsToSave = True
@@ -4405,13 +4400,8 @@
         avianz.show()
         app.exec_()
 
-<<<<<<< HEAD
-DOC=True    # only DOC features or all
+DOC=False    # only DOC features or all
 generateExcel=False # generate xlsx immediately after segmenting?
-=======
-DOC=False    # only DOC features or all
-generateExcel=True
->>>>>>> 9d0b68a4
 
 # Start the application
 app = QApplication(sys.argv)
