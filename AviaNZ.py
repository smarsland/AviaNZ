# AviaNZ.py
#
# This is the main class for the AviaNZ interface
# Version 0.12 16/8/18
# Authors: Stephen Marsland, Nirosha Priyadarshani, Julius Juodakis

#    AviaNZ birdsong analysis program
#    Copyright (C) 2017--2018

#    This program is free software: you can redistribute it and/or modify
#    it under the terms of the GNU General Public License as published by
#    the Free Software Foundation, either version 3 of the License, or
#    (at your option) any later version.

#    This program is distributed in the hope that it will be useful,
#    but WITHOUT ANY WARRANTY; without even the implied warranty of
#    MERCHANTABILITY or FITNESS FOR A PARTICULAR PURPOSE.  See the
#    GNU General Public License for more details.

#    You should have received a copy of the GNU General Public License
#    along with this program.  If not, see <http://www.gnu.org/licenses/>.

import sys, os, json, platform, re

from PyQt5.QtGui import QIcon, QPixmap, QStandardItemModel, QStandardItem
from PyQt5.QtWidgets import QApplication, QWidget, QInputDialog, QFileDialog, QMainWindow, QActionGroup, QToolButton, QLabel, QSlider, QScrollBar, QDoubleSpinBox, QPushButton, QListWidget, QListWidgetItem, QMenu, QFrame, QMessageBox, QLineEdit, QWidgetAction, QComboBox, QTreeView
from PyQt5.QtCore import Qt, QDir, QTime, QTimer, QPoint, QPointF, QLocale, QFile, QIODevice, QLine, QModelIndex
from PyQt5.QtMultimedia import QAudio, QAudioOutput, QAudioFormat

import wavio
import numpy as np

import pyqtgraph as pg
pg.setConfigOption('background','w')
pg.setConfigOption('foreground','k')
pg.setConfigOption('antialias',True)
from pyqtgraph.Qt import QtCore, QtGui
from pyqtgraph.dockarea import *
import pyqtgraph.functions as fn

import SupportClasses as SupportClasses
import Dialogs as Dialogs
import SignalProc
import Segment
import WaveletSegment
import WaveletFunctions
#import Features
#import Learning
import AviaNZ_batch
#import math
import traceback
import librosa

from openpyxl import load_workbook, Workbook

from pyqtgraph.parametertree import Parameter, ParameterTree #, ParameterItem, registerParameterType

import locale, time

import click

print("Package import complete.")

# ==============
# TODO

# Finish segmentation
#   Mostly there, need to test them
#   Add a minimum length of time for a segment -> make this a parameter
#   Finish sorting out parameters for median clipping segmentation, energy segmentation
#   Finish cross-correlation to pick out similar bits of spectrogram -> and what other methods?
#   Add something that aggregates them -> needs planning

# Integrate the wavelet segmentation
    # Remove the code that is in SignalProc and use that one

# At times the program does not respond and ask to repair/close (e.g. when move the overview slider fast or something like that).
# Need to work on memory management!

# Interface -> inverted spectrogram does not work - spec and amp do not synchronize

# Actions -> Denoise -> median filter check
# Make the median filter on the spectrogram have params and a dialog. Other options?

# Fundamental frequency
#   Smoothing?
#   Add shape metric
#   Try the harvest f0
#   Try yaapt or bana (tried yaapt, awful)

# Finish the raven features

# Add in the wavelet segmentation for kiwi, ruru
# Think about nice ways to train them

# Would it be good to smooth the image? Actually, lots of ideas here! Might be nice way to denoise?
    # Median filter, smoothing, consider also grab-cut
    # Continue to play with inverting spectrogram

# Colourmaps
    # HistogramLUTItem

# Context menu different for day and night birds?
# Needs decent testing

# Minor:
# Consider always resampling to 22050Hz (except when it's less in file :) )?
# Font size to match segment size -> make it smaller, could also move it up or down as appropriate
# Where should label be written?
# Use intensity of colour to encode certainty?
# If don't select something in context menu get error -> not critical
# Colours of the segments to be visible with different colourmaps? Not important!

# Look at raven and praat and luscinia -> what else is actually useful? Other annotations on graphs?

# Don't really want to load the whole thing, just 5 mins, and then move through with arrows -> how?
# This is sometimes called paging, I think. (y, sr = librosa.load(filename, offset=15.0, duration=5.0) might help. Doesn't do much for the overview through)

# Diane:
    # menu
    # for matching, show matched segment, and extended 'guess' (with some overlap)
    # Something to show nesting of segments, such as a number of segments in the top bit
    # Find similar segments in other files -- other birds
    # Group files by species

# Rebecca:
    # x colour spectrogram
    # x add a marker on the overview to show where you have marked segments, with different colours for unknown, possible
    # x reorder the list dynamically by amount of use -> done, but maybe it should be an option?
    # Maybe include day or night differently in the context menu
    # x have a hot key to add the same bird repeatedly
    # Change the visible window width (or just add) magnify/shrink buttons
    # x Add date, time, person, location, would be good to have weather info calculated automatically (wind, rain -> don't bother), broken sound recorder

    # pull out any bird call (useful for if you don't know what a bird sounds like (Fiji petrel) or wind farm monitoring)
    # do bats!
    # Look up David Bryden (kokako data) looking at male, female, juvenile
    # Get all calls of a species
    # Look up freebird and raven and also BatSearch
# ===============

class AviaNZ(QMainWindow):
    """Main class for the user interface.
    Contains most of the user interface and plotting code"""

    def __init__(self,root=None,configfile=None,sppinfofile=None,DOC=True,extra=False,Hartley=False,CLI=False,firstFile='', imageFile='', command=''):
        """Initialisation of the class. Load a configuration file, or create a new one if it doesn't
        exist. Also initialises the data structures and loads an initial file (specified explicitly)
        and sets up the window.
        One interesting configuration point is the DOC setting, which hides the more 'research' functions."""
        print("Starting AviaNZ...")

        super(AviaNZ, self).__init__()
        self.root = root
        self.extra=extra
        self.Hartley=Hartley

        self.CLI = CLI
        try:
            print("Loading configs from file %s" % configfile)
            self.config = json.load(open(configfile))
            self.saveConfig = True
        except:
            print("Failed to load config file, using defaults")
            self.config = json.load(open('AviaNZconfig.txt'))
            self.saveConfig = True # TODO: revise this with user permissions in mind
        self.configfile = configfile

        try:
            print("Loading species info from file %s" % sppinfofile)
            self.sppInfo = json.load(open(sppinfofile))
            self.savesppinfo = True
        except:
            print("Failed to load spp info file, using defaults")
            self.sppInfo = json.load(open('sppInfo.txt'))
            self.savesppinfo = True # TODO: revise this with user permissions in mind
        self.sppinfofile = sppinfofile

        # FOR NOW:
        # DOC = self.config['DOC']

        # Load the birdlist 
        # TODO: review this to be something from the user config
        # This is Nyree's list
        if self.Hartley:
            self.config['ShortBirdList'] = json.load(open('BirdList.txt'))
        else:
            # This is the DOC list 
            # TODO: Note kludge here
            self.config['ShortBirdList'] = self.config['BirdList']
            self.config['BirdList'] = json.load(open('ListDOCBirds.txt')) 
        self.makeFullBirdList()

        # avoid comma/point problem in number parsing
        QLocale.setDefault(QLocale(QLocale.English, QLocale.NewZealand))
        print('Locale is set to ' + QLocale().name())

        # The data structures for the segments
        self.listLabels = []
        self.listRectanglesa1 = []
        self.listRectanglesa2 = []
        self.SegmentRects = []
        self.segmentPlots=[]
        self.box1id = -1
        self.DOC = DOC
        self.started = False
        self.startedInAmpl = False
        self.startTime = 0
        self.segmentsToSave = False

        self.lastSpecies = "Don't Know"
        
        # Whether or not the context menu allows multiple birds. 
        # Only changed with modifier key (Meta) in this version
        # Second checks if signal is there
        self.multipleBirds = False

        # TODO: Can probably be deleted
        self.menuBirdListSignal = False

        self.dirName = self.config['dirpath']
        self.previousFile = None
        self.focusRegion = None
        self.operator = self.config['operator']
        self.reviewer = self.config['reviewer']

        # audio things
        self.audioFormat = QAudioFormat()
        self.audioFormat.setCodec("audio/pcm")
        self.audioFormat.setByteOrder(QAudioFormat.LittleEndian)
        self.audioFormat.setSampleType(QAudioFormat.SignedInt)

        # Spectrogram
        self.sgOneSided = True
        self.sgMeanNormalise = True
        self.sgMultitaper = False
        self.sgEqualLoudness = False

        # working directory
        if not os.path.isdir(self.dirName):
            print("Directory doesn't exist: making it")
            os.makedirs(self.dirName)

        self.backupDatafiles()

        # INPUT FILE LOADING
        # search order: infile -> firstFile -> dialog
        # Make life easier for now: preload a birdsong
        if not os.path.isfile(firstFile):
            firstFile = self.dirName + '/' + 'tril1.wav' #'male1.wav' # 'kiwi.wav'
            #firstFile = "/home/julius/Documents/kiwis/rec/birds1.wav"

        if not os.path.isfile(firstFile):
            if self.CLI:
                print("file %s not found, exiting" % firstFile)
                sys.exit()
            else:
                # pop up a dialog to select file
                firstFile, drop = QtGui.QFileDialog.getOpenFileName(self, 'Choose File', self.dirName, "Wav files (*.wav)")
                while firstFile == '':
                    msg = QMessageBox()
                    msg.setIconPixmap(QPixmap("img/Owl_warning.png"))
                    msg.setWindowIcon(QIcon('img/Avianz.ico'))
                    msg.setText("Choose a sound file to proceed.\nDo you want to continue?")
                    msg.setWindowTitle("Select Sound File")
                    msg.setStandardButtons(QMessageBox.Yes | QMessageBox.No)
                    reply = msg.exec_()
                    if reply == QMessageBox.Yes:
                        firstFile, drop = QFileDialog.getOpenFileName(self, 'Choose File', self.dirName, "Wav files (*.wav)")
                    else:
                        sys.exit()

        # parse firstFile to dir and file parts
        self.dirName = os.path.dirname(firstFile)
        firstFile = os.path.basename(firstFile)
        print("Working dir set to %s" % self.dirName)
        print("Opening file %s" % firstFile)

        # to keep code simpler, graphic options are created even in CLI mode
        # they're just not shown because QMainWindow.__init__ is skipped
        if not self.CLI:
            QMainWindow.__init__(self, root)

        # parse mouse settings
        if self.config['drawingRightBtn']:
            self.MouseDrawingButton = QtCore.Qt.RightButton
        else:
            self.MouseDrawingButton = QtCore.Qt.LeftButton
        self.createMenu()
        self.createFrame()

        self.resetStorageArrays()
        if self.CLI:
            self.loadFile(firstFile)
            while command!=():
                c = command[0]
                command = command[1:]
                print("next command to execute is %s" % c)
                if c=="denoise":
                    self.denoise()
                elif c=="segment":
                    self.segment()
                else:
                    print("ERROR: %s is not a valid command" % c)
                    sys.exit()
            if imageFile!='':
                # reset images to show full width if in CLI:
                self.widthWindow.setValue(self.datalengthSec)
                # looks unnecessary:
                # self.p_spec.setXRange(0, self.convertAmpltoSpec(self.datalengthSec), update=True, padding=0)
                self.saveImage(imageFile)
        else:
            # Make the window and associated widgets
            self.setWindowTitle('AviaNZ')
            # Make the window full screen
            # TODO: Make this an option
            if self.Hartley:
                self.showMaximized()
            keyPressed = QtCore.Signal(int)


            # Save the segments every minute
            self.timer = QTimer()
            #QObject.connect(self.timer, SIGNAL("timeout()"), self.saveSegments)
            self.timer.timeout.connect(self.saveSegments)
            self.timer.start(self.config['secsSave']*1000)
            
            self.fillFileList(firstFile)
            self.listLoadFile(firstFile)
            #self.previousFile = firstFile

        if self.DOC:
            self.setOperatorReviewerDialog()


    def createMenu(self):
        """ Create the menu entries at the top of the screen and link them as appropriate.
        Some of them are initialised according to the data in the configuration file."""

        fileMenu = self.menuBar().addMenu("&File")
        fileMenu.addAction("&Open sound file", self.openFile, "Ctrl+O")
        # fileMenu.addAction("&Change Directory", self.chDir)
        fileMenu.addAction("&Set Operator/Reviewer (Current File)", self.setOperatorReviewerDialog)
        fileMenu.addSeparator()
        fileMenu.addAction("Quit",self.quit,"Ctrl+Q")

        # This is a very bad way to do this, but I haven't worked anything else out (setMenuRole() didn't work)
        # Add it a second time, then it appears!
        if platform.system() == 'Darwin':
            fileMenu.addAction("&Quit",self.quit,"Ctrl+Q")

        specMenu = self.menuBar().addMenu("&Appearance")

        self.useAmplitudeTick = specMenu.addAction("Show amplitude plot", self.useAmplitudeCheck)
        self.useAmplitudeTick.setCheckable(True)
        self.useAmplitudeTick.setChecked(self.config['showAmplitudePlot'])
        self.useAmplitude = True

        self.useFilesTick = specMenu.addAction("Show file list", self.useFilesCheck)
        self.useFilesTick.setCheckable(True)
        self.useFilesTick.setChecked(self.config['showListofFiles'])

        # this can go under "Change interface settings"
        self.showOverviewSegsTick = specMenu.addAction("Show annotation overview", self.showOverviewSegsCheck)
        self.showOverviewSegsTick.setCheckable(True)
        self.showOverviewSegsTick.setChecked(self.config['showAnnotationOverview'])

        self.showPointerDetails = specMenu.addAction("Show pointer details in spectrogram", self.showPointerDetailsCheck)
        self.showPointerDetails.setCheckable(True)
        self.showPointerDetails.setChecked(self.config['showPointerDetails'])

        specMenu.addSeparator()

        colMenu = specMenu.addMenu("&Choose colour map")
        colGroup = QActionGroup(self)
        for colour in self.config['ColourList']:
            cm = colMenu.addAction(colour)
            cm.setCheckable(True)
            if colour==self.config['cmap']:
                cm.setChecked(True)
            receiver = lambda checked, cmap=colour: self.setColourMap(cmap)
            #self.connect(cm, SIGNAL("triggered()"), receiver)
            cm.triggered.connect(receiver)
            colGroup.addAction(cm)
        self.invertcm = specMenu.addAction("Invert colour map",self.invertColourMap)
        self.invertcm.setCheckable(True)
        self.invertcm.setChecked(self.config['invertColourMap'])

        #if self.DOC==False:
        #    self.showFundamental2 = specMenu.addAction("Show fundamental frequency2", self.showFundamentalFreq2)
        #    self.showFundamental2.setCheckable(True)
        #    self.showFundamental2.setChecked(False)

        if not self.DOC:
            self.showInvSpec = specMenu.addAction("Show inverted spectrogram", self.showInvertedSpectrogram)
            self.showInvSpec.setCheckable(True)
            self.showInvSpec.setChecked(False)

        # if self.DOC==False:
        # self.redoaxis = specMenu.addAction("Make frequency axis tight", self.redoFreqAxis)

        # specMenu.addSeparator()
        specMenu.addAction("Change spectrogram parameters",self.showSpectrogramDialog)

        specMenu.addSeparator()
        self.readonly = specMenu.addAction("Make read only",self.makeReadOnly,"Ctrl+R")
        self.readonly.setCheckable(True)
        self.readonly.setChecked(self.config['readOnly'])
        
        specMenu.addSeparator()
        specMenu.addAction("Interface settings", self.changeSettings)

        actionMenu = self.menuBar().addMenu("&Actions")
        actionMenu.addAction("&Delete all segments", self.deleteAll, "Ctrl+D")
        if not self.Hartley:
            actionMenu.addSeparator()
            actionMenu.addAction("Denoise",self.showDenoiseDialog,"Ctrl+N")
        #actionMenu.addAction("Find matches",self.findMatches)
            actionMenu.addSeparator()
            self.showFundamental = actionMenu.addAction("Show fundamental frequency", self.showFundamentalFreq,"Ctrl+F")
            self.showFundamental.setCheckable(True)
            self.showFundamental.setChecked(False)

        if not self.DOC and not self.Hartley:
            actionMenu.addAction("Filter spectrogram",self.medianFilterSpec)
            actionMenu.addAction("Denoise spectrogram",self.denoiseImage)

        if not self.Hartley:
            actionMenu.addSeparator()
            actionMenu.addAction("Segment",self.segmentationDialog,"Ctrl+S")

        if not self.DOC and not self.Hartley:
            actionMenu.addAction("Classify segments",self.classifySegments,"Ctrl+C")
            actionMenu.addSeparator()
        #self.showAllTick = actionMenu.addAction("Show all pages", self.showAllCheck)
        #self.showAllTick.setCheckable(True)
        #self.showAllTick.setChecked(self.config['showAllPages'])

        if not self.Hartley:
            actionMenu.addAction("Human Review [All segments]",self.humanClassifyDialog1,"Ctrl+1")
            actionMenu.addAction("Human Review [Choose species]",self.humanRevDialog2,"Ctrl+2")
            actionMenu.addSeparator()
            actionMenu.addAction("Export segments to Excel",self.exportSeg)
            actionMenu.addSeparator()
        if not self.DOC and not self.Hartley:
            actionMenu.addAction("Train a species detector", self.trainWaveletDialog)
        actionMenu.addSeparator()
        actionMenu.addAction("Save as image",self.saveImage,"Ctrl+I")
        actionMenu.addAction("Save selected sound", self.save_selected_sound)
        actionMenu.addSeparator()
        actionMenu.addAction("Put docks back",self.dockReplace)

        helpMenu = self.menuBar().addMenu("&Help")
        #aboutAction = QAction("About")
        helpMenu.addAction("Help",self.showHelp,"Ctrl+H")
        helpMenu.addAction("Cheat Sheet", self.showCheatSheet)
        helpMenu.addSeparator()
        helpMenu.addAction("About",self.showAbout,"Ctrl+A")
        if platform.system() == 'Darwin':
            helpMenu.addAction("About",self.showAbout,"Ctrl+A")

    def showAbout(self):
        """ Create the About Message Box"""
        msg = QMessageBox()
        msg.setIconPixmap(QPixmap("img\AviaNZ.png"))
        msg.setWindowIcon(QIcon('img/Avianz.ico'))
        msg.setText("The AviaNZ Program, v1.1 (August 2018)")
        msg.setInformativeText("By Stephen Marsland, Victoria University of Wellington. With code by Nirosha Priyadarshani and Julius Juodakis, and input from Isabel Castro, Moira Pryde, Stuart Cockburn, Rebecca Stirnemann, Sumudu Purage, Virginia Listanti, and Rebecca Huistra. \n stephen.marsland@vuw.ac.nz")
        msg.setWindowTitle("About")
        msg.setStandardButtons(QMessageBox.Ok)
        msg.exec_()
        return

    def showHelp(self):
        """ Show the user manual (a pdf file)"""
        # TODO: manual is not distributed as pdf now
        import webbrowser
        # webbrowser.open_new(r'file://' + os.path.realpath('./Docs/AviaNZManual.pdf'))
        webbrowser.open_new(r'http://avianz.net/docs/AviaNZManual_v1.1.pdf')

    def showCheatSheet(self):
        """ Show the cheat sheet of sample spectrograms (a pdf file)"""
        import webbrowser
        # webbrowser.open_new(r'file://' + os.path.realpath('./Docs/CheatSheet.pdf'))
        webbrowser.open_new(r'http://avianz.net/docs/CheatSheet_v1.1.pdf')

    def createFrame(self):
        """ Creates the main window.
        This consists of a set of pyqtgraph docks with widgets in.
         d_ for docks, w_ for widgets, p_ for plots"""

        # Make the window and set its size
        self.area = DockArea()
        self.setCentralWidget(self.area)
        self.resize(1240,600)
        self.move(100,50)

        # Make the docks and lay them out
        self.d_overview = Dock("Overview",size = (1200,150))
        self.d_ampl = Dock("Amplitude",size=(1200,150))
        self.d_spec = Dock("Spectrogram",size=(1200,300))
        self.d_controls = Dock("Controls",size=(40,100))
        self.d_files = Dock("Files",size=(40,200))
        if self.extra:
            self.d_plot = Dock("Plots",size=(1200,150))

        self.area.addDock(self.d_files,'left')
        self.area.addDock(self.d_overview,'right',self.d_files)
        self.area.addDock(self.d_ampl,'bottom',self.d_overview)
        self.area.addDock(self.d_spec,'bottom',self.d_ampl)
        self.area.addDock(self.d_controls,'bottom',self.d_files)
        if self.extra:
            self.area.addDock(self.d_plot,'bottom',self.d_spec)

        # Put content widgets in the docks
        self.w_overview = pg.LayoutWidget()
        self.d_overview.addWidget(self.w_overview)
        self.w_overview1 = pg.GraphicsLayoutWidget()
        self.w_overview1.ci.layout.setContentsMargins(0.5, 1, 0.5, 1)
        self.w_overview.addWidget(self.w_overview1,row=0, col=2,rowspan=3)

        self.p_overview = self.w_overview1.addViewBox(enableMouse=False,enableMenu=False,row=0,col=0)
        self.p_overview2 = SupportClasses.ChildInfoViewBox(enableMouse=False, enableMenu=False)
        self.w_overview1.addItem(self.p_overview2,row=1,col=0)
        self.p_overview2.setXLink(self.p_overview)

        self.w_ampl = pg.GraphicsLayoutWidget()
        self.p_ampl = SupportClasses.DragViewBox(self, enableMouse=False,enableMenu=False,enableDrag=False, thisIsAmpl=True)
        self.w_ampl.addItem(self.p_ampl,row=0,col=1)
        self.d_ampl.addWidget(self.w_ampl)

        self.w_spec = pg.GraphicsLayoutWidget()
        self.p_spec = SupportClasses.DragViewBox(self, enableMouse=False,enableMenu=False,enableDrag=self.config['specMouseAction']==3, thisIsAmpl=False)
        self.w_spec.addItem(self.p_spec,row=0,col=1)
        self.d_spec.addWidget(self.w_spec)

        if self.extra:
            self.w_plot = pg.GraphicsLayoutWidget()
            self.p_plot = self.w_plot.addViewBox(enableMouse=False,enableMenu=False)
            self.w_plot.addItem(self.p_plot,row=0,col=1)
            self.d_plot.addWidget(self.w_plot)

        # The axes
        # Time axis has to go separately in loadFile

        self.ampaxis = pg.AxisItem(orientation='left')
        self.w_ampl.addItem(self.ampaxis,row=0,col=0)
        self.ampaxis.linkToView(self.p_ampl)
        self.ampaxis.setWidth(w=65)
        self.ampaxis.setLabel('')

        self.specaxis = pg.AxisItem(orientation='left')
        self.w_spec.addItem(self.specaxis,row=0,col=0)
        self.specaxis.linkToView(self.p_spec)
        self.specaxis.setWidth(w=65)

        if self.extra:
            # Plot window also needs an axis to make them line up
            self.plotaxis = pg.AxisItem(orientation='left')
            self.w_plot.addItem(self.plotaxis,row=0,col=0)
            self.plotaxis.linkToView(self.p_plot)
            self.plotaxis.setWidth(w=65)
            self.plotaxis.setLabel('')

        # The print out at the bottom of the spectrogram with data in
        self.pointData = pg.TextItem(color=(255,0,0),anchor=(0,0))
        #self.p_spec.addItem(self.pointData)

        # The various plots
        self.overviewImage = pg.ImageItem(enableMouse=False)
        self.p_overview.addItem(self.overviewImage)
        self.overviewImageRegion = pg.LinearRegionItem()
        # this is needed for compatibility with other shaded rectangles:
        self.overviewImageRegion.lines[0].btn = QtCore.Qt.RightButton
        self.overviewImageRegion.lines[1].btn = QtCore.Qt.RightButton
        self.p_overview.addItem(self.overviewImageRegion, ignoreBounds=True)
        self.amplPlot = pg.PlotDataItem()
        self.p_ampl.addItem(self.amplPlot)
        self.specPlot = pg.ImageItem()
        self.p_spec.addItem(self.specPlot)

        if self.extra:
            self.plotPlot = pg.PlotDataItem()
            self.p_plot.addItem(self.plotPlot)
            self.plotPlot2 = pg.PlotDataItem()
            self.p_plot.addItem(self.plotPlot2)
            self.plotPlot3 = pg.PlotDataItem()
            self.p_plot.addItem(self.plotPlot3)
            self.plotPlot4 = pg.PlotDataItem()
            self.p_plot.addItem(self.plotPlot4)
            self.plotPlot5 = pg.PlotDataItem()
            self.p_plot.addItem(self.plotPlot5)
            self.plotPlot6 = pg.PlotDataItem()
            self.p_plot.addItem(self.plotPlot6)
            self.plotPlot7 = pg.PlotDataItem()
            self.p_plot.addItem(self.plotPlot7)
            self.plotPlot8 = pg.PlotDataItem()
            self.p_plot.addItem(self.plotPlot8)
            self.plotPlot9 = pg.PlotDataItem()
            self.p_plot.addItem(self.plotPlot9)
            self.plotPlot10 = pg.PlotDataItem()
            self.p_plot.addItem(self.plotPlot10)
            self.plotPlot11 = pg.PlotDataItem()
            self.p_plot.addItem(self.plotPlot11)

        # Connect up the listeners
        self.p_ampl.scene().sigMouseClicked.connect(self.mouseClicked_ampl)
        self.p_spec.scene().sigMouseClicked.connect(self.mouseClicked_spec)

        # Connect up so can disconnect if not selected...
        self.p_spec.scene().sigMouseMoved.connect(self.mouseMoved)
        self.p_spec.addItem(self.pointData)

        # The content of the other two docks
        self.w_controls = pg.LayoutWidget()
        self.d_controls.addWidget(self.w_controls)
        self.w_files = pg.LayoutWidget()
        self.d_files.addWidget(self.w_files)

        # The buttons to move through the overview
        self.leftBtn = QToolButton()
        self.leftBtn.setArrowType(Qt.LeftArrow)
        #self.connect(self.leftBtn, SIGNAL('clicked()'), self.moveLeft)
        self.leftBtn.clicked.connect(self.moveLeft)
        self.w_overview.addWidget(self.leftBtn,row=0,col=0)
        self.rightBtn = QToolButton()
        self.rightBtn.setArrowType(Qt.RightArrow)
        #self.connect(self.rightBtn, SIGNAL('clicked()'), self.moveRight)
        self.rightBtn.clicked.connect(self.moveRight)
        self.w_overview.addWidget(self.rightBtn,row=0,col=1)

        # Button to move to the next file in the list
        self.nextFileBtn=QToolButton()
        self.nextFileBtn.setIcon(self.style().standardIcon(QtGui.QStyle.SP_MediaSkipForward))
        #self.connect(self.nextFileBtn, SIGNAL('clicked()'), self.openNextFile)
        self.nextFileBtn.clicked.connect(self.openNextFile)
        self.nextFileBtn.setToolTip("Open next file")
        self.w_files.addWidget(self.nextFileBtn,row=0,col=1)
        #self.w_overview.addWidget(self.nextFileBtn,row=1,colspan=2)

        # Buttons to move to next/previous five minutes
        self.prev5mins=QToolButton()
        self.prev5mins.setIcon(self.style().standardIcon(QtGui.QStyle.SP_MediaSeekBackward))
        self.prev5mins.setToolTip("Previous page")
        #self.connect(self.prev5mins, SIGNAL('clicked()'), self.movePrev5mins)
        self.prev5mins.clicked.connect(self.movePrev5mins)
        self.w_overview.addWidget(self.prev5mins,row=2,col=0)
        self.next5mins=QToolButton()
        self.next5mins.setIcon(self.style().standardIcon(QtGui.QStyle.SP_MediaSeekForward))
        self.next5mins.setToolTip("Next page")
        #self.connect(self.next5mins, SIGNAL('clicked()'), self.moveNext5mins)
        self.next5mins.clicked.connect(self.moveNext5mins)
        self.w_overview.addWidget(self.next5mins,row=2,col=1)
        self.placeInFileLabel = QLabel('')
        self.w_overview.addWidget(self.placeInFileLabel,row=1,colspan=2)

        # The buttons inside the controls dock
        self.playButton = QtGui.QToolButton()
        self.playButton.setIcon(self.style().standardIcon(QtGui.QStyle.SP_MediaPlay))
        self.playButton.setIconSize(QtCore.QSize(20, 20))
        self.playButton.setToolTip("Play visible")
        self.playButton.clicked.connect(self.playVisible)

        self.stopButton = QtGui.QToolButton()
        self.stopButton.setIcon(self.style().standardIcon(QtGui.QStyle.SP_MediaStop))
        self.stopButton.setIconSize(QtCore.QSize(20, 20))
        self.stopButton.setToolTip("Stop playback")
        self.stopButton.clicked.connect(self.stopPlayback)

        self.playSegButton = QtGui.QToolButton()
        self.playSegButton.setIcon(QtGui.QIcon('img/playsegment.png'))
        self.playSegButton.setIconSize(QtCore.QSize(20, 20))
        self.playSegButton.setToolTip("Play selected")
        self.playSegButton.clicked.connect(self.playSelectedSegment)
        self.playSegButton.setEnabled(False)

        self.playBandLimitedSegButton = QtGui.QToolButton()
        self.playBandLimitedSegButton.setIcon(QtGui.QIcon('img/playBandLimited.png'))
        self.playBandLimitedSegButton.setIconSize(QtCore.QSize(20, 20))
        self.playBandLimitedSegButton.setToolTip("Play selected-band limited")
        self.playBandLimitedSegButton.clicked.connect(self.playBandLimitedSegment)
        self.playBandLimitedSegButton.setEnabled(False)

        self.timePlayed = QLabel()

        # Volume control
        self.volSlider = QSlider(Qt.Horizontal)
        self.volSlider.sliderMoved.connect(self.volSliderMoved)
        self.volSlider.setRange(0,100)
        self.volSlider.setValue(50)
        self.volIcon = QLabel()
        self.volIcon.setPixmap(self.style().standardIcon(QtGui.QStyle.SP_MediaVolume).pixmap(32))

        # Brightness, and contrast sliders
        self.brightnessSlider = QSlider(Qt.Horizontal)
        self.brightnessSlider.setMinimum(0)
        self.brightnessSlider.setMaximum(100)
        self.brightnessSlider.setValue(self.config['brightness'])
        self.brightnessSlider.setTickInterval(1)
        self.brightnessSlider.valueChanged.connect(self.setColourLevels)

        self.contrastSlider = QSlider(Qt.Horizontal)
        self.contrastSlider.setMinimum(0)
        self.contrastSlider.setMaximum(100)
        self.contrastSlider.setValue(self.config['contrast'])
        self.contrastSlider.setTickInterval(1)
        self.contrastSlider.valueChanged.connect(self.setColourLevels)

        # Delete segment button
        deleteButton = QPushButton("&Delete Current Segment")
        deleteButton.clicked.connect(self.deleteSegment)

        # The spinbox for changing the width shown in the controls dock
        self.widthWindow = QDoubleSpinBox()
        self.widthWindow.setSingleStep(1.0)
        self.widthWindow.setDecimals(2)
        self.widthWindow.setValue(self.config['windowWidth'])
        self.widthWindow.valueChanged[float].connect(self.changeWidth)

        # Place all these widgets in the Controls dock
        self.w_controls.addWidget(self.playButton,row=0,col=0)
        self.w_controls.addWidget(self.stopButton,row=0,col=1)
        self.w_controls.addWidget(self.playSegButton,row=0,col=2)
        self.w_controls.addWidget(self.playBandLimitedSegButton,row=0,col=3)
        self.w_controls.addWidget(self.timePlayed,row=1,col=0, colspan=4)
        self.w_controls.addWidget(self.volIcon, row=2, col=0)
        self.w_controls.addWidget(self.volSlider, row=2, col=1, colspan=3)
        self.w_controls.addWidget(QLabel("Brightness"),row=3,col=0,colspan=4)
        self.w_controls.addWidget(self.brightnessSlider,row=4,col=0,colspan=4)
        self.w_controls.addWidget(QLabel("Contrast"),row=5,col=0,colspan=4)
        self.w_controls.addWidget(self.contrastSlider,row=6,col=0,colspan=4)
        self.w_controls.addWidget(deleteButton,row=7,col=0,colspan=4)
        self.w_controls.addWidget(QLabel('Visible window (seconds)'),row=8,col=0,colspan=4)
        self.w_controls.addWidget(self.widthWindow,row=9,col=0,colspan=4)


        # The slider to show playback position
        # This is hidden, but controls the moving bar
        self.playSlider = QSlider(Qt.Horizontal)
        # self.playSlider.sliderReleased.connect(self.playSliderMoved)
        self.playSlider.setVisible(False)
        self.d_spec.addWidget(self.playSlider)
        self.bar = pg.InfiniteLine(angle=90, movable=True, pen={'color': 'c', 'width': 3})
        self.bar.btn = self.MouseDrawingButton

        # A slider to move through the file easily
        self.scrollSlider = QScrollBar(Qt.Horizontal)
        self.scrollSlider.valueChanged.connect(self.scroll)
        self.d_spec.addWidget(self.scrollSlider)

        # List to hold the list of files
        self.listFiles = QListWidget()
        self.listFiles.setMinimumWidth(150)
        #self.listFiles.connect(self.listFiles, SIGNAL('itemDoubleClicked(QListWidgetItem*)'), self.listLoadFile)
        self.listFiles.itemDoubleClicked.connect(self.listLoadFile)

        self.w_files.addWidget(QLabel('Double click to open'),row=0,col=0)
        self.w_files.addWidget(QLabel('Red names have been viewed'),row=1,col=0)
        self.w_files.addWidget(self.listFiles,row=2,colspan=2)

        # The context menu (drops down on mouse click) to select birds
        self.setContextMenuPolicy(Qt.CustomContextMenu)
        self.menuBirdList = QMenu()
        self.menuBird2 = QMenu('Other')
        #self.menuBird2 = self.menuBirdList.addMenu('Other')
        # New line to allow multiple selections
        self.menuBirdList.installEventFilter(self)
        self.menuBird2.installEventFilter(self)
        self.fillBirdList()
        self.menuBirdList.triggered.connect(self.birdSelectedMenu)
        self.menuBird2.triggered.connect(self.birdSelectedMenu)
        self.menuBirdList.aboutToHide.connect(self.processMultipleBirdSelections)

        # Make the colours that are used in the interface
        # The dark ones are to draw lines instead of boxes
        self.ColourSelected = QtGui.QColor(self.config['ColourSelected'][0], self.config['ColourSelected'][1], self.config['ColourSelected'][2], self.config['ColourSelected'][3])
        self.ColourNamed = QtGui.QColor(self.config['ColourNamed'][0], self.config['ColourNamed'][1], self.config['ColourNamed'][2], self.config['ColourNamed'][3])
        self.ColourNone = QtGui.QColor(self.config['ColourNone'][0], self.config['ColourNone'][1], self.config['ColourNone'][2], self.config['ColourNone'][3])
        self.ColourPossible = QtGui.QColor(self.config['ColourPossible'][0], self.config['ColourPossible'][1], self.config['ColourPossible'][2], self.config['ColourPossible'][3])

        self.ColourSelectedDark = QtGui.QColor(self.config['ColourSelected'][0], self.config['ColourSelected'][1], self.config['ColourSelected'][2], 255)
        self.ColourNamedDark = QtGui.QColor(self.config['ColourNamed'][0], self.config['ColourNamed'][1], self.config['ColourNamed'][2], 255)
        self.ColourNoneDark = QtGui.QColor(self.config['ColourNone'][0], self.config['ColourNone'][1], self.config['ColourNone'][2], 255)
        self.ColourPossibleDark = QtGui.QColor(self.config['ColourPossible'][0], self.config['ColourPossible'][1], self.config['ColourPossible'][2], 255)

        # Hack to get the type of an ROI
        p_spec_r = SupportClasses.ShadedRectROI(0, 0)
        self.ROItype = type(p_spec_r)

        # Listener for key presses
        self.p_ampl.keyPressed.connect(self.handleKey)
        self.p_spec.keyPressed.connect(self.handleKey)

        # Store the state of the docks in case the user wants to reset it
        self.state = self.area.saveState()

        # Function calls to check if should show various parts of the interface, whether dragging boxes or not
        self.useAmplitudeCheck()
        self.useFilesCheck()
        self.showOverviewSegsCheck()
        self.dragRectsTransparent()
        self.showPointerDetailsCheck()

        # add statusbar
        self.statusLeft = QLabel("Left")
        self.statusLeft.setFrameStyle(QFrame.Panel) #,QFrame.Sunken)
        self.statusMid = QLabel("????")
        self.statusMid.setFrameStyle(QFrame.Panel) #,QFrame.Sunken)
        self.statusRight = QLabel("")
        self.statusRight.setAlignment(Qt.AlignRight)
        self.statusRight.setFrameStyle(QFrame.Panel) #,QFrame.Sunken)
        # Style
        statusStyle='QLabel {border:transparent}'
        self.statusLeft.setStyleSheet(statusStyle)
        # self.statusMid.setStyleSheet(statusStyle)
        self.statusRight.setStyleSheet(statusStyle)
        self.statusBar().addPermanentWidget(self.statusLeft,1)
        # self.statusBar().addPermanentWidget(self.statusMid,1)
        self.statusBar().addPermanentWidget(self.statusRight,1)

        # Set the message in the status bar
        self.statusLeft.setText("Ready")

        # Plot everything
        if not self.CLI:
            self.show()

    #def keyPressEvent(self,ev):
    #    """ Listener to handle keypresses and emit a keypress event, which is dealt with by handleKey()"""
    #    #self.emit(SIGNAL("keyPressed"),ev)
    #    print "here"
    #    print ev.key()
    #    self.keyPressed.emit(ev)

    def handleKey(self,ev):
        """ Handle keys pressed during program use.
        These are:
            backspace to delete a segment
            escape to pause playback """
        if ev == Qt.Key_Backspace:
            self.deleteSegment()
        elif ev == Qt.Key_Escape and self.media_obj.isPlaying():
            self.stopPlayback()

    def makeFullBirdList(self):
        """ Makes a combo box holding the complete list of birds """
        self.fullbirdlist = QComboBox()
        #self.fullbirdlist = SupportClasses.TreeComboBox()
        #self.fullbirdlist.resize(100,400)
        self.fullbirdlist.setView(QTreeView())
        self.fullbirdlist.setRootModelIndex(QModelIndex())

        self.fullbirdlist.view().setHeaderHidden(True)
        self.fullbirdlist.view().setItemsExpandable(True)
        #self.fullbirdlist.view().setRootIsDecorated(False)

        self.model = QStandardItemModel()
        headlist = []
        for bird in self.config['BirdList']:
            ind = bird.find('>')
            if ind == -1:
                ind = len(bird)
            if bird[:ind] not in headlist:
                headlist.append(bird[:ind])
                item = QStandardItem(bird[:ind])
                item.setSelectable(True)
                self.model.appendRow(item)
            if ind < len(bird):
                subitem = QStandardItem(bird[ind+1:])
                item.setSelectable(False)
                item.appendRow(subitem)
                subitem.setSelectable(True)

        self.fullbirdlist.setModel(self.model)

    def fillBirdList(self,unsure=False):
        """ Sets the contents of the context menu.
        The first 20 items are in the first menu, the next in a second menu.
        This is called a lot because the order of birds in the list changes since the last choice
        is moved to the top of the list. """
        # TODO: obvious flag
        self.menuBirdList.clear()
        self.menuBird2.clear()

        # Regardless of how got here, if there are multiple species in list, don't overwrite the set!
        if hasattr(self,'segments') and len(self.segments[self.box1id][4]) > 1:
            self.multipleBirds = True

        for item in self.config['ShortBirdList'][:20]:
            if unsure and item != "Don't Know":
                item = item+'?'
            bird = self.menuBirdList.addAction(item)
            bird.setCheckable(True)
            if hasattr(self,'segments') and item in self.segments[self.box1id][4]:
                bird.setChecked(True)
            if self.multipleBirds or self.Hartley:
                # self.menuBirdList.aboutToHide.connect(self.processMultipleBirdSelections)
                self.menuBirdListSignal = True
            else:
                # Disconnect signal if it exists
                if self.menuBirdListSignal:
                    # self.menuBirdList.aboutToHide.disconnect()
                    self.menuBirdListSignal = False
                #receiver = lambda checked, birdname=item: self.birdSelected(birdname)
                #bird.triggered.connect(receiver)
            self.menuBirdList.addAction(bird)
        self.menuBirdList.addMenu(self.menuBird2)
        for item in self.config['ShortBirdList'][20:40]:#:+['Other']:
            if unsure and item != "Don't Know" and item != "Other":
                item = item+'?'
            bird = self.menuBird2.addAction(item)
            bird.setCheckable(True)
            if hasattr(self,'segments') and item in self.segments[self.box1id][4]:
                bird.setChecked(True)
            if not self.multipleBirds and not self.Hartley:
                pass
                #receiver = lambda checked, birdname=item: self.birdSelected(birdname)
                #bird.triggered.connect(receiver)
            self.menuBird2.addAction(bird)

        self.makeFullBirdList()
        self.showFullbirdlist = QWidgetAction(self.menuBirdList)
        self.showFullbirdlist.setDefaultWidget(self.fullbirdlist)
        bird = self.menuBird2.addAction(self.showFullbirdlist)
        self.fullbirdlist.activated.connect(self.birdSelectedList)

    def fillFileList(self,fileName):
        """ Generates the list of files for the file listbox.
        fileName - currently opened file (marks it in the list).
        Most of the work is to deal with directories in that list.
        It only sees *.wav files. Picks up *.data and *_1.wav files, the first to make the filenames
        red in the list, and the second to know if the files are long."""
        # clear file listbox
        self.listFiles.clearSelection()
        self.listFiles.clearFocus()
        self.listFiles.clear()

        if not os.path.isdir(self.dirName):
            print("Directory doesn't exist: making it")
            os.makedirs(self.dirName)

        self.listOfFiles = QDir(self.dirName).entryInfoList(['..','*.wav'],filters=QDir.AllDirs|QDir.NoDot|QDir.Files,sort=QDir.DirsFirst)
        listOfDataFiles = QDir(self.dirName).entryList(['*.data'])
        listOfLongFiles = QDir(self.dirName).entryList(['*_1.wav'])
        for file in self.listOfFiles:
            if file.fileName()[:-4]+'_1.wav' in listOfLongFiles:
                # Ignore this entry
                pass
            else:
                # If there is a .data version, colour the name red to show it has been labelled
                item = QListWidgetItem(self.listFiles)
                self.listitemtype = type(item)
                item.setText(file.fileName())
                if file.fileName()+'.data' in listOfDataFiles:
                    item.setForeground(Qt.red)
        if fileName:
            index = self.listFiles.findItems(fileName,Qt.MatchExactly)
            if len(index)>0:
                self.listFiles.setCurrentItem(index[0])
            else:
                index = self.listFiles.findItems(self.listOfFiles[0].fileName(),Qt.MatchExactly)
                self.listFiles.setCurrentItem(index[0])

    def resetStorageArrays(self):
        """ Called when new files are loaded.
        Resets the variables that hold the data to be saved and/or plotted. 
        """

        # Remove the segments
        self.removeSegments()
        # TODO: Next 2 lines necessary?
        #if hasattr(self, 'overviewImageRegion'):
        #    self.p_overview.removeItem(self.overviewImageRegion)

        # This is a flag to say if the next thing that the user clicks on should be a start or a stop for segmentation
        if self.started:
            # This is the second click, so should pay attention and close the segment
            # Stop the mouse motion connection, remove the drawing boxes
            if self.started_window=='a':
                try:
                    self.p_ampl.scene().sigMouseMoved.disconnect()
                except Exception:
                    pass
                self.p_ampl.removeItem(self.vLine_a)
            else:
                try:
                    self.p_spec.scene().sigMouseMoved.disconnect()
                except Exception:
                    pass
                # Add the other mouse move listener back
                if self.showPointerDetails.isChecked():
                    self.p_spec.scene().sigMouseMoved.connect(self.mouseMoved)
                self.p_spec.removeItem(self.vLine_s)
            self.p_ampl.removeItem(self.drawingBox_ampl)
            self.p_spec.removeItem(self.drawingBox_spec)
        self.started = False
        self.startedInAmpl = False
        self.segmentsToSave = False

        # Keep track of start points and selected buttons
        self.windowStart = 0
        self.playPosition = self.windowStart
        self.prevBoxCol = self.config['ColourNone']
        self.bar.setValue(0)

        # reset playback buttons
        self.playSegButton.setEnabled(False)
        self.playBandLimitedSegButton.setEnabled(False)

        # Delete the overview segments
        for r in self.SegmentRects:
            self.p_overview2.removeItem(r)
        self.SegmentRects = []

        # Remove any fundamental frequencies drawn
        for r in self.segmentPlots:
            self.p_spec.removeItem(r)
        self.segmentPlots=[]

    def openFile(self):
        """ This handles the menu item for opening a file.
        Splits the directory name and filename out, and then passes the filename to the loader."""
        fileName, drop = QtGui.QFileDialog.getOpenFileName(self, 'Choose File', self.dirName,"Wav files (*.wav)")
        success = 1
        dirNameOld = self.dirName
        fileNameOld = os.path.basename(self.filename)
        if fileName != '':
            print("opening file %s" % fileName)
            self.dirName = os.path.dirname(fileName)
            success = self.listLoadFile(os.path.basename(fileName))
        if success==1:
            print("error loading file, reloading current file")
            self.dirName = dirNameOld
            self.filename = fileNameOld
            self.listLoadFile(fileNameOld)


    def listLoadFile(self,current):
        """ Listener for when the user clicks on a filename (also called by openFile() )
        Prepares the program for a new file.
        Saves the segments of the current file, resets flags and calls loadFile() """

        # Need name of file
        if type(current) is self.listitemtype:
            current = current.text()

        fullcurrent = os.path.join(self.dirName, current)
        if not os.path.isdir(fullcurrent):
            if not os.path.isfile(fullcurrent):
                print("File %s does not exist!" % fullcurrent)
                return(1)
            # avoid files with no data (Tier 1 has 0Kb .wavs
            if os.stat(fullcurrent).st_size == 0:
                print("Cannot open file %s of size 0!" % fullcurrent)
                return(1)
            elif os.stat(fullcurrent).st_size < 100:
                print("File %s appears to have only header" % fullcurrent)
                return(1)

        # If there was a previous file, make sure the type of its name is OK. This is because you can get these
        # names from the file listwidget, or from the openFile dialog.
        # - is this needed at all??
        if self.previousFile is not None:
            if type(self.previousFile) is not self.listitemtype:
                self.previousFile = self.listFiles.findItems(os.path.basename(str(self.previousFile)), Qt.MatchExactly)
                if len(self.previousFile)>0:
                    self.previousFile = self.previousFile[0]

            self.saveSegments()

        self.previousFile = current
        #if type(current) is self.listitemtype:
        #    current = current.text()

        # Update the file list to show the right one
        i=0
        while i<len(self.listOfFiles)-1 and self.listOfFiles[i].fileName() != current:
            i+=1
        if self.listOfFiles[i].isDir() or (i == len(self.listOfFiles)-1 and self.listOfFiles[i].fileName() != current):
            dir = QDir(self.dirName)
            dir.cd(self.listOfFiles[i].fileName())
            # Now repopulate the listbox
            self.dirName=str(dir.absolutePath())
            #self.listFiles.clearSelection()
            #self.listFiles.clearFocus()
            #self.listFiles.clear()
            self.previousFile = None
            if (i == len(self.listOfFiles)-1) and (self.listOfFiles[i].fileName() != current):
                self.loadFile(current)
            self.fillFileList(current)
            # Show the selected file
            index = self.listFiles.findItems(os.path.basename(current), Qt.MatchExactly)
            if len(index) > 0:
                self.listFiles.setCurrentItem(index[0])
        else:
            self.loadFile(current)
        return(0)

    def loadFile(self,name=None):
        """ This does the work of loading a file.
        We are using wavio to do the reading. We turn the data into a float, but do not normalise it (/2^(15)).
        For 2 channels, just take the first one.
        Normalisation can cause problems for some segmentations, e.g. Harma.

        If no name is specified, loads the next section of the current file

        This method also gets the spectrogram to plot it, loads the segments from a *.data file, and
        passes the new data to any of the other classes that need it.
        Then it sets up the audio player and fills in the appropriate time data in the window, and makes
        the scroll bar and overview the appropriate lengths.
        """

        self.resetStorageArrays()

        with pg.ProgressDialog("Loading..", 0, 7) as dlg:
            dlg.setCancelButton(None)
            dlg.setWindowIcon(QIcon('img/Avianz.ico'))
            dlg.setWindowTitle('AviaNZ')
            if name is not None:
                self.filename = self.dirName+'/'+name
                dlg += 1

                # Create an instance of the Signal Processing class
                if not hasattr(self, 'sp'):
                    self.sp = SignalProc.SignalProc([],0,self.config['window_width'],self.config['incr'])

                self.currentFileSection = 0

                if hasattr(self, 'timeaxis'):
                    self.w_spec.removeItem(self.timeaxis)

                # Check if the filename is in standard DOC format
                # Which is xxxxxx_xxxxxx.wav or ccxx_cccc_xxxxxx_xxxxxx.wav (c=char, x=0-9), could have _ afterward
                # So this checks for the 6 ints _ 6 ints part anywhere in string
                DOCRecording = re.search('(\d{6})_(\d{6})',name[-17:-4])

                if DOCRecording:
                    self.startTime = DOCRecording.group(2)

                    #if int(self.startTime[:2]) > 8 or int(self.startTime[:2]) < 8:
                    if int(self.startTime[:2]) > 18 or int(self.startTime[:2]) < 6: # 6pm to 6am
                        print("Night time DOC recording")
                    else:
                        print("Day time DOC recording")
                        # TODO: And modify the order of the bird list
                    self.startTime = int(self.startTime[:2]) * 3600 + int(self.startTime[2:4]) * 60 + int(self.startTime[4:6])
                    self.timeaxis = SupportClasses.TimeAxisHour(orientation='bottom',linkView=self.p_ampl)
                else:
                    self.startTime = 0
                    self.timeaxis = SupportClasses.TimeAxisMin(orientation='bottom',linkView=self.p_ampl)

                self.w_spec.addItem(self.timeaxis, row=1, col=1)

                # This next line is a hack to make the axis update
                #self.changeWidth(self.widthWindow.value())

                dlg += 1
            else:
                dlg += 2

            # Read in the file and make the spectrogram
            self.startRead = max(0,self.currentFileSection*self.config['maxFileShow']-self.config['fileOverlap'])
            if self.startRead == 0:
                self.lenRead = self.config['maxFileShow']+self.config['fileOverlap']
            else:
                self.lenRead = self.config['maxFileShow'] + 2*self.config['fileOverlap']

            if os.stat(self.filename).st_size != 0: # avoid files with no data (Tier 1 has 0Kb .wavs)
                wavobj = wavio.read(self.filename,self.lenRead,self.startRead)

                # Parse wav format details based on file header:
                self.sampleRate = wavobj.rate
                self.audiodata = wavobj.data
                self.minFreq = 0
                self.maxFreq = self.sampleRate / 2.
                self.fileLength = wavobj.nframes
                self.audioFormat.setChannelCount(np.shape(self.audiodata)[1])
                self.audioFormat.setSampleRate(self.sampleRate)
                self.audioFormat.setSampleSize(wavobj.sampwidth*8)
                print("Detected format: %d channels, %d Hz, %d bit samples" % (self.audioFormat.channelCount(), self.audioFormat.sampleRate(), self.audioFormat.sampleSize()))

                self.minFreqShow = max(self.minFreq, self.config['minFreq'])
                self.maxFreqShow = min(self.maxFreq, self.config['maxFreq'])

                dlg += 1

                if self.audiodata.dtype is not 'float':
                    self.audiodata = self.audiodata.astype('float')  # / 32768.0

                if np.shape(np.shape(self.audiodata))[0] > 1:
                    self.audiodata = self.audiodata[:, 0]
                self.datalength = np.shape(self.audiodata)[0]
                self.datalengthSec = self.datalength / self.sampleRate
                print("Length of file is ", self.datalengthSec, " seconds (", self.datalength, "samples) loaded from ", self.fileLength / self.sampleRate, "seconds (", self.fileLength, " samples) with sample rate ",self.sampleRate, " Hz.")

                if name is not None: # i.e. starting a new file, not next section
                    if self.datalength != self.fileLength:
                        print("not all of file loaded")
                        self.nFileSections = int(np.ceil(self.fileLength/self.datalength))
                        self.prev5mins.setEnabled(False)
                        self.next5mins.setEnabled(True)
                    else:
                        self.nFileSections = 1
                        self.prev5mins.setEnabled(False)
                        self.next5mins.setEnabled(False)

                if self.nFileSections == 1:
                    self.placeInFileLabel.setText('')
                else:
                    self.placeInFileLabel.setText("Page "+ str(self.currentFileSection+1) + " of " + str(self.nFileSections))

                # Get the data for the main spectrogram
                sgRaw = self.sp.spectrogram(self.audiodata, self.config['window_width'],
                                            self.config['incr'], mean_normalise=self.sgMeanNormalise, equal_loudness=self.sgEqualLoudness, onesided=self.sgOneSided, multitaper=self.sgMultitaper)
                maxsg = np.min(sgRaw)
                self.sg = np.abs(np.where(sgRaw == 0, 0.0, 10.0 * np.log10(sgRaw / maxsg)))

                # Load any previous segments stored
                if os.path.isfile(self.filename + '.data'):
                    file = open(self.filename + '.data', 'r')
                    self.segments = json.load(file)
                    file.close()
                    if len(self.segments) > 0:
                        if self.segments[0][0] == -1:
                            self.operator = self.segments[0][2]
                            self.reviewer = self.segments[0][3]
                            del self.segments[0]
                    if len(self.segments) > 0:
                        for s in self.segments:
                            if 0 < s[2] < 1.1 and 0 < s[3] < 1.1:
                                # *** Potential for major cockups here. First version didn't normalise the segment data for dragged boxes.
                                # The second version did, storing them as values between 0 and 1. It modified the original versions by assuming that the spectrogram was 128 pixels high (256 width window).
                                # This version does what it should have done in the first place, which is to record actual frequencies
                                # The .1 is to take care of rounding errors
                                # TODO: Because of this change (23/8/18) I run a backup on the datafiles in the init
                                s[2] = self.convertYtoFreq(s[2])
                                s[3] = self.convertYtoFreq(s[3])
                                #print(s[2],s[3])
                                self.segmentsToSave = True
                            if type(s[4]) is not list:
                                s[4] = [s[4]]

                if self.Hartley and not os.path.isfile(self.filename + '.data'):
                    # Hartley bodge: Make a file with 10s segments every minute
                    print("Hartley bodging")
                    i = 0
                    while i<self.fileLength / self.sampleRate:
                        self.segments.append([i,i+10, 0, 0, []])
                        i += 60

                self.statusRight.setText("Operator: " + str(self.operator) + ", Reviewer: " + str(self.reviewer))

                # Update the data that is seen by the other classes

                self.sp.setNewData(self.audiodata,self.sampleRate)

                if hasattr(self,'seg'):
                    self.seg.setNewData(self.audiodata,sgRaw,self.sampleRate,self.config['window_width'],self.config['incr'])
                else:
                    self.seg = Segment.Segment(self.audiodata, sgRaw, self.sp, self.sampleRate,
                                               self.config['window_width'], self.config['incr'])
                self.sp.setNewData(self.audiodata,self.sampleRate)

                # Update the Dialogs
                if hasattr(self,'spectrogramDialog'):
                    self.spectrogramDialog.setValues(self.minFreq,self.maxFreq,self.minFreqShow,self.maxFreqShow)
                if hasattr(self,'denoiseDialog'):
                    print(self.denoiseDialog)
                    self.denoiseDialog.setValues(self.minFreq,self.maxFreq)

                # Delete any denoising backups from the previous file
                if hasattr(self,'audiodata_backup'):
                    self.audiodata_backup = None
                if not self.Hartley:
                    self.showFundamental.setChecked(False)
                if not self.DOC or not self.Hartley:
                    self.showInvSpec.setChecked(False)

                self.timeaxis.setOffset(self.startRead+self.startTime)

                # Set the window size
                self.windowSize = self.config['windowWidth']
                self.timeaxis.setRange(0, self.windowSize)
                self.widthWindow.setRange(0.5, self.datalengthSec)
    
                # Reset it if the file is shorter than the window
                if self.datalengthSec < self.windowSize:
                    self.windowSize = self.datalengthSec
                self.widthWindow.setValue(self.windowSize)
    
                self.totalTime = self.convertMillisecs(1000*self.datalengthSec)
                self.timePlayed.setText(self.convertMillisecs(0) + "/" + self.totalTime)
    
                # Load the file for playback
                self.media_obj = SupportClasses.ControllableAudio(self.audioFormat)
                # this responds to audio output timer
                self.media_obj.notify.connect(self.movePlaySlider)
                # Reset the media player
                self.stopPlayback()
                self.volSliderMoved(0)
                self.segmentStop = 50
                self.media_obj.filterSeg(0, 50, self.audiodata)
                self.volSliderMoved(self.volSlider.value()) 
    
                # Set the length of the scrollbar.
                self.scrollSlider.setRange(0,np.shape(self.sg)[0] - self.convertAmpltoSpec(self.widthWindow.value()))
                self.scrollSlider.setValue(0)
    
                # Get the height of the amplitude for plotting the box
                self.minampl = np.min(self.audiodata)+0.1*(np.max(self.audiodata)+np.abs(np.min(self.audiodata)))
                self.drawOverview()
                dlg += 1
                self.drawfigMain()
                self.setWindowTitle('AviaNZ - ' + self.filename)
                dlg += 1
                self.statusLeft.setText("Ready")

    def openNextFile(self):
        """ Listener for next file >> button.
        Get the next file in the list and call the loader. """
        i=self.listFiles.currentRow()
        if i+1<len(self.listFiles):
            self.listFiles.setCurrentRow(i+1)
            self.listLoadFile(self.listFiles.currentItem())
        else:
            # Tell the user they've finished
            msg = QMessageBox()
            msg.setIcon(QMessageBox.Information)
            msg.setText("You've finished processing the folder")
            msg.setIconPixmap(QPixmap("img/Owl_done.png"))
            msg.setWindowIcon(QIcon('img/Avianz.ico'))
            msg.setWindowTitle("Last file")
            msg.setStandardButtons(QMessageBox.Ok)
            msg.exec_()

    def showPointerDetailsCheck(self):
        """ Listener for the menuitem that sets if detailed info should be shown when hovering over spectrogram.
        Turning this off saves lots of CPU performance."""
        self.config['showPointerDetails'] = self.showPointerDetails.isChecked()
        if self.showPointerDetails.isChecked():
            self.p_spec.scene().sigMouseMoved.connect(self.mouseMoved)
            self.p_spec.addItem(self.pointData)
        else:
            self.p_spec.scene().sigMouseMoved.disconnect()
            self.p_spec.removeItem(self.pointData)
            #self.pointData.setText("")

    def dragRectsTransparent(self):
        """ Listener for the check menu item that decides if the user wants the dragged rectangles to have colour or not.
        It's a switch from Brush to Pen or vice versa.
        """
        if self.config['transparentBoxes']:
            for box in self.listRectanglesa2:
                if type(box) == self.ROItype:
                    col = box.brush.color()
                    col.setAlpha(255)
                    box.setBrush(pg.mkBrush(None))
                    box.setPen(pg.mkPen(col,width=1))
                    box.update()
        else:
            for box in self.listRectanglesa2:
                if type(box) == self.ROItype:
                    col = box.pen.color()
                    col.setAlpha(self.ColourNamed.alpha())
                    box.setBrush(pg.mkBrush(col))
                    box.setPen(pg.mkPen(None))
                    box.update()

    def useAmplitudeCheck(self):
        """ Listener for the check menu item saying if the user wants to see the waveform.
        Does not remove the dock, just hide it. It's therefore easy to replace, but could have some performance overhead.
        """
        if self.useAmplitudeTick.isChecked():
            self.useAmplitude = True
            self.d_ampl.show()
        else:
            self.useAmplitude = False
            self.d_ampl.hide()
        self.config['showAmplitudePlot'] = self.useAmplitudeTick.isChecked()

    def useFilesCheck(self):
        """ Listener to process if the user swaps the check menu item to see the file list. """
        if self.useFilesTick.isChecked():
            self.d_files.show()
        else:
            self.d_files.hide()
        self.config['showListofFiles'] = self.useFilesTick.isChecked()

    def showOverviewSegsCheck(self):
        """ Listener to process if the user swaps the check menu item to see the overview segment boxes. """
        if self.showOverviewSegsTick.isChecked():
            self.p_overview2.show()
        else:
            self.p_overview2.hide()
        self.config['showAnnotationOverview'] = self.showOverviewSegsTick.isChecked()

    def makeReadOnly(self):
        """ Listener to process the check menu item to make the plots read only.
        Turns off the listeners for the amplitude and spectrogram plots.
        Also has to go through all of the segments, turn off the listeners, and make them unmovable.
        """
        self.config['readOnly']=self.readonly.isChecked()
        if self.readonly.isChecked():
            try:
                self.p_ampl.scene().sigMouseClicked.disconnect()
                self.p_spec.scene().sigMouseClicked.disconnect()
                self.p_spec.sigMouseDragged.disconnect()
            except Exception as e:
                print(e)
                pass
            try:
                self.p_spec.scene().sigMouseMoved.disconnect()
            except Exception:
                pass
            for rect in self.listRectanglesa1:
                if rect is not None:
                    try:
                        rect.sigRegionChangeFinished.disconnect()
                    except Exception:
                        pass
                    rect.setMovable(False)
            for rect in self.listRectanglesa2:
                if rect is not None:
                    try:
                        rect.sigRegionChangeFinished.disconnect()
                    except Exception:
                        pass
                    rect.setMovable(False)
        else:
            self.p_ampl.scene().sigMouseClicked.connect(self.mouseClicked_ampl)
            self.p_spec.scene().sigMouseClicked.connect(self.mouseClicked_spec)
            if self.showPointerDetails.isChecked():
                self.p_spec.scene().sigMouseMoved.connect(self.mouseMoved)
            for rect in self.listRectanglesa1:
                if rect is not None:
                    rect.sigRegionChangeFinished.connect(self.updateRegion_ampl)
                    rect.setMovable(True)
            for rect in self.listRectanglesa2:
                if rect is not None:
                    rect.sigRegionChangeFinished.connect(self.updateRegion_spec)
                    rect.setMovable(True)

    def dockReplace(self):
        """ Listener for if the docks should be replaced menu item. """
        self.area.restoreState(self.state)

    def showFundamentalFreq(self):
        """ Calls the SignalProc class to compute, and then draws the fundamental frequency.
        Uses the yin algorithm. """
        with pg.BusyCursor():
            if self.showFundamental.isChecked():
                self.statusLeft.setText("Drawing fundamental frequency...")
                pitch, y, minfreq, W = self.seg.yin()
                print("pitch: ", np.min(pitch), np.max(pitch))
                ind = np.squeeze(np.where(pitch>minfreq))
                pitch = pitch[ind]
                ind = ind*W/(self.config['window_width'])
                x = (pitch*2/self.sampleRate*np.shape(self.sg)[1]).astype('int')

                from scipy.signal import medfilt
                x = medfilt(x,15)

                # Get the individual pieces
                segs = self.seg.identifySegments(ind,maxgap=10,minlength=5)
                count = 0
                self.segmentPlots = []
                for s in segs:
                    count += 1
                    s[0] = s[0] * self.sampleRate / self.config['incr']
                    s[1] = s[1] * self.sampleRate / self.config['incr']
                    i = np.where((ind>s[0]) & (ind<s[1]))
                    self.segmentPlots.append(pg.PlotDataItem())
                    self.segmentPlots[-1].setData(ind[i], x[i], pen=pg.mkPen('r', width=2))
                    self.p_spec.addItem(self.segmentPlots[-1])
            else:
                self.statusLeft.setText("Removing fundamental frequency...")
                for r in self.segmentPlots:
                    self.p_spec.removeItem(r)
            self.statusLeft.setText("Ready")

    # def showFundamentalFreq2(self):
    #     # This and the next function are to check whether or not yaapt or harvest are any good. They aren't.
    #     import pYAAPT
    #     import basic_tools
    #     # Actually this is a pain, since it either gives back a value for each amplitude sample, or for it's own weird windows
    #     if self.showFundamental2.isChecked():
    #         y = basic_tools.SignalObj(self.filename)
    #         x = pYAAPT.yaapt(y)
    #         self.yinRois = []
    #         for r in range(len(x)):
    #             self.yinRois.append(pg.CircleROI([ind[r],x[r]], [2,2], pen=(4, 9),movable=False))
    #         for r in self.yinRois:
    #             self.p_spec.addItem(r)
    #     else:
    #         for r in self.yinRois:
    #             self.p_spec.removeItem(r)
    #
    # def showFundamentalFreq3(self):
    #     # Harvest
    #     import audio_tools
    #     if self.showFundamental2.isChecked():
    #         p, f, t, fa = audio_tools.harvest(self.audiodata,self.sampleRate)
    #         ind = f/self.config['window_width']
    #         x = (p*2./self.sampleRate*np.shape(self.sg)[1]).astype('int')
    #
    #         self.yinRois = []
    #         for r in range(len(x)):
    #             self.yinRois.append(pg.CircleROI([ind[r],x[r]], [2,2], pen=(4, 9),movable=False))
    #         for r in self.yinRois:
    #             self.p_spec.addItem(r)
    #     else:
    #         for r in self.yinRois:
    #             self.p_spec.removeItem(r)

    def showInvertedSpectrogram(self):
        """ Listener for the menu item that draws the spectrogram of the waveform of the inverted spectrogram."""
        if self.showInvSpec.isChecked():
            sgRaw = self.sp.show_invS()
        else:
            sgRaw = self.sp.spectrogram(self.audiodata, mean_normalise=self.sgMeanNormalise, equal_loudness=self.sgEqualLoudness, onesided=self.sgOneSided, multitaper=self.sgMultitaper)
        maxsg = np.min(sgRaw)
        self.sg = np.abs(np.where(sgRaw == 0, 0.0, 10.0 * np.log10(sgRaw / maxsg)))
        self.overviewImage.setImage(self.sg)
        self.specPlot.setImage(self.sg)

    def medianFilterSpec(self):
        """ Median filter the spectrogram. To be used in conjunction with spectrogram inversion. """
        # TODO: Play with this
        with pg.BusyCursor():
            self.statusLeft.setText("Filtering...")
            from scipy.ndimage.filters import median_filter
            median_filter(self.sg,size=(100,20))
            self.specPlot.setImage(self.sg)
            self.statusLeft.setText("Ready")

    def denoiseImage(self):
        """ Denoise the spectrogram. To be used in conjunction with spectrogram inversion. """
        #from cv2 import fastNlMeansDenoising
        #sg = np.array(self.sg/np.max(self.sg)*255,dtype = np.uint8)
        #sg = fastNlMeansDenoising(sg,10,7,21)
        #self.specPlot.setImage(sg)
# ==============
# Code for drawing and using the main figure

    def convertAmpltoSpec(self,x):
        """ Unit conversion """
        return x*self.sampleRate/self.config['incr']

    def convertSpectoAmpl(self,x):
        """ Unit conversion """
        return x*self.config['incr']/self.sampleRate

    def convertMillisecs(self,millisecs):
        """ Unit conversion """
        seconds = (millisecs / 1000) % 60
        minutes = (millisecs / (1000 * 60)) % 60
        return "%02d" % minutes+":"+"%02d" % seconds

    def convertYtoFreq(self,y,sgy=None):
        """ Unit conversion """
        if sgy is None:
            sgy = np.shape(self.sg)[1]
        return y * self.sampleRate//2 / sgy + self.minFreqShow

    def convertFreqtoY(self,f,sgy=None):
        """ Unit conversion """
        if sgy is None:
            sgy = np.shape(self.sg)[1]
        return (f-self.minFreqShow) * sgy / (self.sampleRate//2)

    def drawOverview(self):
        """ On loading a new file, update the overview figure to show where you are up to in the file.
        Also, compute the new segments for the overview, and make sure that the listeners are connected
        for clicks on them. """
        self.overviewImage.setImage(self.sg)
        #self.overviewImageRegion = pg.LinearRegionItem()
        # this is needed for compatibility with other shaded rectangles:
        #self.overviewImageRegion.lines[0].btn = QtCore.Qt.RightButton
        #self.overviewImageRegion.lines[1].btn = QtCore.Qt.RightButton
        #self.p_overview.addItem(self.overviewImageRegion, ignoreBounds=True)
        self.overviewImageRegion.setRegion([0, self.convertAmpltoSpec(self.widthWindow.value())])
        self.overviewImageRegion.sigRegionChangeFinished.connect(self.updateOverview)

        # Three y values are No. not known, No. known, No. possible
        # widthOverviewSegment is in seconds
        numSegments = int(np.ceil(np.shape(self.sg)[0]/self.convertAmpltoSpec(self.config['widthOverviewSegment'])))
        self.widthOverviewSegment = np.shape(self.sg)[0]//numSegments

        self.overviewSegments = np.zeros((numSegments,3))
        for i in range(numSegments):
            r = SupportClasses.ClickableRectItem(i*self.widthOverviewSegment, 0, self.widthOverviewSegment, 0.5)
            r.setPen(pg.mkPen('k'))
            r.setBrush(pg.mkBrush('w'))
            self.SegmentRects.append(r)
            self.p_overview2.addItem(r)
        self.p_overview2.sigChildMessage.connect(self.overviewSegmentClicked)

    def overviewSegmentClicked(self,x):
        """ Listener for an overview segment being clicked on.
        Work out which one, and move the region appropriately. Calls updateOverview to do the work. """
        minX, maxX = self.overviewImageRegion.getRegion()
        self.overviewImageRegion.setRegion([x, x+maxX-minX])
        self.updateOverview()
        self.playPosition = int(self.convertSpectoAmpl(x)*1000.0)

    def updateOverview(self, preserveLength=True):
        """ Listener for when the overview box is changed. Also called by overviewSegmentClicked().
        Does the work of keeping all the plots in the right place as the overview moves.
        It sometimes updates a bit slowly. """
        if hasattr(self, 'media_obj'):
            if self.media_obj.state() == QAudio.ActiveState or self.media_obj.state() == QAudio.SuspendedState:
                self.stopPlayback()
        #3/4/18: Want to stop it moving past either end
        # Need to disconnect the listener and reconnect it to avoid a recursive call
        minX, maxX = self.overviewImageRegion.getRegion()
        #print minX, maxX
        if minX<0:
            l = maxX-minX
            minX=0.0
            maxX=minX+l
            try:
                self.overviewImageRegion.sigRegionChangeFinished.disconnect()
            except:
                pass
            self.overviewImageRegion.setRegion([minX,maxX])
            self.overviewImageRegion.sigRegionChangeFinished.connect(self.updateOverview)
        if maxX>len(self.sg):
            l = maxX-minX
            maxX=float(len(self.sg))
            minX=max(0, maxX-l)
            try:
                self.overviewImageRegion.sigRegionChangeFinished.disconnect()
            except:
                pass
            self.overviewImageRegion.setRegion([minX,maxX])
            self.overviewImageRegion.sigRegionChangeFinished.connect(self.updateOverview)

        self.widthWindow.setValue(self.convertSpectoAmpl(maxX-minX))
        self.p_ampl.setXRange(self.convertSpectoAmpl(minX), self.convertSpectoAmpl(maxX), update=True, padding=0)
        self.p_spec.setXRange(minX, maxX, update=True, padding=0)

        # I know the next two lines SHOULD be unnecessary. But they aren't!
        self.p_ampl.setXRange(self.convertSpectoAmpl(minX), self.convertSpectoAmpl(maxX), padding=0)
        self.p_spec.setXRange(minX, maxX, padding=0)

        if self.extra:
            self.p_plot.setXRange(self.convertSpectoAmpl(minX), self.convertSpectoAmpl(maxX), padding=0)
        # self.setPlaySliderLimits(1000.0*self.convertSpectoAmpl(minX),1000.0*self.convertSpectoAmpl(maxX))
        self.scrollSlider.setValue(minX)
        self.pointData.setPos(minX,0)
        self.config['windowWidth'] = self.convertSpectoAmpl(maxX-minX)
        # self.saveConfig = True
        self.timeaxis.update()
        pg.QtGui.QApplication.processEvents()

    def drawfigMain(self,remaking=False):
        """ Draws the main amplitude and spectrogram plots and any segments on them.
        Has to do some work to get the axis labels correct.
        """
        self.amplPlot.setData(np.linspace(0.0,self.datalengthSec,num=self.datalength,endpoint=True),self.audiodata)
        self.timeaxis.setLabel('')

        height = self.sampleRate // 2 / np.shape(self.sg)[1]
        pixelstart = int(self.minFreqShow/height)
        pixelend = int(self.maxFreqShow/height)

        self.overviewImage.setImage(self.sg[:,pixelstart:pixelend])
        self.specPlot.setImage(self.sg[:,pixelstart:pixelend])
        #self.specPlot.setImage(self.sg)

        self.setColourMap(self.config['cmap'])
        self.setColourLevels()

        # Sort out the spectrogram frequency axis
        # The constants here are divided by 1000 to get kHz, and then remember the top is sampleRate/2
        FreqRange = self.maxFreqShow-self.minFreqShow
        height = self.sampleRate // 2 / np.shape(self.sg)[1]
        SpecRange = FreqRange/height
        self.specaxis.setTicks([[(0,round(self.minFreqShow/1000, 2)),
                                 (SpecRange/4,round(self.minFreqShow/1000+FreqRange/4000, 2)),
                                 (SpecRange/2,round(self.minFreqShow/1000+FreqRange/2000, 2)),
                                 (3*SpecRange/4,round(self.minFreqShow/1000+3*FreqRange/4000, 2)),
                                 (SpecRange,round(self.minFreqShow/1000+FreqRange/1000, 2))]])
        self.specaxis.setLabel('kHz')

        self.updateOverview()
        #self.textpos = np.shape(self.sg)[1] + self.config['textoffset']
        self.textpos = int((self.maxFreqShow-self.minFreqShow)/height) + self.config['textoffset']

        # If there are segments, show them
        for count in range(len(self.segments)):
            if self.segments[count][2] == 0 and self.segments[count][3] == 0:
                self.addSegment(self.segments[count][0], self.segments[count][1],0,0,self.segments[count][4],False,count,remaking)
            else:
                self.addSegment(self.segments[count][0], self.segments[count][1],self.convertFreqtoY(self.segments[count][2]),self.convertFreqtoY(self.segments[count][3]),self.segments[count][4],False,count,remaking)

        self.drawProtocolMarks()

        # This is the moving bar for the playback
        if not hasattr(self,'bar'):
            self.bar = pg.InfiniteLine(angle=90, movable=True, pen={'color': 'c', 'width': 3})
        self.p_spec.addItem(self.bar, ignoreBounds=True)
        self.bar.sigPositionChangeFinished.connect(self.barMoved)

        if self.extra:
            # Extra stuff to show test plots
            #self.plotPlot.setData(np.linspace(0.0,self.datalength/self.sampleRate,num=self.datalength,endpoint=True),self.audiodata)
            pproc = SupportClasses.postProcess(self.audiodata,self.sampleRate)
            #energy, e = pproc.detectClicks()
            #energy, e = pproc.eRatioConfd()
            #if len(clicks)>0:
            #self.plotPlot.setData(np.linspace(0.0,float(self.datalength)/self.sampleRate,num=np.shape(self.sg)[0],endpoint=True),energy)
            #self.plotPlot2.setData(np.linspace(0.0,float(self.datalength)/self.sampleRate,num=np.shape(self.sg)[0],endpoint=True),e*np.ones(np.shape(self.sg)[0]))
            #self.plotPlot2.setData(np.linspace(0.0,float(self.datalength)/self.sampleRate,num=np.shape(self.sg)[0],endpoint=True),e2)

            #ws = WaveletSegment.WaveletSegment(species='kiwi')
            #e = ws.computeWaveletEnergy(self.audiodata,self.sampleRate)

            # # Call MFCC in Features and plot some of them :)
            # ff = Features.Features(self.audiodata,self.sampleRate)
            # e = ff.get_mfcc()
            # print np.shape(e)
            # print np.sum(e, axis=0)
            # print e[0,:]
            #
            # # self.plotPlot.setData(np.linspace(0.0,float(self.datalength)/self.sampleRate,num=np.shape(e)[1],endpoint=True),np.sum(e,axis=0))
            # # self.plotPlot.setPen(fn.mkPen('k'))
            # # self.plotPlot2.setData(np.linspace(0.0, float(self.datalength) / self.sampleRate, num=np.shape(e)[1], endpoint=True), e[0,:])
            # # self.plotPlot2.setPen(fn.mkPen('c'))
            # e1 = e[1,:]
            # e1 = (e[1,:]- np.mean(e[1,:]))/np.std(e[1,:])
            # self.plotPlot2.setData(np.linspace(0.0,float(self.datalength)/self.sampleRate,num=np.shape(e)[1],endpoint=True),e1)
            # self.plotPlot2.setPen(fn.mkPen('r'))
            # mean = np.mean(e1)
            # std = np.std(e1)
            # thr = mean - 2 * std
            # thr = np.ones((1, 100)) * thr
            # self.plotPlot7.setData(np.linspace(0.0,float(self.datalength)/self.sampleRate,num=100, endpoint=True), thr[0,:])
            # self.plotPlot7.setPen(fn.mkPen('c'))
            # # self.plotPlot3.setData(np.linspace(0.0,float(self.datalength)/self.sampleRate,num=np.shape(e)[1],endpoint=True),e[2,:])
            # # self.plotPlot3.setPen(fn.mkPen('c'))
            # # self.plotPlot4.setData(np.linspace(0.0,float(self.datalength)/self.sampleRate,num=np.shape(e)[1],endpoint=True),e[3,:])
            # # self.plotPlot4.setPen(fn.mkPen('r'))
            # # self.plotPlot5.setData(np.linspace(0.0,float(self.datalength)/self.sampleRate,num=np.shape(e)[1],endpoint=True),e[4,:])
            # # self.plotPlot5.setPen(fn.mkPen('g'))
            # # self.plotPlot6.setData(np.linspace(0.0,float(self.datalength)/self.sampleRate,num=np.shape(e)[1],endpoint=True),e[5,:])
            # # self.plotPlot6.setPen(fn.mkPen('g'))
            # # self.plotPlot7.setData(np.linspace(0.0,float(self.datalength)/self.sampleRate,num=np.shape(e)[1],endpoint=True),e[6,:])
            # # self.plotPlot7.setPen(fn.mkPen('g'))
            # # self.plotPlot8.setData(np.linspace(0.0,float(self.datalength)/self.sampleRate,num=np.shape(e)[1],endpoint=True),e[7,:])
            # # self.plotPlot8.setPen(fn.mkPen('g'))
            # # self.plotPlot9.setData(np.linspace(0.0,float(self.datalength)/self.sampleRate,num=np.shape(e)[1],endpoint=True),e[8,:])
            # # self.plotPlot9.setPen(fn.mkPen('g'))
            # # self.plotPlot10.setData(np.linspace(0.0,float(self.datalength)/self.sampleRate,num=np.shape(e)[1],endpoint=True),e[9,:])
            # # self.plotPlot10.setPen(fn.mkPen('g'))
            # # self.plotPlot11.setData(np.linspace(0.0,float(self.datalength)/self.sampleRate,num=np.shape(e)[1],endpoint=True),e[10,:])
            # # self.plotPlot11.setPen(fn.mkPen('c'))

            # # plot eRatio
            post = SupportClasses.postProcess(self.audiodata, self.sampleRate, [])
            # e = post.eRatioConfd([], AviaNZ_extra=True)
            # # print np.shape(e)
            # # print e[0]
            # # print np.shape(e[0])[0]
            # self.plotPlot.setData(np.linspace(0.0,float(self.datalength)/self.sampleRate,num=np.shape(e[0])[0],endpoint=True),e[0])
            # self.plotPlot.setPen(fn.mkPen('b'))

            # # plot wind/rain
            # wind, rain, mean_rain = post.wind()
            # wind = np.ones((1,100))*wind
            # # rain = np.ones((1,100))*rain    # rain is SNR
            # # thr = np.ones((1,100))*3.5      # rain SNR thr is 3.5
            # # mean_rain = np.ones((1, 100)) * mean_rain
            # # mean_rain_thr = np.ones((1,100)) * 1e-6     # rain mean thr is 1e-6
            # wind_thr = np.ones((1, 100)) * 1e-8
            # # print np.shape(wind)
            # # print rain[0,:]
            # self.plotPlot3.setData(np.linspace(0.0,float(self.datalength)/self.sampleRate,num=100,endpoint=True), wind[0,:])
            # self.plotPlot3.setPen(fn.mkPen('r'))
            # self.plotPlot4.setData(np.linspace(0.0,float(self.datalength)/self.sampleRate,num=100,endpoint=True), wind_thr[0,:])
            # self.plotPlot4.setPen(fn.mkPen('k'))
            # # self.plotPlot5.setData(np.linspace(0.0,float(self.datalength)/self.sampleRate,num=100,endpoint=True), mean_rain[0,:])
            # # self.plotPlot5.setPen(fn.mkPen('b'))
            # # self.plotPlot6.setData(np.linspace(0.0,float(self.datalength)/self.sampleRate,num=100,endpoint=True), mean_rain_thr[0,:])
            # # self.plotPlot6.setPen(fn.mkPen('g'))

            # # plot wavelet
            # ws = WaveletSegment.WaveletSegment(self.audiodata, self.sampleRate)
            # e = ws.computeWaveletEnergy(self.audiodata, self.sampleRate)
            # print np.shape(e)
            # print np.shape(e)[1]
            # self.plotPlot3.setData(np.linspace(0.0,float(self.datalength)/self.sampleRate,num=np.shape(e)[1],endpoint=True),e[1,:])
            # self.plotPlot3.setPen(fn.mkPen('r'))
            # mean = np.mean(e[1,:])
            # std = np.std(e[1,:])
            # thr = mean + 2.5 * std
            # thr = np.ones((1, 100)) * thr
            # self.plotPlot7.setData(np.linspace(0.0,float(self.datalength)/self.sampleRate,num=100, endpoint=True), thr[0,:])
            # self.plotPlot7.setPen(fn.mkPen('c'))
            #
            # # self.plotPlot4.setData(np.linspace(0.0,float(self.datalength)/self.sampleRate,num=np.shape(e)[1],endpoint=True),e[2,:])
            # # self.plotPlot4.setPen(fn.mkPen('g'))
            # # self.plotPlot5.setData(np.linspace(0.0,float(self.datalength)/self.sampleRate,num=np.shape(e)[1],endpoint=True),e[0,:])
            # # self.plotPlot5.setPen(fn.mkPen('b'))
            # # self.plotPlot6.setData(np.linspace(0.0,float(self.datalength)/self.sampleRate,num=np.shape(e)[1],endpoint=True),e[14,:])
            # # self.plotPlot6.setPen(fn.mkPen('k'))

        QApplication.processEvents()

    def updateRegion_spec(self):
        """ This is the listener for when a segment box is changed in the spectrogram.
        It updates the position of the matching box, and also the text within it.
        """
        sender = self.sender()
        i = 0
        while self.listRectanglesa2[i] != sender and i<len(self.listRectanglesa2):
            i = i+1
        if i==len(self.listRectanglesa2):
            print("segment not found!")
        else:
            if type(sender) == self.ROItype:
                # update the box visual
                x1 = self.convertSpectoAmpl(sender.pos()[0])
                x2 = self.convertSpectoAmpl(sender.pos()[0]+sender.size()[0])
                self.segments[i][2] = self.convertYtoFreq(sender.pos()[1])#/np.shape(self.sg)[1]
                self.segments[i][3] = self.convertYtoFreq(sender.pos()[1]+sender.size()[1])#/np.shape(self.sg)[1]
                self.listLabels[i].setPos(sender.pos()[0], self.textpos)
            else:
                # update the segment visual
                x1 = self.convertSpectoAmpl(sender.getRegion()[0])
                x2 = self.convertSpectoAmpl(sender.getRegion()[1])
                self.listLabels[i].setPos(sender.getRegion()[0], self.textpos)
            # update the amplitude visual
            self.listRectanglesa1[i].setRegion([x1,x2])
            self.segmentsToSave = True

            # update the actual segment list and overview boxes
            startold = self.segments[i][0]
            endold = self.segments[i][1]
            species = self.segments[i][4]
            self.refreshOverviewWith(startold, endold, species, delete=True)

            self.segments[i][0] = x1 + self.startRead
            self.segments[i][1] = x2 + self.startRead
            self.refreshOverviewWith(self.segments[i][0], self.segments[i][1], species)

    def updateRegion_ampl(self):
        """ This is the listener for when a segment box is changed in the waveform plot.
        It updates the position of the matching box, and also the text within it.
        """
        sender = self.sender()
        i = 0
        while self.listRectanglesa1[i] != sender and i<len(self.listRectanglesa1):
            i = i+1
        if i==len(self.listRectanglesa1):
            print("segment not found!")
        else:
            x1 = self.convertAmpltoSpec(sender.getRegion()[0])
            x2 = self.convertAmpltoSpec(sender.getRegion()[1])

            # if self.listRectanglesa2[i] is not None: - this shouldn't happen anyway
            if type(self.listRectanglesa2[i]) == self.ROItype:
                # update the box visual
                y1 = self.listRectanglesa2[i].pos().y()
                y2 = self.listRectanglesa2[i].size().y()
                self.listRectanglesa2[i].setPos(pg.Point(x1,y1))
                self.listRectanglesa2[i].setSize(pg.Point(x2-x1,y2))
            else:
                # update the segment visual
                self.listRectanglesa2[i].setRegion([x1,x2])
            self.listLabels[i].setPos(x1,self.textpos)
            self.segmentsToSave = True
            # how does this update amplitude visual??

            # update the actual segment list and overview boxes
            startold = self.segments[i][0]
            endold = self.segments[i][1]
            species = self.segments[i][4]
            self.refreshOverviewWith(startold, endold, species, delete=True)

            self.segments[i][0] = sender.getRegion()[0] + self.startRead
            self.segments[i][1] = sender.getRegion()[1] + self.startRead
            self.refreshOverviewWith(self.segments[i][0], self.segments[i][1], species)

    def drawProtocolMarks(self):
        # if check-ignore protocol is used, mark check-ignore limits.
        # Also called when the relevant parameters are changed in interface settings.

        # Clean old marks, if any
        if hasattr(self, 'protocolMarks'):
            for m in self.protocolMarks:
                self.p_spec.removeItem(m)
        self.protocolMarks = []

        if self.config['protocolOn']:
            linePen = pg.mkPen((148, 0, 211), width=5)
            lnum = 0
            linestart = 0
            # pages >1 start with an overlap zone, so need to offset marks:
            if self.currentFileSection > 0:
                linestart += self.config['fileOverlap']
            while linestart < self.datalength/self.sampleRate:
                #print(linestart)
                lineend = min(self.datalength/self.sampleRate, linestart + self.config['protocolSize'])
                line = SupportClasses.FixedLineROI(((self.convertAmpltoSpec(linestart),0),
                                      (self.convertAmpltoSpec(lineend),0)), movable=False, pen=linePen)
                self.protocolMarks.append(line)
                self.p_spec.addItem(line)
                line.clearHandles()
                linestart += self.config['protocolInterval']

    def refreshOverviewWith(self, startpoint, endpoint, species, delete=False):
        """Recalculates the overview box colours and refreshes their display.
        To be used when segments are added, deleted or moved."""
        # Work out which overview segment this segment is in (could be more than one)
        # min is to remove possible rounding error
        inds = int(self.convertAmpltoSpec(startpoint) / self.widthOverviewSegment)
        inde = min(int(self.convertAmpltoSpec(endpoint) / self.widthOverviewSegment),len(self.overviewSegments)-1)

        if species is None or "Don't Know" in species or type(species) is int or len(species)==0:
            brush = self.ColourNone
            if delete:
                self.overviewSegments[inds:inde+1,0] -= 1
            else:
                self.overviewSegments[inds:inde+1,0] += 1
        elif '?' in ''.join(species):
            brush = self.ColourPossible
            if delete:
                self.overviewSegments[inds:inde + 1, 2] -= 1
            else:
                self.overviewSegments[inds:inde + 1, 2] += 1
        else:
            brush = self.ColourNamed
            if delete:
                self.overviewSegments[inds:inde + 1, 1] -= 1
            else:
                self.overviewSegments[inds:inde + 1, 1] += 1

        # set the colour of these boxes in the overview
        for box in range(inds, inde + 1):
            if self.overviewSegments[box,0] > 0:
                self.SegmentRects[box].setBrush(self.ColourNone)
            elif self.overviewSegments[box,2] > 0:
                self.SegmentRects[box].setBrush(self.ColourPossible)
            elif self.overviewSegments[box,1] > 0:
                self.SegmentRects[box].setBrush(self.ColourNamed)
            else:
                # boxes w/o segments
                self.SegmentRects[box].setBrush(pg.mkBrush('w'))
            self.SegmentRects[box].update()

    def addSegment(self,startpoint,endpoint,y1=0,y2=0,species=None,saveSeg=True,index=-1,remaking=False):
        """ When a new segment is created, does the work of creating it and connecting its
        listeners. Also updates the relevant overview segment.
        startpoint, endpoint are in amplitude coordinates, while y1, y2 should be standard y coordinates (between 0 and 1)
        saveSeg means that we are drawing the saved ones. Need to check that those ones fit into
        the current window, can assume the other do, but have to save their times correctly.
        If a segment is too long for the current section, truncates it.
        """
        print("segment added at %d-%d, %d-%d" % (startpoint, endpoint, self.convertYtoFreq(y1), self.convertYtoFreq(y2)))
        miny = self.convertFreqtoY(self.minFreqShow)
        maxy = self.convertFreqtoY(self.maxFreqShow)
        if not saveSeg:
            timeRangeStart = self.startRead
            timeRangeEnd = min(self.startRead + self.lenRead, self.fileLength / self.sampleRate)

            if startpoint >= timeRangeStart and endpoint <= timeRangeEnd:
                show = True
                # Put the startpoint and endpoint in the right range
                startpoint = startpoint - timeRangeStart
                endpoint = endpoint - timeRangeStart
            elif startpoint >= timeRangeStart and endpoint > timeRangeEnd:
                startpoint = startpoint - timeRangeStart
                endpoint = timeRangeEnd - timeRangeStart
                show = True
            elif startpoint < timeRangeStart and endpoint >= timeRangeEnd:
                startpoint = 0
                endpoint = endpoint - timeRangeStart
                show = True
            else:
                # not sure why these shouldn't be shown?
                print("Warning: a segment was not shown")
                show = False
        else:
            self.segmentsToSave = True
            show = True

        if show and ((y1 <= maxy and y2 >= miny) or (y1==0 and y2==0)):
            # This is one we want to show

            # Get the name and colour sorted
            if species is None or species==["Don't Know"] or len(species) == 0:
                if self.Hartley:
                    species = []
                else:
                    species = ["Don't Know"]
                brush = self.ColourNone
            elif "Don't Know" in species:
                brush = self.ColourNone
            elif '?' in ''.join(species):
                brush = self.ColourPossible
            else:
                brush = self.ColourNamed

            self.refreshOverviewWith(startpoint, endpoint, species)
            self.prevBoxCol = brush

            # Make sure startpoint and endpoint are in the right order
            if startpoint > endpoint:
                temp = startpoint
                startpoint = endpoint
                endpoint = temp

            # Add the segment in both plots and connect up the listeners
            if self.Hartley:
                p_ampl_r = SupportClasses.LinearRegionItem2(self, brush=brush,movable=False)
            else:
                p_ampl_r = SupportClasses.LinearRegionItem2(self, brush=brush)
            self.p_ampl.addItem(p_ampl_r, ignoreBounds=True)
            p_ampl_r.setRegion([startpoint, endpoint])
            p_ampl_r.sigRegionChangeFinished.connect(self.updateRegion_ampl)

            if y1==0 and y2==0:
                if self.Hartley:
                    p_spec_r = SupportClasses.LinearRegionItem2(self, brush = brush,movable=False)
                else:
                    p_spec_r = SupportClasses.LinearRegionItem2(self, brush = brush)
                p_spec_r.setRegion([self.convertAmpltoSpec(startpoint), self.convertAmpltoSpec(endpoint)])
            else:
                if y1 > y2:
                    temp = y1
                    y1 = y2
                    y2 = temp
                startpointS = QPointF(self.convertAmpltoSpec(startpoint),max(y1,miny))
                endpointS = QPointF(self.convertAmpltoSpec(endpoint),min(y2,maxy))
                p_spec_r = SupportClasses.ShadedRectROI(startpointS, endpointS - startpointS, parent=self)
                if self.config['transparentBoxes']:
                    col = self.prevBoxCol.rgb()
                    col = QtGui.QColor(col)
                    col.setAlpha(255)
                    p_spec_r.setBrush(None)
                    p_spec_r.setPen(pg.mkPen(col,width=1))
                else:
                    p_spec_r.setBrush(pg.mkBrush(self.prevBoxCol))
                    p_spec_r.setPen(pg.mkPen(None))
            self.p_spec.addItem(p_spec_r, ignoreBounds=True)
            p_spec_r.sigRegionChangeFinished.connect(self.updateRegion_spec)

            # Put the text into the box
            print("species: ", species)
            label = pg.TextItem(text=','.join(species), color='k')
            # label = pg.TextItem(text=species, color='k')
            self.p_spec.addItem(label)
            label.setPos(self.convertAmpltoSpec(startpoint), self.textpos)

            # Add the segments to the relevent lists
            if remaking:
                self.listRectanglesa1[index] = p_ampl_r
                self.listRectanglesa2[index] = p_spec_r
                self.listLabels[index] = label
            else:
                self.listRectanglesa1.append(p_ampl_r)
                self.listRectanglesa2.append(p_spec_r)
                self.listLabels.append(label)

            if saveSeg:
                # Add the segment to the data
                # Increment the time to be correct for the current section of the file
                if y1==0 and y2==0:
                    self.segments.append([startpoint+self.startRead, endpoint+self.startRead, 0, 0, species])
                else:
                    self.segments.append([startpoint+self.startRead, endpoint+self.startRead, self.convertYtoFreq(y1), self.convertYtoFreq(y2), species])

            # mark this as the current segment
            if index>-1:
                self.box1id = index
            else:
                self.box1id = len(self.segments) - 1
        else:
            # Add a None element into the array so that the correct boxids work
            if remaking:
                self.listRectanglesa1[index] = None
                self.listRectanglesa2[index] = None
                self.listLabels[index] = None
            else:
                self.listRectanglesa1.append(None)
                self.listRectanglesa2.append(None)
                self.listLabels.append(None)

    def deleteSegment(self,id=-1,hr=False):
        """ Listener for delete segment button, or backspace key. Also called when segments are deleted by the
        human classify dialogs.
        Stops playback immediately in all cases.
        Deletes the segment that is selected, otherwise does nothing.
        Updates the overview segments as well.
        """

        if self.media_obj.isPlaying():
            # includes resetting playback buttons
            self.stopPlayback()

        if not hr and (id<0 or not id):
            id = self.box1id

        #if id<0 or not id:
            # delete selected
            #id = self.box1id

        if id>-1:
            startpoint = self.segments[id][0]-self.startRead
            endpoint = self.segments[id][1]-self.startRead
            species = self.segments[id][4]

            self.refreshOverviewWith(startpoint, endpoint, species, delete=True)

            if self.listRectanglesa1[id] is not None:
                self.listRectanglesa1[id].sigRegionChangeFinished.disconnect()
                self.listRectanglesa2[id].sigRegionChangeFinished.disconnect()
                self.p_ampl.removeItem(self.listRectanglesa1[id])
                self.p_spec.removeItem(self.listRectanglesa2[id])
                self.p_spec.removeItem(self.listLabels[id])
            del self.listLabels[id]
            del self.segments[id]
            del self.listRectanglesa1[id]
            del self.listRectanglesa2[id]
            self.segmentsToSave = True

            self.box1id = -1

    def selectSegment(self, boxid):
        """ Changes the segment colors and enables playback buttons."""
        self.playSegButton.setEnabled(True)
        self.box1id = boxid
        print("selected %d" % self.box1id)

        brush = fn.mkBrush(self.ColourSelected)
        # TODO: looks like boxid is wrong
        if self.listRectanglesa1[boxid] is not None and self.listRectanglesa2[boxid] is not None:
            self.listRectanglesa1[boxid].setBrush(brush)
            self.listRectanglesa2[boxid].setBrush(brush)
            self.listRectanglesa1[boxid].setHoverBrush(brush)
            self.listRectanglesa2[boxid].setHoverBrush(brush)

            self.listRectanglesa1[boxid].update()
            self.listRectanglesa2[boxid].update()
        
        # self.listRectanglesa2[boxid].setPen(fn.mkPen(self.ColourSelectedDark,width=1))
        # if it's a rectangle:
        if type(self.listRectanglesa2[boxid]) == self.ROItype:
            self.playBandLimitedSegButton.setEnabled(True)

    def deselectSegment(self, boxid):
        """ Restores the segment colors and disables playback buttons."""
        print("deselected %d" % boxid)
        self.playSegButton.setEnabled(False)
        self.playBandLimitedSegButton.setEnabled(False)
        self.box1id = -1

        col = self.prevBoxCol
        col.setAlpha(100)
        self.listRectanglesa1[boxid].setBrush(fn.mkBrush(col))
        self.listRectanglesa2[boxid].setBrush(fn.mkBrush(col))
        col.setAlpha(200)
        self.listRectanglesa1[boxid].setHoverBrush(fn.mkBrush(col))
        self.listRectanglesa2[boxid].setHoverBrush(fn.mkBrush(col))
        col.setAlpha(100)
        if self.config['transparentBoxes'] and type(self.listRectanglesa2[boxid]) == self.ROItype:
            col = self.prevBoxCol.rgb()
            col = QtGui.QColor(col)
            col.setAlpha(255)
            self.listRectanglesa2[boxid].setBrush(pg.mkBrush(None))
            self.listRectanglesa2[boxid].setPen(col,width=1)

        self.listRectanglesa1[boxid].update()
        self.listRectanglesa2[boxid].update()

### mouse management

    def mouseMoved(self,evt):
        """ Listener for mouse moves.
        If the user moves the mouse in the spectrogram, print the time, frequency, power for the mouse location. """
        if not self.showPointerDetails.isChecked():
            return
        elif self.p_spec.sceneBoundingRect().contains(evt):
            mousePoint = self.p_spec.mapSceneToView(evt)
            indexx = int(mousePoint.x())
            indexy = int(mousePoint.y())
            if indexx > 0 and indexx < np.shape(self.sg)[0] and indexy > 0 and indexy < np.shape(self.sg)[1]:
                time = self.convertSpectoAmpl(mousePoint.x()) + self.currentFileSection * self.config['maxFileShow'] - (self.currentFileSection>0)*self.config['fileOverlap'] + self.startTime
                seconds = time % 60
                minutes = (time//60) % 60
                hours = (time//3600) % 24
                if hours>0:
                    self.pointData.setText('time=%.2d:%.2d:%05.2f (hh:mm:ss.ms), freq=%0.1f (Hz),power=%0.1f (dB)' % (hours,minutes,seconds, mousePoint.y() * self.sampleRate//2 / np.shape(self.sg)[1] + self.minFreqShow, self.sg[indexx, indexy]))
                else:
                    self.pointData.setText('time=%.2d:%05.2f (mm:ss.ms), freq=%0.1f (Hz),power=%0.1f (dB)' % (minutes,seconds, mousePoint.y() * self.sampleRate//2 / np.shape(self.sg)[1] + self.minFreqShow, self.sg[indexx, indexy]))

    def mouseClicked_ampl(self,evt):
        """ Listener for if the user clicks on the amplitude plot.
        If there is a box selected, get its colour.
        If the user has clicked inside the scene, they could be
        (1) clicking in an already existing box -> select it
        (2) clicking anywhere else -> start a box
        (3) clicking a second time to finish a box -> create the segment
        """
        pos = evt.scenePos()

        # if any box is selected, deselect (wherever clicked)
        if self.box1id>-1:
            self.deselectSegment(self.box1id)

        # if clicked inside scene:
        if self.p_ampl.sceneBoundingRect().contains(pos):
            mousePoint = self.p_ampl.mapSceneToView(pos)

            # if this is the second click and not a box, close the segment
            if self.started:
                # can't finish boxes in ampl plot
                if self.config['specMouseAction']>1:
                    if self.startedInAmpl:
                        # started in ampl and finish in ampl,
                        # so continue as usual to draw a segment
                        pass
                    else:
                        # started in spec so ignore this bullshit
                        return

                # remove the drawing box:
                self.p_spec.removeItem(self.vLine_s)
                self.p_ampl.removeItem(self.vLine_a)
                self.p_ampl.removeItem(self.drawingBox_ampl)
                self.p_spec.removeItem(self.drawingBox_spec)
                # disconnect GrowBox listeners, leave the position listener
                self.p_ampl.scene().sigMouseMoved.disconnect()
                self.p_spec.scene().sigMouseMoved.disconnect()
                if self.showPointerDetails.isChecked():
                    self.p_spec.scene().sigMouseMoved.connect(self.mouseMoved)

                # If the user has pressed shift, copy the last species and don't use the context menu
                # If they pressed Control, add ? to the names
                # note: Ctrl+Shift combo doesn't have a Qt modifier and is ignored.
                # TODO: re last: what's wrong with and?
                modifiers = QtGui.QApplication.keyboardModifiers()
                if modifiers == QtCore.Qt.ShiftModifier:
                    self.multipleBirds = False
                    self.addSegment(self.start_ampl_loc, max(mousePoint.x(),0.0),species=self.lastSpecies)
                elif modifiers == QtCore.Qt.ControlModifier:
                    self.multipleBirds = False
                    self.addSegment(self.start_ampl_loc,max(mousePoint.x(),0.0))
                    # Context menu
                    self.fillBirdList(unsure=True)
                    self.menuBirdList.popup(QPoint(evt.screenPos().x(), evt.screenPos().y()))
                elif modifiers == QtCore.Qt.AltModifier:
                    self.addSegment(self.start_ampl_loc,max(mousePoint.x(),0.0))
                    self.multipleBirds = True
                    #print("Meta!",self.multipleBirds)
                    self.fillBirdList()
                    self.menuBirdList.popup(QPoint(evt.screenPos().x(), evt.screenPos().y()))
                else:
                    self.multipleBirds = False
                    self.addSegment(self.start_ampl_loc,max(mousePoint.x(),0.0))
                    # Context menu
                    self.fillBirdList()
                    self.menuBirdList.popup(QPoint(evt.screenPos().x(), evt.screenPos().y()))

                # the new segment is now selected and can be played
                self.selectSegment(self.box1id)
                self.started = not(self.started)
                self.startedInAmpl = False

            # if this is the first click:
            else:
                # if this is right click (drawing mode):
                # (or whatever you want)
                if evt.button() == self.MouseDrawingButton:
                    if self.Hartley:
                        return
                    # this would prevent starting boxes in ampl plot
                    # if self.config['specMouseAction']>1:
                    #    return

                    nonebrush = self.ColourNone
                    self.start_ampl_loc = mousePoint.x()

                    # spectrogram plot bar and mouse followers:
                    self.vLine_s = pg.InfiniteLine(angle=90, movable=False,pen={'color': 'r', 'width': 3})
                    self.p_spec.addItem(self.vLine_s, ignoreBounds=True)
                    self.vLine_s.setPos(self.convertAmpltoSpec(self.start_ampl_loc))

                    self.drawingBox_spec = pg.LinearRegionItem(brush=nonebrush)
                    self.p_spec.addItem(self.drawingBox_spec, ignoreBounds=True)
                    self.drawingBox_spec.setRegion([self.convertAmpltoSpec(self.start_ampl_loc), self.convertAmpltoSpec(self.start_ampl_loc)])
                    self.p_spec.scene().sigMouseMoved.connect(self.GrowBox_spec)

                    # amplitude plot bar and mouse followers:
                    self.vLine_a = pg.InfiniteLine(angle=90, movable=False,pen={'color': 'r', 'width': 3})
                    self.p_ampl.addItem(self.vLine_a, ignoreBounds=True)
                    self.vLine_a.setPos(self.start_ampl_loc)

                    self.drawingBox_ampl = pg.LinearRegionItem(brush=nonebrush)
                    self.p_ampl.addItem(self.drawingBox_ampl, ignoreBounds=True)
                    self.drawingBox_ampl.setRegion([self.start_ampl_loc, self.start_ampl_loc])
                    self.p_ampl.scene().sigMouseMoved.connect(self.GrowBox_ampl)

                    self.started = not (self.started)
                    self.startedInAmpl = True

                # if this is left click (selection mode):
                else:
                    # Check if the user has clicked in a box
                    # Note: Returns the first one it finds, i.e. the newest
                    box1id = -1
                    for count in range(len(self.listRectanglesa1)):
                        if self.listRectanglesa1[count] is not None:
                            x1, x2 = self.listRectanglesa1[count].getRegion()
                            if x1 <= mousePoint.x() and x2 >= mousePoint.x():
                                box1id = count
                                break

                    # User clicked in a segment:
                    if box1id > -1:
                        # select the segment:
                        self.prevBoxCol = self.listRectanglesa1[box1id].brush.color()
                        self.selectSegment(box1id)

                        # popup dialog
                        modifiers = QtGui.QApplication.keyboardModifiers()
                        if modifiers == QtCore.Qt.ControlModifier:
                            self.multipleBirds = False
                            self.fillBirdList(unsure=True)
                        elif modifiers == QtCore.Qt.AltModifier:
                            self.multipleBirds = True
                            #print("Meta!",self.multipleBirds)
                            self.fillBirdList()
                        else:
                            self.multipleBirds = False
                            self.fillBirdList()
                        self.menuBirdList.popup(QPoint(evt.screenPos().x(), evt.screenPos().y()))
                    else:
                        # TODO: pan the view
                        pass

    def mouseClicked_spec(self,evt):
        """ Listener for if the user clicks on the spectrogram plot.
        See the amplitude version (mouseClicked_ampl()) for details. Although much of the code is a repeat,
        it is separated for clarity.
        """
        pos = evt.scenePos()

        # if any box is selected, deselect (wherever clicked)
        if self.box1id>-1:
            self.deselectSegment(self.box1id)

        # if clicked inside scene:
        if self.p_spec.sceneBoundingRect().contains(pos):
            mousePoint = self.p_spec.mapSceneToView(pos)

            # if this is the second click, close the segment/box
            # note: can finish segment with either left or right click
            if self.started:
                if self.config['specMouseAction']>1 and self.startedInAmpl:
                    # started in ampl, and spec is used for boxes, so can't continue here
                    return

                # remove the drawing box:
                if not self.config['specMouseAction']>1:
                    self.p_spec.removeItem(self.vLine_s)
                    self.p_ampl.scene().sigMouseMoved.disconnect()
                self.p_ampl.removeItem(self.vLine_a)
                self.p_ampl.removeItem(self.drawingBox_ampl)
                self.p_spec.removeItem(self.drawingBox_spec)
                # disconnect GrowBox listeners, leave the position listener
                self.p_spec.scene().sigMouseMoved.disconnect()
                if self.showPointerDetails.isChecked():
                    self.p_spec.scene().sigMouseMoved.connect(self.mouseMoved)

                # Pass either default y coords or box limits:
                x1 = self.start_ampl_loc
                x2 = self.convertSpectoAmpl(max(mousePoint.x(), 0.0))
                # Could add this check if right edge seems dangerous:
                # endx = min(x2, np.shape(self.sg)[0]+1)
                if self.config['specMouseAction']>1:
                    y1 = self.start_spec_y
                    y2 = mousePoint.y()
                    miny = self.convertFreqtoY(self.minFreqShow)
                    maxy = self.convertFreqtoY(self.maxFreqShow)
                    y1 = min(max(miny, y1), maxy)
                    y2 = min(max(miny, y2), maxy)
                else:
                    y1 = 0
                    y2 = 0
                # If the user has pressed shift, copy the last species and don't use the context menu
                # If they pressed Control, add ? to the names
                # note: Ctrl+Shift combo doesn't have a Qt modifier and is ignored.
                modifiers = QtGui.QApplication.keyboardModifiers()
                if modifiers == QtCore.Qt.ShiftModifier:
                    self.multipleBirds = False
                    self.addSegment(x1, x2, y1, y2, species=self.lastSpecies)
                elif modifiers == QtCore.Qt.ControlModifier:
                    self.multipleBirds = False
                    self.addSegment(x1, x2, y1, y2)
                    # Context menu
                    self.fillBirdList(unsure=True)
                    self.menuBirdList.popup(QPoint(evt.screenPos().x(), evt.screenPos().y()))
                elif modifiers == QtCore.Qt.AltModifier:
                    self.addSegment(x1, x2, y1, y2)
                    self.multipleBirds = True
                    #print("Meta!",self.multipleBirds)
                    self.fillBirdList()
                    self.menuBirdList.popup(QPoint(evt.screenPos().x(), evt.screenPos().y()))
                else:
                    self.multipleBirds = False
                    self.addSegment(x1, x2, y1, y2)
                    # Context menu
                    self.fillBirdList()
                    self.menuBirdList.popup(QPoint(evt.screenPos().x(), evt.screenPos().y()))

                # select the new segment/box
                self.selectSegment(self.box1id)
                self.started = not(self.started)
                self.startedInAmpl = False

            # if this is the first click:
            else:
                # if this is right click (drawing mode):
                if evt.button() == self.MouseDrawingButton:
                    if self.Hartley:
                        return
                    nonebrush = self.ColourNone
                    self.start_ampl_loc = self.convertSpectoAmpl(mousePoint.x())
                    self.start_spec_y = mousePoint.y()

                    # start a new box:
                    if self.config['specMouseAction']>1:
                        # spectrogram mouse follower box:
                        startpointS = QPointF(mousePoint.x(), mousePoint.y())
                        endpointS = QPointF(mousePoint.x(), mousePoint.y())

                        self.drawingBox_spec = SupportClasses.ShadedRectROI(startpointS, endpointS - startpointS, invertible=True)
                        self.drawingBox_spec.setBrush(nonebrush)
                        self.p_spec.addItem(self.drawingBox_spec, ignoreBounds=True)
                        self.p_spec.scene().sigMouseMoved.connect(self.GrowBox_spec)
                    # start a new segment:
                    else:
                        # spectrogram bar and mouse follower:
                        self.vLine_s = pg.InfiniteLine(angle=90, movable=False,pen={'color': 'r', 'width': 3})
                        self.p_spec.addItem(self.vLine_s, ignoreBounds=True)
                        self.vLine_s.setPos(mousePoint.x())

                        self.drawingBox_spec = pg.LinearRegionItem(brush=nonebrush)
                        self.p_spec.addItem(self.drawingBox_spec, ignoreBounds=True)
                        self.drawingBox_spec.setRegion([mousePoint.x(),mousePoint.x()])
                        self.p_spec.scene().sigMouseMoved.connect(self.GrowBox_spec)
                        # note - only in segment mode react to movement over ampl plot:
                        self.p_ampl.scene().sigMouseMoved.connect(self.GrowBox_ampl)

                    # for box and segment - amplitude plot bar:
                    self.vLine_a = pg.InfiniteLine(angle=90, movable=False,pen={'color': 'r', 'width': 3})
                    self.p_ampl.addItem(self.vLine_a, ignoreBounds=True)
                    self.vLine_a.setPos(self.start_ampl_loc)

                    self.drawingBox_ampl = pg.LinearRegionItem(brush=nonebrush)
                    self.p_ampl.addItem(self.drawingBox_ampl, ignoreBounds=True)
                    self.drawingBox_ampl.setRegion([self.start_ampl_loc, self.start_ampl_loc])

                    self.started = not (self.started)
                    self.startedInAmpl = False

                # if this is left click (selection mode):
                else:
                    # Check if the user has clicked in a box
                    # Note: Returns the first one it finds, i.e. the newest
                    box1id = -1
                    for count in range(len(self.listRectanglesa2)):
                        if type(self.listRectanglesa2[count]) == self.ROItype and self.listRectanglesa2[count] is not None:
                            x1 = self.listRectanglesa2[count].pos().x()
                            y1 = self.listRectanglesa2[count].pos().y()
                            x2 = x1 + self.listRectanglesa2[count].size().x()
                            y2 = y1 + self.listRectanglesa2[count].size().y()
                            if x1 <= mousePoint.x() and x2 >= mousePoint.x() and y1 <= mousePoint.y() and y2 >= mousePoint.y():
                                box1id = count
                                break
                        elif self.listRectanglesa2[count] is not None:
                            x1, x2 = self.listRectanglesa2[count].getRegion()
                            if x1 <= mousePoint.x() and x2 >= mousePoint.x():
                                box1id = count
                                break

                    # User clicked in a segment:
                    if box1id > -1:
                        # select the segment:
                        self.prevBoxCol = self.listRectanglesa1[box1id].brush.color()
                        self.selectSegment(box1id)

                        modifiers = QtGui.QApplication.keyboardModifiers()
                        if modifiers == QtCore.Qt.ControlModifier:
                            self.multipleBirds = False
                            self.fillBirdList(unsure=True)
                        elif modifiers == QtCore.Qt.AltModifier:
                            self.multipleBirds = True
                            #print("Meta!",self.multipleBirds)
                            self.fillBirdList()
                        else:
                            self.multipleBirds = False
                            self.fillBirdList()
                        self.menuBirdList.popup(QPoint(evt.screenPos().x(), evt.screenPos().y()))
                    else:
                        # TODO: pan the view
                        pass

    def GrowBox_ampl(self,pos):
        """ Listener for when a segment is being made in the amplitude plot.
        Makes the blue box that follows the mouse change size. """
        if self.p_ampl.sceneBoundingRect().contains(pos):
            mousePoint = self.p_ampl.mapSceneToView(pos)
            self.drawingBox_ampl.setRegion([self.start_ampl_loc, mousePoint.x()])
            self.drawingBox_spec.setRegion([self.convertAmpltoSpec(self.start_ampl_loc), self.convertAmpltoSpec(mousePoint.x())])

    def GrowBox_spec(self, pos):
        """ Listener for when a segment is being made in the spectrogram plot.
        Makes the blue box that follows the mouse change size. """
        if self.p_spec.sceneBoundingRect().contains(pos):
            mousePoint = self.p_spec.mapSceneToView(pos)
            self.drawingBox_ampl.setRegion([self.start_ampl_loc, self.convertSpectoAmpl(mousePoint.x())])
            if self.config['specMouseAction']>1 and not self.startedInAmpl:
                # making a box
                posY = mousePoint.y() - self.start_spec_y
                self.drawingBox_spec.setSize([mousePoint.x()-self.convertAmpltoSpec(self.start_ampl_loc), posY])
            else:
                # making a segment
                self.drawingBox_spec.setRegion([self.convertAmpltoSpec(self.start_ampl_loc), mousePoint.x()])

    def birdSelectedList(self,index):
        """ If the user clicks in the full bird list, update the text, and copy the species into the short list """
        birdname = self.fullbirdlist.view().currentIndex().parent().data(0) 
        if birdname is None:
            birdname = self.fullbirdlist.currentText()
        else:
            birdname = birdname + ', ' + self.fullbirdlist.currentText()
<<<<<<< HEAD
        self.birdSelected(birdname)
        if not self.multipleBirds and not self.Hartley:
=======
        self.birdSelectedMenu(birdname)
        if not self.multipleBirds:
>>>>>>> b8f9059c
            self.menuBirdList.hide()

    def birdSelected(self,birdname,update=True):
        """ Collects the label for a bird from the context menu and processes it.
        Has to update the overview segments in case their colour should change.
        Also handles getting the name through a message box if necessary.
        """
        print("birdselected")
        print(self.segments[self.box1id])
        startpoint = self.segments[self.box1id][0]-self.startRead
        endpoint = self.segments[self.box1id][1]-self.startRead
        oldname = self.segments[self.box1id][4]

        self.refreshOverviewWith(startpoint, endpoint, oldname, delete=True)
        self.refreshOverviewWith(startpoint, endpoint, birdname)

        # Now update the text
        if birdname is not 'Other':
            self.updateText(birdname)
            # TODO: Next bit should have a choice flag, might not want it
            if update:
                # Put the selected bird name at the top of the list
                if birdname[-1] == '?':
                    birdname = birdname[:-1]
                if birdname in self.config['ShortBirdList']:
                    self.config['ShortBirdList'].remove(birdname)
                else:
                    del self.config['ShortBirdList'][-1]
                self.config['ShortBirdList'].insert(0,birdname)
                print(self.config['ShortBirdList'][0])
                
        else:
            # This allows textual name entry
            # TODO: Flag between them
            if False:
                # Ask the user for the new name, and save it
                # TODO: This version is wrong if you load the birdlist from a file
                text, ok = QInputDialog.getText(self, 'Bird name', 'Enter the bird name:')
                if ok:
                    text = str(text).title()
                    self.updateText(text)

                    if text in self.config['BirdList']:
                        pass
                    else:
                        # Add the new bird name.
                        if update:
                            self.config['BirdList'].insert(0,text)
                        else:
                            self.config['BirdList'].append(text)
                        # self.saveConfig = True

    def birdSelectedMenu(self,birditem):
        """ Collects the label for a bird from the context menu and processes it.
        Has to update the overview segments in case their colour should change.
        Also handles getting the name through a message box if necessary.
        """
        if type(birditem) is not str:
            birdname = birditem.text()
        else:
            birdname = birditem

        #print(self.segments[self.box1id],birditem,birditem.text())
        startpoint = self.segments[self.box1id][0]-self.startRead
        endpoint = self.segments[self.box1id][1]-self.startRead
        oldname = self.segments[self.box1id][4]

        # if it was checked, uncheck
        # basically re-create all names here:
        self.segments[self.box1id][4] = []
        for t in oldname:
            self.refreshOverviewWith(startpoint, endpoint, t, delete=True)
            if t != birdname:
                self.refreshOverviewWith(startpoint, endpoint, t)
                self.updateText(t)

        # and add the new one here:
        if birdname not in oldname:
            self.refreshOverviewWith(startpoint, endpoint, birdname)
            self.updateText(birdname)
<<<<<<< HEAD
        self.refreshOverviewWith(startpoint, endpoint, oldname, delete=True)
        self.refreshOverviewWith(startpoint, endpoint, self.segments[self.box1id][4])
        # patch for updating if all names were deleted:
        if self.segments[self.box1id][4] == []:
                if self.Hartley:
                    self.updateText(text=[])
                else:
                    self.updateText(text="Don't Know")
=======
>>>>>>> b8f9059c

        # Now update the text
        if birdname is not 'Other':
            # Put the selected bird name at the top of the list
            if birdname[-1] == '?':
                birdname = birdname[:-1]
            if birdname in self.config['ShortBirdList']:
                self.config['ShortBirdList'].remove(birdname)
            else:
                del self.config['ShortBirdList'][-1]
            self.config['ShortBirdList'].insert(0,birdname)
            print(self.config['ShortBirdList'][0])
            
        else:
            # This allows textual name entry
            # TODO: Flag between them
            if False:
                # Ask the user for the new name, and save it
                # TODO: This version is wrong if you load the birdlist from a file
                text, ok = QInputDialog.getText(self, 'Bird name', 'Enter the bird name:')
                if ok:
                    text = str(text).title()
                    self.updateText(text)

                    if text in self.config['BirdList']:
                        pass
                    else:
                        # Add the new bird name.
                        if update:
                            self.config['BirdList'].insert(0,text)
                        else:
                            self.config['BirdList'].append(text)
                        # self.saveConfig = True
<<<<<<< HEAD

        if not self.multipleBirds and not self.Hartley:
=======
        if self.multipleBirds:
            # just select the bird
            pass
        else:
>>>>>>> b8f9059c
            # select the bird and close
            self.menuBirdList.hide()

    def updateText(self,text,segID=None):
        """ When the user sets or changes the name in a segment, update the text and the colour. """
        if segID is None:
            segID = self.box1id

        # produce list from text
        if self.multipleBirds or self.Hartley:
            if type(text) is list:
                self.segments[segID][4].extend(text)
            else:
                self.segments[segID][4].append(text)
            # get the unique elements:
            self.segments[segID][4] = list(set(self.segments[segID][4]))
        else:
            print(type(text),type(self.segments[segID][4]))
            if type(text) is list:
                self.segments[segID][4] = text
            else:
                self.segments[segID][4] = [text]

        # produce text from list, to update the label
        text = ','.join(self.segments[segID][4])
        self.listLabels[segID].setText(text,'k')

        # Update the colour
        if "Don't Know" not in self.segments[segID][4] and len(self.segments[segID][4]) > 0:
            if '?' in text:
                self.prevBoxCol = self.ColourPossible
            else:
                self.prevBoxCol = self.ColourNamed
        else:
            self.prevBoxCol = self.ColourNone
        
       # self.segments[segID][4] = text
       # print(segID, len(self.listLabels))
       # self.listLabels[segID].setText(text,'k')

        # Store the species in case the user wants it for the next segment
        self.lastSpecies = text
        self.segmentsToSave = True

    def processMultipleBirdSelections(self):
        pass

    def setColourMap(self,cmap):
        """ Listener for the menu item that chooses a colour map.
        Loads them from the file as appropriate and sets the lookup table.
        """
        self.config['cmap'] = cmap

        import colourMaps
        pos, colour, mode = colourMaps.colourMaps(cmap)

        cmap = pg.ColorMap(pos, colour,mode)
        self.lut = cmap.getLookupTable(0.0, 1.0, 256)

        self.specPlot.setLookupTable(self.lut)
        self.overviewImage.setLookupTable(self.lut)

    def invertColourMap(self):
        """ Listener for the menu item that converts the colour map"""
        # self.config['invertColourMap'] = not self.config['invertColourMap']
        self.config['invertColourMap'] = self.invertcm.isChecked()
        self.setColourLevels()

    def setColourLevels(self):
        """ Listener for the brightness and contrast sliders being changed. Also called when spectrograms are loaded, etc.
        Translates the brightness and contrast values into appropriate image levels.
        Calculation is simple.
        """
        minsg = np.min(self.sg)
        maxsg = np.max(self.sg)
        self.config['brightness'] = self.brightnessSlider.value()
        self.config['contrast'] = self.contrastSlider.value()
        self.colourStart = (self.config['brightness'] / 100.0 * self.config['contrast'] / 100.0) * (maxsg - minsg) + minsg
        self.colourEnd = (maxsg - minsg) * (1.0 - self.config['contrast'] / 100.0) + self.colourStart

        if self.config['invertColourMap']:
            self.overviewImage.setLevels([self.colourEnd, self.colourStart])
            self.specPlot.setLevels([self.colourEnd, self.colourStart])
        else:
            self.overviewImage.setLevels([self.colourStart, self.colourEnd])
            self.specPlot.setLevels([self.colourStart, self.colourEnd])

    def moveLeft(self):
        """ When the left button is pressed (next to the overview plot), move everything along
        Allows a 10% overlap """
        minX, maxX = self.overviewImageRegion.getRegion()
        newminX = max(0,minX-(maxX-minX)*0.9)
        self.overviewImageRegion.setRegion([newminX, newminX+maxX-minX])
        self.updateOverview()
        self.playPosition = int(self.convertSpectoAmpl(newminX)*1000.0)

    def moveRight(self):
        """ When the right button is pressed (next to the overview plot), move everything along
        Allows a 10% overlap """
        minX, maxX = self.overviewImageRegion.getRegion()
        newminX = min(np.shape(self.sg)[0]-(maxX-minX),minX+(maxX-minX)*0.9)
        self.overviewImageRegion.setRegion([newminX, newminX+maxX-minX])
        self.updateOverview()
        self.playPosition = int(self.convertSpectoAmpl(newminX)*1000.0)

    def prepare5minMove(self):
        self.saveSegments()
        self.resetStorageArrays()
        self.loadFile()

    def movePrev5mins(self):
        """ When the button to move to the next 5 minutes is pressed, enable that.
        Have to check if the buttons should be disabled or not,
        save the segments and reset the arrays, then call loadFile.
        """
        self.currentFileSection -= 1
        self.next5mins.setEnabled(True)
        if self.currentFileSection <= 0:
            self.prev5mins.setEnabled(False)
        self.prepare5minMove()

    def moveNext5mins(self):
        """ When the button to move to the previous 5 minutes is pressed, enable that.
        Have to check if the buttons should be disabled or not,
        save the segments and reset the arrays, then call loadFile.
        """
        self.currentFileSection += 1
        self.prev5mins.setEnabled(True)
        if self.currentFileSection >= self.nFileSections-1:
            self.next5mins.setEnabled(False)
        self.prepare5minMove()

    def scroll(self):
        """ When the slider at the bottom of the screen is moved, move everything along. """
        newminX = self.scrollSlider.value()
        minX, maxX = self.overviewImageRegion.getRegion()
        self.overviewImageRegion.setRegion([newminX, newminX+maxX-minX])
        self.updateOverview()
        self.playPosition = int(self.convertSpectoAmpl(newminX)*1000.0)

    def changeWidth(self, value):
        """ Listener for the spinbox that decides the width of the main window.
        It updates the top figure plots as the window width is changed.
        Slightly annoyingly, it gets called when the value gets reset, hence the first line. """
        if not hasattr(self,'overviewImageRegion'):
            return
        self.windowSize = value

        # Redraw the highlight in the overview figure appropriately
        minX, maxX = self.overviewImageRegion.getRegion()
        newmaxX = self.convertAmpltoSpec(value)+minX
        self.overviewImageRegion.setRegion([minX, newmaxX])
        self.scrollSlider.setMaximum(np.shape(self.sg)[0]-self.convertAmpltoSpec(self.widthWindow.value()))
        # self.updateOverview()

# ===============
# Generate the various dialogs that match the menu items

    def loadSegment(self, hr2=False):
        # Loads a segment for the HumanClassify dialogs
        if hr2:
            wavobj = wavio.read(self.filename)
        else:
            wavobj = wavio.read(self.filename, self.config['maxFileShow'], self.startRead)
        self.audiodata = wavobj.data

        if self.audiodata.dtype is not 'float':
            self.audiodata = self.audiodata.astype('float')  # / 32768.0

        if np.shape(np.shape(self.audiodata))[0] > 1:
            self.audiodata = self.audiodata[:, 0]

        # Get the data for the spectrogram
        sgRaw = self.sp.spectrogram(self.audiodata, self.config['window_width'],
                                    self.config['incr'], mean_normalise=self.sgMeanNormalise, equal_loudness=self.sgEqualLoudness, onesided=self.sgOneSided, multitaper=self.sgMultitaper)
        maxsg = np.min(sgRaw)
        self.sg = np.abs(np.where(sgRaw == 0, 0.0, 10.0 * np.log10(sgRaw / maxsg)))

    def showFirstPage(self):
        # After the HumanClassify dialogs have closed, need to show the correct data on the screen
        # Returns to the page user started with
        if self.config['maxFileShow']<self.datalengthSec:
            self.currentFileSection = self.currentPage
            self.prepare5minMove()
            self.next5mins.setEnabled(True)
            self.prev5mins.setEnabled(False)

    def humanClassifyDialog1(self):
        """ Create the dialog that shows calls to the user for verification.
        There are two versions in here depending on whether you wish to show them from all the pages (5 min sections), the default, or not.
        The only difference is that that version requires sorting the segments and loading of new file sections and making the spectrogram intermittently.
        """

        # Store the current page to return to
        self.currentPage = self.currentFileSection
        self.segmentsDone = 0

        self.multipleBirds = False
        # Check there are segments to show on this page
        if not self.config['showAllPages']:
            if len(self.segments)>0:
                self.box1id = 0
                while self.box1id<len(self.segments) and self.listRectanglesa2[self.box1id] is None:
                    self.box1id += 1
        else:
            self.box1id = 0

        if (self.config['showAllPages'] and len(self.segments)==0) or (not self.config['showAllPages'] and (self.box1id == len(self.segments) or len(self.listRectanglesa2)==0)):
            msg = QMessageBox()
            msg.setIcon(QMessageBox.Information)
            msg.setText("No segments to check")
            msg.setWindowIcon(QIcon('img/Avianz.ico'))
            msg.setIconPixmap(QPixmap("img/Owl_warning.png"))
            msg.setWindowTitle("No segments")
            msg.setStandardButtons(QMessageBox.Ok)
            msg.exec_()
            return
        else:
            if self.config['showAllPages']:
                # Showing them on all pages is a bit more of a pain
                # Sort the segments into increasing time order, apply same order to listRects and labels
                sortOrder = sorted(range(len(self.segments)), key=self.segments.__getitem__)
                self.segments = [self.segments[i] for i in sortOrder]
                self.listRectanglesa1 = [self.listRectanglesa1[i] for i in sortOrder]
                self.listRectanglesa2 = [self.listRectanglesa2[i] for i in sortOrder]
                self.listLabels = [self.listLabels[i] for i in sortOrder]

                # Check which page is first to have segments on
                self.currentFileSection = -1

            self.humanClassifyDialog1 = Dialogs.HumanClassify1(self.lut,self.colourStart,self.colourEnd,self.config['invertColourMap'], self.config['BirdList'], self)
            # load the first image:
            self.box1id = -1
            self.humanClassifyDialog1.setSegNumbers(0, len(self.segments))
            if hasattr(self, 'humanClassifyDialogSize'):
                self.humanClassifyDialog1.resize(self.humanClassifyDialogSize)

            self.humanClassifyNextImage1()
            self.humanClassifyDialog1.show()
            self.humanClassifyDialog1.activateWindow()
            #self.humanClassifyDialog1.close.clicked.connect(self.humanClassifyClose1)
            self.humanClassifyDialog1.buttonPrev.clicked.connect(self.humanClassifyPrevImage)
            self.humanClassifyDialog1.correct.clicked.connect(self.humanClassifyCorrect1)
            self.humanClassifyDialog1.delete.clicked.connect(self.humanClassifyDelete1)
            # self.statusLeft.setText("Ready")

    def humanClassifyClose1(self):
        # Listener for the human verification dialog.
        self.humanClassifyDialogSize = self.humanClassifyDialog1.size()
        self.humanClassifyDialog1.done(1)
        # Want to show a page at the end, so make it the first one
        if self.config['showAllPages']:
            self.showFirstPage()

    def humanClassifyNextImage1(self):
        # Get the next image
        self.humanClassifyDialogSize = self.humanClassifyDialog1.size()
        if self.box1id < len(self.segments)-1:
            self.box1id += 1
            # update "done/to go" numbers:
            #print("Next image",self.segments[self.box1id])
            self.humanClassifyDialog1.setSegNumbers(self.box1id, len(self.segments))
            if not self.config['showAllPages']:
                # TODO: this branch might work incorrectly
                # Different calls for the two types of region
                if self.listRectanglesa2[self.box1id] is not None:
                    if type(self.listRectanglesa2[self.box1id]) == self.ROItype:
                        x1nob = self.listRectanglesa2[self.box1id].pos()[0]
                        x2nob = x1nob + self.listRectanglesa2[self.box1id].size()[0]
                    else:
                        x1nob, x2nob = self.listRectanglesa2[self.box1id].getRegion()
                    x1 = int(x1nob - self.config['reviewSpecBuffer'])
                    x1 = max(x1, 0)
                    x2 = int(x2nob + self.config['reviewSpecBuffer'])
                    x2 = min(x2, len(self.sg))
                    x3 = int((self.listRectanglesa1[self.box1id].getRegion()[0] - self.config['reviewSpecBuffer']) * self.sampleRate)
                    x3 = max(x3, 0)
                    x4 = int((self.listRectanglesa1[self.box1id].getRegion()[1] + self.config['reviewSpecBuffer']) * self.sampleRate)
                    x4 = min(x4, len(self.audiodata))
                    self.humanClassifyDialog1.setImage(self.sg[x1:x2, :], self.audiodata[x3:x4], self.sampleRate, self.config['incr'],
                                                       self.segments[self.box1id][4], self.convertAmpltoSpec(x1nob)-x1, self.convertAmpltoSpec(x2nob)-x1, 
                                                       self.segments[self.box1id][0], self.segments[self.box1id][1], self.minFreq, self.maxFreq)
            else:
                # Check if have moved to next segment, and if so load it
                # If there was a section without segments this would be a bit inefficient, actually no, it was wrong!
                if self.segments[self.box1id][0] > (self.currentFileSection+1)*self.config['maxFileShow']:
                    while self.segments[self.box1id][0] > (self.currentFileSection+1)*self.config['maxFileShow']:
                        self.currentFileSection += 1
                    self.startRead = self.currentFileSection * self.config['maxFileShow']
                    with pg.BusyCursor():
                        print("Loading next page", self.currentFileSection)
                        self.loadSegment()
                self.humanClassifyDialog1.setWindowTitle('Check Classifications: page ' + str(self.currentFileSection+1))
                #print("a",self.segments[self.box1id])

                # Show the next segment
                if self.segments[self.box1id] is not None:
                    x1nob = self.segments[self.box1id][0] - self.startRead
                    x2nob = self.segments[self.box1id][1] - self.startRead
                    x1 = int(self.convertAmpltoSpec(x1nob - self.config['reviewSpecBuffer']))
                    x1 = max(x1, 0)
                    x2 = int(self.convertAmpltoSpec(x2nob + self.config['reviewSpecBuffer']))
                    x2 = min(x2, len(self.sg))
                    x3 = int((x1nob - self.config['reviewSpecBuffer']) * self.sampleRate)
                    x3 = max(x3, 0)
                    x4 = int((x2nob + self.config['reviewSpecBuffer']) * self.sampleRate)
                    x4 = min(x4, len(self.audiodata))
                    self.humanClassifyDialog1.setImage(self.sg[x1:x2, :], self.audiodata[x3:x4], self.sampleRate, self.config['incr'],
                                                   self.segments[self.box1id][4], self.convertAmpltoSpec(x1nob)-x1, self.convertAmpltoSpec(x2nob)-x1,
                                                   self.segments[self.box1id][0], self.segments[self.box1id][1], self.minFreq, self.maxFreq)
                else:
                    print("segment %s missing for some reason" % self.box1id)

        else:
            msg = QMessageBox()
            msg.setIcon(QMessageBox.Information)
            msg.setWindowIcon(QIcon('img/Avianz.ico'))
            msg.setIconPixmap(QPixmap("img/Owl_done.png"))
            msg.setText("All segmentations checked")
            msg.setWindowTitle("Finished")
            msg.setStandardButtons(QMessageBox.Ok)
            msg.exec_()
            self.humanClassifyClose1()

    def humanClassifyPrevImage(self):
        """ Go back one image by changing boxid and calling NextImage.
        Note: won't undo deleted segments."""
        if self.box1id>0:
            self.box1id -= 2
            self.humanClassifyNextImage1()

    def updateLabel(self,label):
        """ Update the label on a segment that is currently shown in the display. """
        self.birdSelected(label, update=False)

        if self.listRectanglesa2[self.box1id] is not None:
            self.listRectanglesa1[self.box1id].setBrush(self.prevBoxCol)
            self.listRectanglesa1[self.box1id].update()
            if self.config['transparentBoxes'] and type(self.listRectanglesa2[self.box1id]) == self.ROItype:
                col = self.prevBoxCol.rgb()
                col = QtGui.QColor(col)
                col.setAlpha(255)
                self.listRectanglesa2[self.box1id].setPen(col, width=1)
            else:
                self.listRectanglesa2[self.box1id].setBrush(self.prevBoxCol)

            self.listRectanglesa2[self.box1id].update()
            self.segmentsToSave = True

    def humanClassifyCorrect1(self):
        """ Correct segment labels, save the old ones if necessary """
        startpoint = self.segments[self.box1id][0]-self.startRead
        endpoint = self.segments[self.box1id][1]-self.startRead
        oldname = self.segments[self.box1id][4]

        self.refreshOverviewWith(startpoint, endpoint, oldname, delete=True)

        self.humanClassifyDialog1.stopPlayback()
        self.segmentsDone += 1
        label, self.saveConfig, checkText = self.humanClassifyDialog1.getValues()
        print('Correct1',label,checkText,self.segments[self.box1id])

        if len(checkText) > 0:
            if text in self.config['BirdList']:
                pass
            else:
                self.config['BirdList'].append(text)

        # Todo: boxid[4] has been updated so this if doesn't effect? added update label to else but not the ideal sol
        if label != self.segments[self.box1id][4]:
            print("HCC1, updating",label)
            if self.config['saveCorrections']:
                # Save the correction
                outputError = [self.segments[self.box1id], label]
                file = open(self.filename + '.corrections', 'a')
                json.dump(outputError, file)
                file.close()

            self.updateLabel(label)

            if self.saveConfig:
                self.config['BirdList'].append(label)
        elif '?' in ''.join(label):
            # Remove the question mark, since the user has agreed
            for i in range(len(self.segments[self.box1id][4])):
                if self.segments[self.box1id][4][i][-1] == '?':
                    self.segments[self.box1id][4][i] = self.segments[self.box1id][4][i][:-1] 
            self.updateLabel(self.segments[self.box1id][4])
        else:
            # segment info matches, so just update the spec label
            self.updateLabel(label)

        self.refreshOverviewWith(startpoint, endpoint, label)

        self.humanClassifyDialog1.tbox.setText('')
        self.humanClassifyDialog1.tbox.setEnabled(False)
        self.humanClassifyNextImage1()

    def humanClassifyDelete1(self):
        # Delete a segment
        id = self.box1id
        self.humanClassifyDialog1.stopPlayback()
        self.deleteSegment(self.box1id)

        self.box1id = id-1
        self.segmentsToSave = True
        self.humanClassifyNextImage1()
        self.segmentsDone += 1

    def humanRevDialog2(self):
        """ Create the dialog that shows sets of calls to the user for verification.
        """
        import copy
        if len(self.segments)==0 or self.box1id == len(self.segments) or len(self.listRectanglesa2)==0:
            msg = QMessageBox()
            msg.setIcon(QMessageBox.Information)
            msg.setText("No segments to check")
            msg.setIconPixmap(QPixmap('img/Owl_warning.png'))
            msg.setWindowIcon(QIcon('img/Avianz.ico'))
            msg.setWindowTitle("No segment")
            msg.setStandardButtons(QMessageBox.Ok)
            msg.exec_()
            return
        self.statusLeft.setText("Checking...")

        # Get all labels
        names = [item[4] for item in self.segments]
        # Need to have a single list, so this makes it
        flatten = lambda list: [item for sublist in list for item in sublist]
        names = flatten(names)
        names = [re.sub('\?','',item) for item in names]
        print(names)

        # Get all labels
        #names = [item[4] for item in self.segments]
        #names = [n if n[-1] != '?' else n[:-1] for n in names]

        # Make them unique
        keys = {}
        for n in names:
            keys[n] = 1
        names = keys.keys()
        print(names)
        self.humanClassifyDialog2a = Dialogs.HumanClassify2a(names)

        if self.humanClassifyDialog2a.exec_() == 1:
            label = self.humanClassifyDialog2a.getValues()
            self.indices = []

            # Sort all segs into order, avoid showAllPages to make it simple
            sortOrder = sorted(range(len(self.segments)), key=self.segments.__getitem__)
            self.segments = [self.segments[i] for i in sortOrder]
            self.listRectanglesa1 = [self.listRectanglesa1[i] for i in sortOrder]
            self.listRectanglesa2 = [self.listRectanglesa2[i] for i in sortOrder]
            self.listLabels = [self.listLabels[i] for i in sortOrder]
            # filter segments to show
            segments2show = []   # segments to show
            ids = []
            id = 0
            # then find segments with label to review
            for seg in self.segments:
                if label in seg[4] or label+'?' in seg[4]:
                    segments2show.append(seg)
                    ids.append(id)  # their actual indices
                id += 1

            # and show them
            self.loadSegment(hr2=True)
            print("segments to go to dialog2: ", segments2show)
            segments = copy.deepcopy(segments2show)
            self.humanClassifyDialog2 = Dialogs.HumanClassify2(self.sg, self.audiodata, segments2show,
                                                               label, self.sampleRate, self.audioFormat,
                                                               self.config['incr'], self.lut, self.colourStart,
                                                               self.colourEnd, self.config['invertColourMap'])
            self.humanClassifyDialog2.exec_()
            errorInds = self.humanClassifyDialog2.getValues()
            print("errors: ", errorInds, len(errorInds))

            if len(errorInds) > 0:
                outputErrors = []
                print(segments)
                for ind in errorInds:
                    outputErrors.append(segments[ind])
                    self.deleteSegment(id=ids[ind], hr=True)
                    ids = [x-1 for x in ids]
                self.segmentsToSave = True
                if self.config['saveCorrections']:
                    # Save the errors in a file
                    file = open(self.filename + '.corrections_' + str(label), 'a')
                    json.dump(outputErrors, file)
                    file.close()
            # avoid '?' and confirm the segments
            id = 0
            for seg in self.segments:
                if seg[4][-1][:-1] == label and seg[4][-1][-1] == '?':
                    self.segments[id][4][-1] = label
                    self.segmentsToSave = True
                    id += 1
            # Todo: update excel? hopefully it's not necessary (1) there is 'export to excel' option
            # (2) correcponding excel might be in a parent directory, so locating it correctly is tricky and creating anoher excel in the same level as sound file is extra cost.
            self.saveSegments()
            # for seg in self.segments:
            #     self.updateLabel(self.segments[self.box1id][4])
        self.statusLeft.setText("Ready")

    def showSpectrogramDialog(self):
        """ Create the spectrogram dialog when the button is pressed.
        """
        if not hasattr(self,'spectrogramDialog'):
            self.spectrogramDialog = Dialogs.Spectrogram(self.config['window_width'],self.config['incr'],self.minFreq,self.maxFreq, self.minFreqShow,self.maxFreqShow)
        self.spectrogramDialog.show()
        self.spectrogramDialog.activateWindow()
        self.spectrogramDialog.activate.clicked.connect(self.spectrogram)
        # This next line was for dynamic update.
        # self.connect(self.spectrogramDialog, SIGNAL("changed"), self.spectrogram)

    def spectrogram(self):
        """ Listener for the spectrogram dialog.
        Has to do quite a bit of work to make sure segments are in the correct place, etc."""
        [windowType, self.sgMeanNormalise, self.sgEqualLoudness, self.sgMultitaper, window_width, incr, minFreq, maxFreq] = self.spectrogramDialog.getValues()
        if (minFreq >= maxFreq):
            msg = QMessageBox()
            msg.setIcon(QMessageBox.Information)
            msg.setText("Incorrect frequency range")
            msg.setIconPixmap(QPixmap("img/Owl_warning.png"))
            msg.setWindowIcon(QIcon('img/Avianz.ico'))
            msg.setWindowTitle("Error")
            msg.setStandardButtons(QMessageBox.Ok)
            msg.exec_()
        with pg.BusyCursor():
            self.statusLeft.setText("Updating the spectrogram...")
            self.sp.setWidth(int(str(window_width)), int(str(incr)))
            oldSpecy = np.shape(self.sg)[1]
            sgRaw = self.sp.spectrogram(self.audiodata,window=str(windowType),mean_normalise=self.sgMeanNormalise,equal_loudness=self.sgEqualLoudness,onesided=self.sgOneSided,multitaper=self.sgMultitaper)
            maxsg = np.min(sgRaw)
            self.sg = np.abs(np.where(sgRaw==0,0.0,10.0 * np.log10(sgRaw/maxsg)))

            # If the size of the spectrogram has changed, need to update the positions of things
            if int(str(incr)) != self.config['incr'] or int(str(window_width)) != self.config['window_width']:
                self.config['incr'] = int(str(incr))
                self.config['window_width'] = int(str(window_width))
                if hasattr(self, 'seg'):
                    self.seg.setNewData(self.audiodata, sgRaw, self.sampleRate, self.config['window_width'], self.config['incr'])

            self.redoFreqAxis(minFreq,maxFreq)

            self.statusLeft.setText("Ready")

    def showDenoiseDialog(self):
        """ Create the denoising dialog when the relevant button is pressed.
        """
        self.denoiseDialog = Dialogs.Denoise(DOC=self.DOC,minFreq=self.minFreq,maxFreq=self.maxFreq)
        self.denoiseDialog.show()
        self.denoiseDialog.activateWindow()
        self.denoiseDialog.activate.clicked.connect(self.denoise)
        self.denoiseDialog.undo.clicked.connect(self.denoise_undo)
        self.denoiseDialog.save.clicked.connect(self.denoise_save)

    def backup(self):
        """ Enables denoising to be undone. """
        if hasattr(self, 'audiodata_backup'):
            if self.audiodata_backup is not None:
                audiodata_backup_new = np.empty(
                    (np.shape(self.audiodata_backup)[0], np.shape(self.audiodata_backup)[1] + 1))
                audiodata_backup_new[:, :-1] = np.copy(self.audiodata_backup)
                audiodata_backup_new[:, -1] = np.copy(self.audiodata)
                self.audiodata_backup = audiodata_backup_new
            else:
                self.audiodata_backup = np.empty((np.shape(self.audiodata)[0], 1))
                self.audiodata_backup[:, 0] = np.copy(self.audiodata)
        else:
            self.audiodata_backup = np.empty((np.shape(self.audiodata)[0], 1))
            self.audiodata_backup[:, 0] = np.copy(self.audiodata)

    def denoise(self):
        """ Listener for the denoising dialog.
        Calls the denoiser and then plots the updated data.
        """
        # TODO: should it be saved automatically, or a button added?
        if self.CLI:
            # in CLI mode, default values will be retrieved from dialogs.
            self.denoiseDialog = Dialogs.Denoise(DOC=self.DOC,minFreq=self.minFreq,maxFreq=self.maxFreq)
            # values can be passed here explicitly, e.g.:
            # self.denoiseDialog.depth.setValue(10)
            # or could add an argument to pass custom defaults, e.g.:
            # self.denoiseDialog = Dialogs.Denoise(defaults=("wt", 1, 2, 'a')
        with pg.BusyCursor():
            opstartingtime = time.time()
            print("Denoising requested at " + time.strftime('%H:%M:%S', time.gmtime(opstartingtime)))
            self.statusLeft.setText("Denoising...")
            if self.DOC==False:
                [alg,depthchoice,depth,thrType,thr,wavelet,start,end,width] = self.denoiseDialog.getValues()
            else:
                [alg, start, end, width] = self.denoiseDialog.getValues()
            self.backup()
            if not hasattr(self, 'waveletDenoiser'):
                self.waveletDenoiser = WaveletFunctions.WaveletFunctions(data=self.audiodata,wavelet=None,maxLevel=self.config['maxSearchDepth'])

            if str(alg) == "Wavelets" and self.DOC==False:
                if thrType is True:
                    thrType = 'Soft'
                else:
                    thrType = 'Hard'
                if depthchoice:
                    depth = None
                else:
                    depth = int(str(depth))
                self.audiodata = self.waveletDenoiser.waveletDenoise(self.audiodata,thrType,float(str(thr)),depth,wavelet=str(wavelet))
                start = self.minFreqShow
                end = self.maxFreqShow

            elif str(alg) == "Wavelets" and self.DOC==True:
                self.audiodata = self.waveletDenoiser.waveletDenoise(self.audiodata)
                start = self.minFreqShow
                end = self.maxFreqShow

            elif str(alg) == "Bandpass --> Wavelets" and self.DOC==False:
                if thrType is True:
                    thrType = 'soft'
                else:
                    thrType = 'hard'
                if depthchoice:
                    depth = None
                else:
                    depth = int(str(depth))
                self.audiodata = self.sp.bandpassFilter(self.audiodata,int(str(start)),int(str(end)))
                self.audiodata = self.waveletDenoiser.waveletDenoise(self.audiodata,thrType,float(str(thr)),depth,wavelet=str(wavelet))
            elif str(alg) == "Wavelets --> Bandpass" and self.DOC==False:
                if thrType is True:
                    thrType = 'soft'
                else:
                    thrType = 'hard'
                if depthchoice:
                    depth = None
                else:
                    depth = int(str(depth))
                self.audiodata = self.waveletDenoiser.waveletDenoise(self.audiodata,thrType,float(str(thr)),depth,wavelet=str(wavelet))
                self.audiodata = self.sp.bandpassFilter(self.audiodata,self.sampleRate,start=int(str(start)),end=int(str(end)),minFreq=self.minFreq,maxFreq=self.maxFreq)

            elif str(alg) == "Bandpass":
                self.audiodata = self.sp.bandpassFilter(self.audiodata,self.sampleRate, start=int(str(start)), end=int(str(end)),minFreq=self.minFreq,maxFreq=self.maxFreq)
            elif str(alg) == "Butterworth Bandpass":
                self.audiodata = self.sp.ButterworthBandpass(self.audiodata, self.sampleRate, low=int(str(start)), high=int(str(end)),minFreq=self.minFreq,maxFreq=self.maxFreq)
            else:
                #"Median Filter"
                self.audiodata = self.sp.medianFilter(self.audiodata,int(str(width)))

            print("Denoising calculations completed in %.4f seconds" % (time.time() - opstartingtime))

            sgRaw = self.sp.spectrogram(self.audiodata,mean_normalise=self.sgMeanNormalise,equal_loudness=self.sgEqualLoudness,onesided=self.sgOneSided,multitaper=self.sgMultitaper)
            maxsg = np.min(sgRaw)
            self.sg = np.abs(np.where(sgRaw==0,0.0,10.0 * np.log10(sgRaw/maxsg)))
            self.overviewImage.setImage(self.sg)

            self.specPlot.setImage(self.sg)
            self.amplPlot.setData(np.linspace(0.0,self.datalength/self.sampleRate,num=self.datalength,endpoint=True),self.audiodata)

            # Update the frequency axis
            self.redoFreqAxis(int(start),int(end), store=False)

            if hasattr(self,'spectrogramDialog'):
                self.spectrogramDialog.setValues(self.minFreq,self.maxFreq,self.minFreqShow,self.maxFreqShow)

            self.setColourLevels()

            print("Denoising completed in %s seconds" % round(time.time() - opstartingtime, 4))
            self.statusLeft.setText("Ready")

    def denoise_undo(self):
        """ Listener for undo button in denoising dialog.
        """
        # TODO: Can I actually delete something from an object?
        print("Undoing",np.shape(self.audiodata_backup))
        if hasattr(self,'audiodata_backup'):
            if self.audiodata_backup is not None:
                if np.shape(self.audiodata_backup)[1]>0:
                    self.audiodata = np.copy(self.audiodata_backup[:,-1])
                    self.audiodata_backup = self.audiodata_backup[:,:-1]
                    self.sp.setNewData(self.audiodata,self.sampleRate)
                    sgRaw = self.sp.spectrogram(self.audiodata,mean_normalise=self.sgMeanNormalise,equal_loudness=self.sgEqualLoudness,onesided=self.sgOneSided,multitaper=self.sgMultitaper)
                    maxsg = np.min(sgRaw)
                    self.sg = np.abs(np.where(sgRaw == 0, 0.0, 10.0 * np.log10(sgRaw / maxsg)))
                    self.overviewImage.setImage(self.sg)
                    self.specPlot.setImage(self.sg)
                    self.amplPlot.setData(
                        np.linspace(0.0, self.datalengthSec, num=self.datalength, endpoint=True),
                        self.audiodata)
                    if hasattr(self,'seg'):
                        self.seg.setNewData(self.audiodata,sgRaw,self.sampleRate,self.config['window_width'],self.config['incr'])

                    # TODO: Would be better to save previous
                    self.redoFreqAxis(0,self.sampleRate//2)
                    self.setColourLevels()

    def denoise_save(self):
        """ Listener for save button in denoising dialog.
        Adds _d to the filename and saves it as a new sound file.
        """
        filename = self.filename[:-4] + '_d' + self.filename[-4:]
        wavio.write(filename,self.audiodata.astype('int16'),self.sampleRate,scale='dtype-limits', sampwidth=2)
        self.statusLeft.setText("Saved")
        msg = QMessageBox()
        msg.setIcon(QMessageBox.Information)
        msg.setText("Destination: " + '\n' + filename)
        msg.setIconPixmap(QPixmap("img/Owl_done.png"))
        msg.setWindowIcon(QIcon('img/Avianz.ico'))
        msg.setWindowTitle("Saved")
        msg.setStandardButtons(QMessageBox.Ok)
        msg.exec_()
        return

    def save_selected_sound(self, id=-1):
        """ Listener for 'Save selected sound' menu item.
        choose destination and give it a name
        """
        import math
        if self.box1id is None or self.box1id == -1:
            print("No box selected")
            msg = QMessageBox()
            msg.setIcon(QMessageBox.Information)
            msg.setText("No sound selected to save")
            msg.setIconPixmap(QPixmap("img/Owl_warning.png"))
            msg.setWindowIcon(QIcon('img/Avianz.ico'))
            msg.setWindowTitle("No segment")
            msg.setStandardButtons(QMessageBox.Ok)
            msg.exec_()
            return
        else:
            if type(self.listRectanglesa2[self.box1id]) == self.ROItype:
                x1 = self.listRectanglesa2[self.box1id].pos().x()
                x2 = x1 + self.listRectanglesa2[self.box1id].size().x()
            else:
                x1, x2 = self.listRectanglesa2[self.box1id].getRegion()
            x1 = math.floor(x1 * self.config['incr']) #/ self.sampleRate
            x2 = math.floor(x2 * self.config['incr']) #/ self.sampleRate
            #print x1, x2
            # filename = self.filename[:-4] + '_selected' + self.filename[-4:]
            filename, drop = QFileDialog.getSaveFileName(self, 'Save File as', self.dirName, '*.wav')
            if filename:
                wavio.write(str(filename), self.audiodata[int(x1):int(x2)].astype('int16'), self.sampleRate, scale='dtype-limits', sampwidth=2)
            # update the file list box
            self.fillFileList(os.path.basename(self.filename))

    def redoFreqAxis(self,start,end, store=True):
        """ This is the listener for the menu option to make the frequency axis tight (after bandpass filtering or just spectrogram changes)
                store: boolean, indicates whether changes should be stored in the config
        """

        self.minFreqShow = max(start,self.minFreq)
        self.maxFreqShow = min(end,self.maxFreq)
        if store:
            self.config['minFreq'] = start
            self.config['maxFreq'] = end

        height = self.sampleRate // 2 / np.shape(self.sg)[1]
        pixelstart = int(self.minFreqShow/height)
        pixelend = int(self.maxFreqShow/height)

        self.overviewImage.setImage(self.sg[:,pixelstart:pixelend])
        self.specPlot.setImage(self.sg[:,pixelstart:pixelend])

        # Remove everything and redraw it
        self.removeSegments(delete=False)
        for r in self.SegmentRects:
            self.p_overview2.removeItem(r)
        self.SegmentRects = []
        #self.p_overview.removeItem(self.overviewImageRegion)

        self.drawOverview()
        self.drawfigMain(remaking=True)

        QApplication.processEvents()

    def trainWaveletDialog(self):
        """ Create the wavelet training dialog for the relevant menu item
        """
        self.waveletTDialog = Dialogs.WaveletTrain(np.max(self.audiodata), DOC=self.DOC)
        self.waveletTDialog.show()
        self.waveletTDialog.activateWindow()
        self.dName=None
        # self.waveletTDialog.undo.clicked.connect(self.segment_undo)
        self.waveletTDialog.browse.clicked.connect(self.browseTrainData)
        self.waveletTDialog.genGT.clicked.connect(self.prepareTrainData)
        self.waveletTDialog.train.clicked.connect(self.trainWavelet)

    def trainWavelet(self):
        """ Listener for the wavelet training dialog.
        """
        # import librosa
        species = str(self.waveletTDialog.species.text()).title()
        sylLen = float(self.waveletTDialog.avgSyllen.text())
        minLen = int(self.waveletTDialog.minlen.text())
        maxLen = int(self.waveletTDialog.maxlen.text())
        minFrq = int(self.waveletTDialog.fLow.text())
        maxFrq = int(self.waveletTDialog.fHigh.text())
        fs = int(self.waveletTDialog.fs.text())
        f0_low = []     # int(self.waveletTDialog.f0Low.text())
        f0_high = []    # int(self.waveletTDialog.f0High.text())
        thr = self.waveletTDialog.thr.value()
        M = sylLen
        # print(species,minLen,minFrq,maxFrq)
        ws = WaveletSegment.WaveletSegment(species=[minLen, maxLen, minFrq, maxFrq, fs, f0_low, f0_high, thr, M])
        optimumNodes=[]
        for root, dirs, files in os.walk(str(self.dName)):
            for file in files:
                print(file)
                if file.endswith('.wav') and os.stat(root + '/' + file).st_size != 0 and file[:-4] + '-sec.txt' in files and file + '.data' in files:
                    wavFile = root + '/' + file[:-4]
                    datFile = root + '/' + file + '.data'
                    print(wavFile)
                    # calculate f0_low and f0_high from GT
                    if os.path.isfile(datFile):
                        # print(datFile)
                        with open(datFile) as f:
                            segments = json.load(f)
                        for seg in segments:
                            if seg[0] == -1:
                                continue
                            elif seg[4][0].title() == species:
                                secs = seg[1] - seg[0]
                                wavobj = wavio.read(wavFile+'.wav', nseconds=secs, offset=seg[0])
                                data = wavobj.data
                                if np.shape(np.shape(data))[0] > 1:
                                    data = data[:, 0]
                                sampleRate = wavobj.rate
                                if data is not 'float':
                                    data = data.astype('float')
                                if fs != sampleRate:
                                    data = librosa.core.audio.resample(data, sampleRate, fs)
                                f0_l, f0_h = self.ff(data, minLen, maxLen, minFrq, maxFrq, sampleRate)
                                if f0_l != 0 and f0_h != 0:
                                    f0_low.append(f0_l)
                                    f0_high.append(f0_h)
                    # find wavelet nodes
                    nodes = ws.waveletSegment_train(wavFile, species=[minLen, maxLen, minFrq, maxFrq, fs, f0_low, f0_high, thr, M], df=False)
                    print(nodes)
                    for node in nodes:
                        if node not in optimumNodes:
                            optimumNodes.append(node)
        print('ff: ', f0_low, f0_high)
        if len(f0_low) > 0 and len(f0_high) > 0:
            f0_low = np.min(f0_low)
            f0_high = np.max(f0_high)
        else:
            # user to enter?
            f0_low = minFrq
            f0_high = maxFrq
        # add this filter to sppinfoFile
        if self.saveConfig:
            self.sppInfo[species] = [minLen, maxLen, minFrq, maxFrq, fs, f0_low, f0_high, thr, M, optimumNodes]
        msg = QMessageBox()
        msg.setIcon(QMessageBox.Information)
        msg.setText("Training is completed! \nNow this detector will appear under wavelet segmentation. \nFirst test it on a seperate dataset before actual use. \nIf you find it does not perform well, retrain the detector \nadding more trining data and test.")
        msg.setIconPixmap(QPixmap("img/Owl_done.png"))
        msg.setWindowIcon(QIcon('img/Avianz.ico'))
        msg.setWindowTitle("Detector Ready to Test!")
        msg.setStandardButtons(QMessageBox.Ok)
        msg.exec_()
        return

    def ff(self, data, minLen, maxLen, minF, maxF, fs):
        sc = SupportClasses.preProcess(audioData=data, sampleRate=fs, spInfo=[minLen,maxLen,minF, maxF, fs], df=True)  # species left empty to avoid bandpass filter
        data, sampleRate = sc.denoise_filter(level=10)
        sp = SignalProc.SignalProc([], 0, 512, 256)
        sgRaw = sp.spectrogram(data, 512, 256, mean_normalise=True, onesided=True, multitaper=False)
        segment = Segment.Segment(data, sgRaw, sp, sampleRate, 512, 256)
        pitch, y, minfreq, W = segment.yin(minfreq=100)
        print("pitch: ", np.min(pitch), np.max(pitch))
        ind = np.squeeze(np.where(pitch > minfreq))
        pitch = pitch[ind]
        if len(pitch)>0:
            print("pitch: ", np.min(pitch), np.max(pitch))
        if pitch.size == 0:
            print(' *++ no fundamental freq detected')
            return 0, 0
        ind = ind * W / 512
        x = (pitch * 2. / sampleRate * np.shape(sgRaw)[1]).astype('int')
        from scipy.signal import medfilt
        x = medfilt(pitch, 15)
        if ind.size < 2:
            print("f0=", pitch)
            f0 = pitch
            return f0,f0
        else:  # Get the individual pieces within a seg
            syls = segment.identifySegments(ind, maxgap=10, minlength=minLen / 2)
            print("sys= ", sys)
            if syls == []:
                return np.min(pitch), np.max(pitch)
            low = []
            high = []
            for s in syls:  # see if any syllable got right ff
                s[0] = s[0] * sampleRate / float(256)
                s[1] = s[1] * sampleRate / float(256)
                i = np.where((ind > s[0]) & (ind < s[1]))
                print('i=', i)
                print("x[i]=",x[i])
                if len(x[i])>0:
                    low.append(np.min(x[i]))
                    high.append(np.min(x[i]))
            if len(low)>0:
                return np.min(low), np.max(high)
            else:
                return 0,0

    def prepareTrainData(self):
        """ Listener for the wavelet training dialog.
        """
        if str(self.waveletTDialog.species.text()) =='':
            msg = QMessageBox()
            msg.setIconPixmap(QPixmap("img/Owl_warning.png"))
            msg.setWindowIcon(QIcon('img/Avianz.ico'))
            msg.setText("Please specify the species!")
            msg.setWindowTitle("Species")
            msg.setStandardButtons(QMessageBox.Ok)
            msg.exec_()
            return
        if self.dName is None or self.dName == '':
            msg = QMessageBox()
            msg.setIconPixmap(QPixmap("img/Owl_warning.png"))
            msg.setWindowIcon(QIcon('img/Avianz.ico'))
            msg.setText("Please specify trainig data!")
            msg.setWindowTitle("Taining data")
            msg.setStandardButtons(QMessageBox.Ok)
            msg.exec_()
            return
        # get the species
        species = str(self.waveletTDialog.species.text())
        for root, dirs, files in os.walk(str(self.dName)):
            for file in files:
                if file.endswith('.wav') and os.stat(root + '/' + file).st_size != 0 and file + '.data' in files:
                    #annotation to GT (generate _1sec.txt GT)
                    wavFile = root + '/' + file
                    self.annotation2GT(wavFile, species)
        msg = QMessageBox()
        msg.setIcon(QMessageBox.Information)
        msg.setText("Step 2 is done. \nMove on to Step 3 to complete training.")
        msg.setIconPixmap(QPixmap("img/Owl_done.png"))
        msg.setWindowIcon(QIcon('img/Avianz.ico'))
        msg.setWindowTitle("Preperation Done!")
        msg.setStandardButtons(QMessageBox.Ok)
        msg.exec_()
        return

    def annotation2GT(self, wavFile, species, duration=0):
        """
        This generates the ground truth for a given sound file
        Given the AviaNZ annotation, returns the ground truth as a txt file
        """
        import math
        datFile = wavFile + '.data'
        eFile = datFile[:-9] + '-sec.txt'
        if duration == 0:
            wavobj = wavio.read(wavFile)
            sampleRate = wavobj.rate
            data = wavobj.data
            duration = int(len(data) / sampleRate)  # number of secs
        GT = np.zeros((duration, 4))
        GT = GT.tolist()
        GT[:][1] = str(0)
        GT[:][2] = ''
        GT[:][3] = ''
        if os.path.isfile(datFile):
            # print(datFile)
            with open(datFile) as f:
                segments = json.load(f)
            for seg in segments:
                # print("seg: ", seg)
                # print(species, seg[4])
                if seg[0] == -1:
                    continue
                if not re.search(species.title(), seg[4][0].title()):
                    continue
                else:
                    type = species.title()
                    quality = ''
                    s = int(math.floor(seg[0]))
                    e = int(math.ceil(seg[1]))
                    print("start and end: ", s, e)
                    for i in range(s, e):
                        GT[i][1] = str(1)
                        GT[i][2] = type
                        GT[i][3] = quality
        for line in GT:
            if line[1] == 0.0:
                line[1] = '0'
            if line[2] == 0.0:
                line[2] = ''
            if line[3] == 0.0:
                line[3] = ''
        # now save GT as a .txt file
        for i in range(1, duration + 1):
            GT[i - 1][0] = str(i)  # add time as the first column to make GT readable
        print(GT)
        # strings = (str(item) for item in GT)
        with open(eFile, "w") as f:
            for l, el in enumerate(GT):
                string = '\t'.join(map(str, el))
                for item in string:
                    f.write(item)
                f.write('\n')
            f.write('\n')

    def browseTrainData(self):
        """ Listener for the wavelet training dialog.
        """
        # [dir] = self.waveletTDialog.getValues()
        self.dName = QtGui.QFileDialog.getExistingDirectory(self, 'Choose Folder to Process')
        print("Dir:", self.dirName)
        self.waveletTDialog.w_dir.setPlainText(self.dName)
        self.waveletTDialog.w_dir.setReadOnly(True)
        self.waveletTDialog.raise_()
        # self.waveletTDialog.show()

    def segmentationDialog(self):
        """ Create the segmentation dialog when the relevant button is pressed.
        """
        self.segmentDialog = Dialogs.Segmentation(np.max(self.audiodata),DOC = self.DOC, sppInfo=self.sppInfo)
        self.segmentDialog.show()
        self.segmentDialog.activateWindow()
        self.segmentDialog.undo.clicked.connect(self.segment_undo)
        self.segmentDialog.activate.clicked.connect(self.segment)

    def segment(self):
        """ Listener for the segmentation dialog. Calls the relevant segmenter.
        """
        if self.CLI:
            self.segmentDialog = Dialogs.Segmentation(np.max(self.audiodata))

        opstartingtime = time.time()
        print("Segmenting requested at " + time.strftime('%H:%M:%S', time.gmtime(opstartingtime)))

        # clean current segments # TODO: this is a temp solution to avoid duplicated segments
        #self.removeSegments()
        self.segmentsToSave = True
        # TODO: Currently just gives them all the label "Don't Know"
        # seglen = len(self.segments)
        [alg, medThr,HarmaThr1,HarmaThr2,PowerThr,minfreq,minperiods,Yinthr,window,FIRThr1,CCThr1,species,resolution,species_cc] = self.segmentDialog.getValues()
        with pg.BusyCursor():
            species = str(species)
            # if species=='Choose species...':
            #     species='All species'
            #if not hasattr(self,'seg'):
            #    self.seg = Segment.Segment(self.audiodata,sgRaw,self.sp,self.sampleRate,self.config['minSegment'],self.config['window_width'],self.config['incr'])
            self.statusLeft.setText("Segmenting...")
            if str(alg) == "Default":
                newSegments = self.seg.bestSegments()
            elif str(alg) == "Median Clipping":
                newSegments = self.seg.medianClip(float(str(medThr)), minSegment=self.config['minSegment'])
                newSegments = self.seg.checkSegmentOverlap(newSegments, minSegment=self.config['minSegment'])
            elif str(alg) == "Harma":
                newSegments = self.seg.Harma(float(str(HarmaThr1)),float(str(HarmaThr2)),minSegment=self.config['minSegment'])
                newSegments = self.seg.checkSegmentOverlap(newSegments, minSegment=self.config['minSegment'])
            elif str(alg) == "Power":
                newSegments = self.seg.segmentByPower(float(str(PowerThr)))
                newSegments = self.seg.checkSegmentOverlap(newSegments, minSegment=self.config['minSegment'])
            elif str(alg) == "Onsets":
                newSegments = self.seg.onsets()
                newSegments = self.seg.checkSegmentOverlap(newSegments, minSegment=self.config['minSegment'])
            elif str(alg) == "Fundamental Frequency":
                newSegments, pitch, times = self.seg.yin(int(str(minfreq)),int(str(minperiods)),float(str(Yinthr)),int(str(window)),returnSegs=True)
                newSegments = self.seg.checkSegmentOverlap(newSegments, minSegment=self.config['minSegment'])
            elif str(alg) == "FIR":
                newSegments = self.seg.segmentByFIR(float(str(FIRThr1)))
                newSegments = self.seg.checkSegmentOverlap(newSegments, minSegment=self.config['minSegment'])
            elif str(alg)=="Wavelets":
                if species == 'Choose species...':    # Ask the species
                    msg = QMessageBox()
                    msg.setIconPixmap(QPixmap("img/Owl_warning.png"))
                    msg.setWindowIcon(QIcon('img/Avianz.ico'))
                    msg.setText("Please select your species!")
                    msg.setWindowTitle("Select Species")
                    msg.setStandardButtons(QMessageBox.Ok)
                    msg.exec_()
                    return
                else:
                    ws = WaveletSegment.WaveletSegment(species=self.sppInfo[str(species)])
                    newSegments = ws.waveletSegment_test(fName=None,data=self.audiodata, sampleRate=self.sampleRate, spInfo=self.sppInfo[str(species)], trainTest=False)
            elif str(alg)=="Cross-Correlation":
                if species_cc != 'Choose species...':
                    # need to load template/s
                    newSegments = self.findMatches(float(str(CCThr1)), species_cc)
                else:
                    newSegments = self.findMatches(float(str(CCThr1)))

            print("new segments: ", newSegments)
            # print "to excel", newSegments
                # # Here the idea is to use both ML and wavelets then label AND as definite and XOR as possible just for wavelets
                # # but ML is extremely slow and crappy. So I decided to use just the wavelets
                # newSegmentsML = WaveletSegment.findCalls_learn(fName=None,data=self.audiodata, sampleRate=self.sampleRate, species=species,trainTest=False)
                # print np.shape(newSegmentsML),type(newSegmentsML), newSegmentsML
                #
                # newSegments = WaveletSegment.findCalls_test(fName=None,data=self.audiodata, sampleRate=self.sampleRate, species='kiwi',trainTest=False)
                # # print type(newSegments),newSegments
                # import itertools
                # newSegments=list(itertools.chain.from_iterable(newSegments))
                # temp=np.zeros(len(newSegmentsML))
                # for i in newSegments:
                #     temp[i]=1
                # newSegments=temp.astype(int)
                # newSegments=newSegments.tolist()
                # print np.shape(newSegments), type(newSegments), newSegments
                #
                # newSegmentsDef=np.minimum.reduce([newSegmentsML,newSegments])
                # newSegmentsDef=newSegmentsDef.tolist()
                # print "newSegmentsDef:", np.shape(newSegmentsDef), type(newSegmentsDef), newSegmentsDef
                # C=[(a and not b) or (not a and b) for a,b in zip(newSegmentsML,newSegments)]
                # newSegmentsPb=[int(c) for c in C]
                # print "newSegmentsPosi:", np.shape(newSegmentsPb), type(newSegmentsPb), newSegmentsPb
                #
                # # convert these segments to [start,end] format
                # newSegmentsDef=self.binary2seg(newSegmentsDef)
                # newSegmentsPb=self.binary2seg(newSegmentsPb)

            # post process to remove short segments, wind, rain, and use F0 check.
            if species == "Bittern": # bitten booms are treated differently
                post = SupportClasses.postProcess(audioData=self.audiodata, sampleRate=self.sampleRate,
                                                  segments=newSegments, spInfo=self.sppInfo[species])
            elif species_cc == "Bittern":
                print("New segs 1: ", newSegments)
                post = SupportClasses.postProcess(audioData=self.audiodata, sampleRate=self.sampleRate,
                                                  segments=newSegments, spInfo=self.sppInfo[species_cc])
            elif species == "All species" or species_cc == 'Choose species...':
                post = SupportClasses.postProcess(audioData=self.audiodata, sampleRate=self.sampleRate,
                                                  segments=newSegments, spInfo=[])
                post.wind()
                post.rainClick()
            else:
                post = SupportClasses.postProcess(audioData=self.audiodata, sampleRate=self.sampleRate,
                                                  segments=newSegments, spInfo=self.sppInfo[species])
                post.short()  # species specific
                post.wind()
                post.rainClick()
                post.fundamentalFrq()  # species specific

            newSegments = post.segments
            print("new segments: ", newSegments)
            if generateExcel:
                # Save the excel file
                # note: species parameter now only indicates default species for 2-column segment format!
                if species == 'All species':
                    out = SupportClasses.exportSegments(species=[], startTime=self.startTime, segments=newSegments, dirName=self.dirName, filename=self.filename[:-4], datalength=self.datalength,sampleRate=self.sampleRate, method=str(alg),resolution=resolution)
                else:
                    out = SupportClasses.exportSegments(species=[species], startTime=self.startTime, segments=newSegments, dirName=self.dirName, filename=self.filename[:-4], datalength=self.datalength,sampleRate=self.sampleRate, method=str(alg),resolution=resolution)
                out.excel()
            # self.exportSegments(newSegments,species=species)

            # Generate annotation friendly output.
            if str(alg)=="Wavelets":
                 if len(newSegments)>0:
                    y1 = self.convertFreqtoY(self.sppInfo[str(species)][2]/2)
                    y2 = self.convertFreqtoY(self.sppInfo[str(species)][4]/2)
                    if self.sppInfo[str(species)][4]/2 > self.sampleRate:
                        y2 = self.convertFreqtoY(self.sampleRate/2-self.sampleRate*0.01)
                    for seg in newSegments:
                        self.addSegment(float(seg[0]), float(seg[1]), y1, y2,
                                        [species.title() + "?"],index=-1)
                        self.segmentsToSave = True
            elif str(alg)=="Cross-Correlation" and species_cc != 'Choose species...':
                if len(newSegments) > 0:
                    y1 = self.convertFreqtoY(self.sppInfo[str(species_cc)][2] / 2)
                    y2 = self.convertFreqtoY(self.sppInfo[str(species_cc)][4] / 2)
                    if self.sppInfo[str(species_cc)][4] / 2 > self.sampleRate:
                        y2 = self.convertFreqtoY(self.sampleRate / 2 - self.sampleRate * 0.01)
                    for seg in newSegments:
                        self.addSegment(float(seg[0]), float(seg[1]), y1, y2,
                                        [species_cc.title() + "?"], index=-1)
                        self.segmentsToSave = True
            else:
                if len(newSegments)>0:
                    for seg in newSegments:
                        self.addSegment(seg[0],seg[1])
                        self.segmentsToSave = True

            self.lenNewSegments = len(newSegments)
            self.segmentDialog.undo.setEnabled(True)
            self.statusLeft.setText("Ready")
        print("segmentation finished at %s" % (time.time() - opstartingtime))

    def segment_undo(self):
        """ Listener for undo button in segmentation dialog.
        This is very cheap: the segments were appended, so delete the last len of them (from the end)
        """
        end = len(self.segments)
        for seg in range(end-1,end-self.lenNewSegments-1,-1):
            self.deleteSegment(seg)
        self.segmentDialog.undo.setEnabled(False)

    def exportSeg(self, annotation=None):
        # find all the species
        species = set()
        species.add("All species")
        for seg in self.segments:
            for birdName in seg[4]:
                if birdName.endswith('?'):
                    species.add(birdName[:-1])
                else:
                    species.add(birdName)
        species = list(species)
        out = SupportClasses.exportSegments(startTime=self.startTime, segments=self.segments, dirName=self.dirName, filename=self.filename[:-4], resolution=10, datalength=self.datalength, numpages=self.nFileSections, sampleRate=self.sampleRate, species=species)
        out.excel()
        # add user notification
        # QMessageBox.about(self, "Segments Exported", "Check this directory for the excel output: " + '\n' + self.dirName)
        msg = QMessageBox()
        msg.setIcon(QMessageBox.Information)
        msg.setText("Check this directory for the excel output: " + '\n' + self.dirName)
        msg.setIconPixmap(QPixmap("img/Owl_done.png"))
        msg.setWindowIcon(QIcon('img/Avianz.ico'))
        msg.setWindowTitle("Segments Exported")
        msg.setStandardButtons(QMessageBox.Ok)
        msg.exec_()
        return

    def findMatches(self,thr=0.4, species='Choose species...'):
        """ Calls the cross-correlation function to find matches like the currently highlighted box.
        It also check if you have selected a species, then allow to read those templates and match.
        """
        # print ("inside find Matches: ", species)
        segments = []
        if species != 'Choose species...' and os.path.exists('Sound Files/' + species):
            self.statusLeft.setText("Finding matches...")
            print("Reading template/s")
            # Todo: do more than one template and merge result?
            wavobj = wavio.read('Sound Files/'+species+'/train1_1.wav')

            # Parse wav format details based on file header:
            sampleRate = wavobj.rate
            audiodata = wavobj.data
            # minFreq = 0
            # maxFreq = self.sampleRate / 2.
            # fileLength = wavobj.nframes

            if audiodata.dtype is not 'float':
                audiodata = audiodata.astype('float')  # / 32768.0

            if np.shape(np.shape(audiodata))[0] > 1:
                audiodata = audiodata[:, 0]
            # downsample
            print("fs: ", sampleRate, self.sppInfo[str(species)][4])
            if sampleRate != self.sppInfo[str(species)][4]:
                audiodata = librosa.core.audio.resample(audiodata, sampleRate, self.sppInfo[str(species)][4])
                sampleRate = self.sppInfo[str(species)][4]
            datalength = np.shape(audiodata)[0]
            len_seg = datalength / sampleRate

            sp_temp = SignalProc.SignalProc([], 0, self.config['window_width'], self.config['incr'])
            sgRaw_temp = sp_temp.spectrogram(audiodata, self.config['window_width'],
                                        self.config['incr'], mean_normalise=self.sgMeanNormalise,
                                        equal_loudness=self.sgEqualLoudness, onesided=self.sgOneSided,
                                        multitaper=self.sgMultitaper)

            # Get the data for the spectrogram
            if self.sampleRate != self.sppInfo[str(species)][4]:
                data1 = librosa.core.audio.resample(self.audiodata, self.sampleRate, self.sppInfo[str(species)][4])
                sampleRate1 = self.sppInfo[str(species)][4]
            else:
                data1 = self.audiodata
                sampleRate1 = self.sampleRate
            sgRaw = self.sp.spectrogram(data1,mean_normalise=self.sgMeanNormalise,equal_loudness=self.sgEqualLoudness,onesided=self.sgOneSided,multitaper=self.sgMultitaper)
            indices = self.seg.findCCMatches(sgRaw_temp,sgRaw,thr)
            # scale indices to match with self.samplerate
            indices = [i*self.sampleRate/sampleRate1 for i in indices]
            # print('indices:', indices)
            # identifySegments(seg=indices, minlength=10)
            # indices are in spectrogram pixels, need to turn into times
            y1 = self.convertFreqtoY(self.sppInfo[str(species)][2]/2)
            if self.sppInfo[str(species)][4]/2 > self.sampleRate:
                y2 = self.convertFreqtoY(self.sampleRate / 2 - self.sampleRate * 0.01)
            else:
                y2 = self.convertFreqtoY(self.sppInfo[str(species)][4] / 2)
            for i in indices:
                if np.abs(i) > self.config['overlap_allowed']:
                    time = i*self.config['incr'] / self.sampleRate
                    # print(time, time + len_seg,self.segments)
                    # self.addSegment(time, time+len_seg,y1,y2,[species+'?'])
                    segments.append([time, time+len_seg])
        elif self.box1id is None or self.box1id == -1:
            print("No box selected")
            msg = QMessageBox()
            msg.setIcon(QMessageBox.Information)
            msg.setText("No segment selected to match")
            msg.setIconPixmap(QPixmap("img/Owl_warning.png"))
            msg.setWindowIcon(QIcon('img/Avianz.ico'))
            msg.setWindowTitle("No segment")
            msg.setStandardButtons(QMessageBox.Ok)
            msg.exec_()
            return []
        else:
            self.statusLeft.setText("Finding matches...")
            # Only want to draw new segments, so find out how many there are now
            seglen = len(self.segments)
            # Get the segment -- note that takes the full y range
            if type(self.listRectanglesa2[self.box1id]) == self.ROItype:
                x1 = self.listRectanglesa2[self.box1id].pos().x()
                x2 = x1 + self.listRectanglesa2[self.box1id].size().x()
            else:
                x1, x2 = self.listRectanglesa2[self.box1id].getRegion()
            # Get the data for the spectrogram
            sgRaw = self.sp.spectrogram(self.audiodata,mean_normalise=self.sgMeanNormalise,equal_loudness=self.sgEqualLoudness,onesided=self.sgOneSided,multitaper=self.sgMultitaper)
            segment = sgRaw[int(x1):int(x2),:]
            len_seg = (x2-x1) * self.config['incr'] / self.sampleRate
            indices = self.seg.findCCMatches(segment,sgRaw,thr)
            # indices are in spectrogram pixels, need to turn into times
            for i in indices:
                # Miss out the one selected: note the hack parameter
                if np.abs(i-x1) > self.config['overlap_allowed']:
                    time = i*self.config['incr'] / self.sampleRate
                    segments.append([time, time+len_seg])
                    # self.addSegment(time, time+len_seg,0,0,self.segments[self.box1id][4])
            self.statusLeft.setText("Ready")
        return segments

    def classifySegments(self):
        # TODO: Finish this
        # Note that this still works on 1 second -- species-specific parameter eventually (here twice: as 1 and in sec loop)
        if self.segments is None or len(self.segments) == 0:
            msg = QMessageBox()
            msg.setIcon(QMessageBox.Information)
            msg.setText("No segments to recognise")
            msg.setWindowIcon(QIcon('img/Avianz.ico'))
            msg.setIconPixmap(QPixmap("img/Owl_warning.png"))
            msg.setWindowTitle("No segments")
            msg.setStandardButtons(QMessageBox.Ok)
            msg.exec_()
            return
        else:
            with pg.BusyCursor():
                # TODO: Ask for species; brown kiwi for now
                # TODO: ***** TIDY UP WAVELET SEG, USE THIS!
                for i in range(len(self.segments)):
                    seglength = np.abs(self.segments[i][1] - self.segments[i][0])
                    if seglength <= 1:
                        # Recognise as is
                        label = WaveletSegment.computeWaveletEnergy(self.audiodata[self.segments[i][0]:self.segments[i][1]],wavelet='dmey2')
                        self.updateText(label,i)
                    else:
                        for sec in range(np.ceil(seglength)):
                            label = WaveletSegment.computeWaveletEnergy(self.audiodata[sec*self.sampleRate+self.segments[i][0]:(sec+1)*self.sampleRate+self.segments[i][0]],wavelet='dmey2')
                            # TODO: Check if the labels match, decide what to do if not
                        self.updateText(label,i)

    def recognise(self):
        # This will eventually call methods to do automatic recognition
        # Actually, will produce a dialog to ask which species, etc.
        # TODO
        pass

# ===============
# Code for playing sounds
    def playVisible(self):
        """ Listener for button to play the visible area.
        On PLAY, turns to PAUSE and two other buttons turn to STOPs.
        """
        if self.media_obj.isPlaying():
            self.pausePlayback()
        else:
            if self.media_obj.state() != QAudio.SuspendedState and not self.media_obj.keepSlider:
                # restart playback
                range = self.p_ampl.viewRange()[0]
                self.setPlaySliderLimits(range[0]*1000, range[1]*1000)
                print(range)
                # (else keep play slider range from before)
            self.playButton.setIcon(self.style().standardIcon(QtGui.QStyle.SP_MediaPause))
            self.playSegButton.setIcon(self.style().standardIcon(QtGui.QStyle.SP_MediaStop))
            self.playBandLimitedSegButton.setIcon(self.style().standardIcon(QtGui.QStyle.SP_MediaStop))
            self.media_obj.pressedPlay(start=self.segmentStart, stop=self.segmentStop, audiodata=self.audiodata)

    def playSelectedSegment(self):
        """ Listener for PlaySegment button.
        Get selected segment start and end (or return if no segment selected).
        On PLAY, all three buttons turn to STOPs.
        """
        if self.media_obj.isPlaying():
            self.stopPlayback()
        else:
            if self.box1id > -1:
                self.stopPlayback()

                start = self.listRectanglesa1[self.box1id].getRegion()[0] * 1000
                stop = self.listRectanglesa1[self.box1id].getRegion()[1] * 1000

                self.setPlaySliderLimits(start, stop)
                self.playButton.setIcon(self.style().standardIcon(QtGui.QStyle.SP_MediaStop))
                self.playSegButton.setIcon(self.style().standardIcon(QtGui.QStyle.SP_MediaStop))
                self.playBandLimitedSegButton.setIcon(self.style().standardIcon(QtGui.QStyle.SP_MediaStop))
                self.media_obj.filterSeg(start, stop, self.audiodata)
            else:
                print("Can't play, no segment selected")

    def playBandLimitedSegment(self):
        """ Listener for PlayBandlimitedSegment button.
        Gets the band limits of the segment, bandpass filters, then plays that.
        Currently uses FIR bandpass filter -- Butterworth is commented out.
        On PLAY, all three buttons turn to STOPs.
        """
        if self.media_obj.isPlaying():
            self.stopPlayback()
        else:
            if self.box1id > -1:
                self.stopPlayback()
                # check frequency limits, + small buffer bands
                # TODO: ** CHECK THESE
                bottom = max(0.1, self.minFreq, self.segments[self.box1id][2])
                top = min(self.segments[self.box1id][3], self.maxFreq-0.1)

                print("extracting samples between %d-%d Hz" % (bottom, top))
                # set segment limits as usual, in ms
                start = self.listRectanglesa1[self.box1id].getRegion()[0] * 1000
                stop = self.listRectanglesa1[self.box1id].getRegion()[1] * 1000
                self.setPlaySliderLimits(start, stop)
                self.playButton.setIcon(self.style().standardIcon(QtGui.QStyle.SP_MediaStop))
                self.playSegButton.setIcon(self.style().standardIcon(QtGui.QStyle.SP_MediaStop))
                self.playBandLimitedSegButton.setIcon(self.style().standardIcon(QtGui.QStyle.SP_MediaStop))

                # filter the data into a temporary file or buffer
                self.media_obj.filterBand(self.segmentStart, self.segmentStop, bottom, top, self.audiodata, self.sp)
            else:
                print("Can't play, no segment selected")

    def pausePlayback(self):
        """ Restores the PLAY buttons, calls media_obj to pause playing."""
        self.media_obj.pressedPause()

        # Reset all button icons:
        self.playButton.setIcon(self.style().standardIcon(QtGui.QStyle.SP_MediaPlay))
        self.playSegButton.setIcon(QtGui.QIcon('img/playsegment.png'))
        self.playBandLimitedSegButton.setIcon(QtGui.QIcon('img/playBandLimited.png'))

    def stopPlayback(self):
        """ Restores the PLAY buttons, slider, text, calls media_obj to stop playing."""
        self.media_obj.pressedStop()
        if not hasattr(self, 'segmentStart') or self.segmentStart is None:
            self.segmentStart = 0
        self.playSlider.setValue(-1000)
        self.bar.setValue(-1000)
        self.timePlayed.setText(self.convertMillisecs(self.segmentStart) + "/" + self.totalTime)

        # Reset all button icons:
        self.playButton.setIcon(self.style().standardIcon(QtGui.QStyle.SP_MediaPlay))
        self.playSegButton.setIcon(QtGui.QIcon('img/playsegment.png'))
        self.playBandLimitedSegButton.setIcon(QtGui.QIcon('img/playBandLimited.png'))

    def movePlaySlider(self):
        """ Listener called on sound notify (every 20 ms).
        Controls the slider, text timer, and listens for playback finish.
        """
        eltime = self.media_obj.processedUSecs() // 1000 + self.media_obj.timeoffset

        # listener for playback finish. Note small buffer for catching up
        if eltime > (self.segmentStop-10):
            print("stopped at %d ms" % eltime)
            self.stopPlayback()
        else:
            self.playSlider.setValue(eltime)
            self.timePlayed.setText(self.convertMillisecs(eltime) + "/" + self.totalTime)
            # playSlider.value() is in ms, need to convert this into spectrogram pixels
            self.bar.setValue(self.convertAmpltoSpec(eltime / 1000.0 - 0.1))

    def setPlaySliderLimits(self, start, end):
        """ Uses start/end in ms, does what it says, and also seeks file position marker.
        """
        offset = (self.startRead + self.startTime) * 1000 # in ms, absolute
        print(offset)
        print(self.startTime)
        self.playSlider.setRange(start + offset, end + offset)
        print("playback set between %d and %d" %(start, end))
        self.segmentStart = self.playSlider.minimum() - offset # relative to file start
        self.segmentStop = self.playSlider.maximum() - offset # relative to file start

    def volSliderMoved(self, value):
        self.media_obj.applyVolSlider(value)

    def barMoved(self, evt):
        """ Listener for when the bar showing playback position moves.
        """
        self.playSlider.setValue(self.convertSpectoAmpl(evt.x()) * 1000)
        self.media_obj.seekToMs(self.convertSpectoAmpl(evt.x()) * 1000, self.segmentStart)

    def setOperatorReviewerDialog(self):
        """ Listener for Set Operator/Reviewer menu item.
        """
        if hasattr(self, 'operator') and hasattr(self, 'reviewer') :
            self.setOperatorReviewerDialog = Dialogs.OperatorReviewer(operator=self.operator,reviewer=self.reviewer)
        else:
            self.setOperatorReviewerDialog = Dialogs.OperatorReviewer(operator='', reviewer='')
        #self.setOperatorReviewerDialog.activateWindow()
        self.setOperatorReviewerDialog.activate.clicked.connect(self.changeOperator)
        self.setOperatorReviewerDialog.exec()

    def changeOperator(self):
        """ Listener for the operator/reviewer dialog.
        """
        name1, name2 = self.setOperatorReviewerDialog.getValues()
        self.operator = str(name1)
        self.reviewer = str(name2)
        self.statusRight.setText("Operator: " + self.operator + ", Reviewer: "+self.reviewer)
        self.setOperatorReviewerDialog.close()
        self.segmentsToSave = True

    def saveImage(self, imageFile=''):
        import pyqtgraph.exporters as pge
        exporter = pge.ImageExporter(self.w_spec.scene())

        if imageFile=='':
            imageFile, drop = QFileDialog.getSaveFileName(self, "Save Image", "", "Images (*.png *.xpm *.jpg)");
        try:
            # works but requires devel (>=0.11) version of pyqtgraph:
            exporter.export(imageFile)
            print("Exporting spectrogram to file %s" % imageFile)
        except:
            print("Failed to save image")

    def changeSettings(self):
        """ Create the parameter tree when the Interface settings menu is pressed.
        """
        # first save the annotations
        # self.saveSegments()

        birdList = [str(item) for item in self.config['ShortBirdList']]
        bl = ""
        for i in range(len(birdList)):
            bl += birdList[i]
            bl += '\n'

        params = [
            {'name': 'Mouse settings', 'type' : 'group', 'children': [
                {'name': 'Use right button to make segments', 'type': 'bool', 'tip': 'If true, segments are drawn with right clicking.',
                 'value': self.config['drawingRightBtn']},
                {'name': 'Spectrogram mouse action', 'type': 'list', 'values':
                    {'Mark segments by clicking' : 1, 'Mark boxes by clicking' : 2, 'Mark boxes by dragging' : 3},
                 'value': self.config['specMouseAction']}
            ]},
            {'name': 'Paging', 'type': 'group', 'children': [
                {'name': 'Page size', 'type': 'float', 'value': self.config['maxFileShow'], 'limits': (5, 900),
                 'step': 5,
                 'suffix': ' sec'},
                {'name': 'Page overlap', 'type': 'float', 'value': self.config['fileOverlap'], 'limits': (0, 20),
                 'step': 2,
                 'suffix': ' sec'},
            ]},

            {'name': 'Annotation', 'type': 'group', 'children': [
                {'name': 'Annotation overview cell length', 'type': 'float',
                 'value': self.config['widthOverviewSegment'],
                 'limits': (5, 300), 'step': 5,
                 'suffix': ' sec'},
                {'name': 'Make boxes transparent', 'type': 'bool',
                     'value': self.config['transparentBoxes']},
                {'name': 'Segment colours', 'type': 'group', 'children': [
                    {'name': 'Confirmed segments', 'type': 'color', 'value': self.config['ColourNamed'],
                     'tip': "Correctly labeled segments"},
                    {'name': 'Possible', 'type': 'color', 'value': self.config['ColourPossible'],
                     'tip': "Segments that need further approval"},
                    {'name': "Don't know", 'type': 'color', 'value': self.config['ColourNone'],
                     'tip': "Segments that are not labelled"},
                    {'name': 'Currently selected', 'type': 'color', 'value': self.config['ColourSelected'],
                     'tip': "Currently delected segment"},
                ]},
                {'name': 'Check-ignore protocol', 'type': 'group', 'children': [
                    {'name': 'Show check-ignore marks', 'type': 'bool', 'value': self.config['protocolOn']},
                    {'name': 'Length of checking zone', 'type': 'float', 'value': self.config['protocolSize'],
                     'limits': (1, 300), 'step': 1, 'suffix': ' sec'},
                    {'name': 'Repeat zones every', 'type': 'float', 'value': self.config['protocolInterval'],
                     'limits': (1, 600), 'step': 1, 'suffix': ' sec'},
                ]}
            ]},

            {'name': 'Human classify', 'type': 'group', 'children': [
                {'name': 'Save corrections', 'type': 'bool', 'value': self.config['saveCorrections'],
                 'tip': "This helps the developers"},
            ]},

            {'name': 'Output parameters', 'type': 'group', 'children': [
                {'name': 'Show all pages', 'type': 'bool', 'value': self.config['showAllPages'],
                 'tip': "Where to show segments from when looking at outputs"},
                {'name': 'Auto save segments every', 'type': 'float', 'value': self.config['secsSave'],
                 'step': 5,
                 'limits': (5, 900),
                 'suffix': ' sec'},
            ]},

            {'name': 'User', 'type': 'group', 'children': [
                {'name': 'Operator', 'type': 'str', 'value': self.config['operator'],
                 'tip': "Person name"},

                {'name': 'Reviewer', 'type': 'str', 'value': self.config['reviewer'],
                 'tip': "Person name"},
            ]},

            {'name': 'Bird List', 'type': 'group', 'children': [
                {'name': 'Add/Remove/Modify', 'type': 'text', 'value': bl}
                ]},
        ]

        ## Create tree of Parameter objects
        self.p = Parameter.create(name='params', type='group', children=params)
        self.p.sigTreeStateChanged.connect(self.changeParams)
        ## Create ParameterTree widget
        self.t = ParameterTree()
        self.t.setParameters(self.p, showTop=False)
        self.t.show()
        self.t.setWindowTitle('AviaNZ - Interface Settings')
        self.t.setWindowIcon(QIcon('img/Avianz.ico'))
        self.t.setFixedSize(520, 800)

    def changeParams(self,param, changes):
        """ Update the config and the interface if anything changes in the tree
        """
        # first save the annotations
        self.saveSegments()

        for param, change, data in changes:
            path = self.p.childPath(param)
            if path is not None:
                childName = '.'.join(path)
            else:
                childName = param.name()

            if childName=='Output parameters.Auto save segments every':
                self.config['secsSave']=data
            elif childName=='Annotation.Annotation overview cell length':
                self.config['widthOverviewSegment']=data
            elif childName=='Annotation.Make boxes transparent':
                self.config['transparentBoxes']=data
                self.dragRectsTransparent()
            elif childName == 'Mouse settings.Use right button to make segments':
                self.config['drawingRightBtn'] = data
                if self.config['drawingRightBtn']:
                    self.MouseDrawingButton = QtCore.Qt.RightButton
                else:
                    self.MouseDrawingButton = QtCore.Qt.LeftButton
            elif childName == 'Mouse settings.Spectrogram mouse action':
                self.config['specMouseAction'] = data
                self.p_spec.enableDrag = data==3
            elif childName == 'Paging.Page size':
                self.config['maxFileShow'] = data
            elif childName=='Paging.Page overlap':
                self.config['fileOverlap']=data
            elif childName=='Human classify.Save corrections':
                self.config['saveCorrections'] = data
            elif childName=='Bird List.Add/Remove/Modify':
                self.config['BirdList'] = data.split('\n')
            elif childName=='Annotation.Segment colours.Confirmed segments':
                rgbaNamed = list(data.getRgb())
                if rgbaNamed[3] > 100:
                    rgbaNamed[3] = 100
                self.config['ColourNamed'] = rgbaNamed
                self.ColourNamed = QtGui.QColor(self.config['ColourNamed'][0], self.config['ColourNamed'][1],
                                                self.config['ColourNamed'][2], self.config['ColourNamed'][3])
                self.ColourNamedDark = QtGui.QColor(self.config['ColourNamed'][0], self.config['ColourNamed'][1],
                                                    self.config['ColourNamed'][2], 255)
            elif childName=='Annotation.Segment colours.Possible':
                rgbaVal = list(data.getRgb())
                if rgbaVal[3] > 100:
                    rgbaVal[3] = 100
                self.config['ColourPossible'] = rgbaVal
                self.ColourPossible = QtGui.QColor(self.config['ColourPossible'][0], self.config['ColourPossible'][1],
                                                   self.config['ColourPossible'][2], self.config['ColourPossible'][3])
                self.ColourPossibleDark = QtGui.QColor(self.config['ColourPossible'][0],
                                                       self.config['ColourPossible'][1],
                                                       self.config['ColourPossible'][2], 255)
            elif childName=="Annotation.Segment colours.Don't know":
                rgbaVal = list(data.getRgb())
                if rgbaVal[3] > 100:
                    rgbaVal[3] = 100
                self.config['ColourNone'] = rgbaVal
                self.ColourNone = QtGui.QColor(self.config['ColourNone'][0], self.config['ColourNone'][1],
                                               self.config['ColourNone'][2], self.config['ColourNone'][3])
                self.ColourNoneDark = QtGui.QColor(self.config['ColourNone'][0], self.config['ColourNone'][1],
                                                   self.config['ColourNone'][2], 255)
            elif childName=='Annotation.Segment colours.Currently selected':
                rgbaVal = list(data.getRgb())
                if rgbaVal[3] > 100:
                    rgbaVal[3] = 100
                self.config['ColourSelected'] = rgbaVal
                # update the interface
                self.ColourSelected = QtGui.QColor(self.config['ColourSelected'][0], self.config['ColourSelected'][1],
                                                   self.config['ColourSelected'][2], self.config['ColourSelected'][3])
                self.ColourSelectedDark = QtGui.QColor(self.config['ColourSelected'][0], self.config['ColourSelected'][1],
                                                   self.config['ColourSelected'][2], 255)
            elif childName=='Annotation.Check-ignore protocol.Show check-ignore marks':
                self.config['protocolOn'] = data
                self.drawProtocolMarks()
            elif childName=='Annotation.Check-ignore protocol.Length of checking zone':
                self.config['protocolSize'] = data
                self.drawProtocolMarks()
            elif childName=='Annotation.Check-ignore protocol.Repeat zones every':
                self.config['protocolInterval'] = data
                self.drawProtocolMarks()
            elif childName=='Output parameters.Show all pages':
                self.config['showAllPages'] = data
            elif childName=='User.Operator':
                self.config['operator'] = data
                self.operator = data
                self.statusRight.setText("Operator: " + str(self.operator) + ", Reviewer: " + str(self.reviewer))

            elif childName == 'User.Reviewer':
                self.config['reviewer'] = data
                self.reviewer = data
                self.statusRight.setText("Operator: " + str(self.operator) + ", Reviewer: " + str(self.reviewer))

        # # Reload the file to make these changes take effect
        # self.resetStorageArrays()
        # # Reset the media player
        # if self.media_obj.state() == phonon.Phonon.PlayingState:
        #    self.media_obj.pause()
        #    self.playButton.setIcon(self.style().standardIcon(QtGui.QStyle.SP_MediaPlay))

        # Find the '/' in the fileName
        i=len(self.filename)-1
        while self.filename[i] != '/' and i>0:
            i = i-1
        #print self.filename[i:], type(self.filename)

        #if len(self.segments) > 0 or self.hasSegments:
            # if len(self.segments) > 0:
            #     if self.segments[0][0] > -1:
            #         self.segments.insert(0,
            #                              [-1, str(QTime().addSecs(self.startTime).toString('hh:mm:ss')), self.operator,
            #                               self.reviewer, -1])
            # else:
            #     self.segments.insert(0, [-1, str(QTime().addSecs(self.startTime).toString('hh:mm:ss')), self.operator,
            #                              self.reviewer, -1])
        self.saveSegments()

        self.resetStorageArrays()
        self.loadFile(self.filename[i+1:])

# ============
# Various actions: deleting segments, saving, quitting
    #def deleteSegment(self,id=-1,hr=False):
        #""" Listener for delete segment button, or backspace key. Also called when segments are deleted by the
        #human classify dialogs.
        #Deletes the segment that is selected, otherwise does nothing.
        #Updates the overview segments as well.
        #"""
        ## print id, self.box1id, not id
        #if not hr and (id<0 or not id):
            #id = self.box1id

        #if id>-1:
            ## Work out which overview segment this segment is in (could be more than one) and update it
            #inds = int(float(self.convertAmpltoSpec(self.segments[id][0]-self.startRead))/self.widthOverviewSegment)
            ## print type(int(float(self.convertAmpltoSpec(self.segments[id][1]-self.startRead))/self.widthOverviewSegment)), type(len(self.overviewSegments) - 1)
            #inde = min(int(float(self.convertAmpltoSpec(self.segments[id][1]-self.startRead))/self.widthOverviewSegment),len(self.overviewSegments) - 1)
            ## print "inde", inde

            #if self.segments[id][4] == "Don't Know":
                #self.overviewSegments[inds:inde+1,0] -= 1
            #elif self.segments[id][4][-1] == '?':
                #self.overviewSegments[inds:inde + 1, 2] -= 1
            #else:
                #self.overviewSegments[inds:inde + 1, 1] -= 1
            #for box in range(inds, inde + 1):
                #if self.overviewSegments[box,0] > 0:
                    #self.SegmentRects[box].setBrush(self.ColourNone)
                #elif self.overviewSegments[box,2] > 0:
                    #self.SegmentRects[box].setBrush(self.ColourPossible)
                #elif self.overviewSegments[box,1] > 0:
                    #self.SegmentRects[box].setBrush(self.ColourNamed)
                #else:
                    #self.SegmentRects[box].setBrush(pg.mkBrush('w'))

            #if self.listRectanglesa1[id] is not None:
                #self.p_ampl.removeItem(self.listRectanglesa1[id])
                #self.p_spec.removeItem(self.listRectanglesa2[id])
                #self.p_spec.removeItem(self.listLabels[id])
            #del self.listLabels[id]
            #del self.segments[id]
            #del self.listRectanglesa1[id]
            #del self.listRectanglesa2[id]
            #self.segmentsToSave = True
            #self.box1id = -1

    def deleteAll(self):
        """ Listener for delete all button.
        Checks if the user meant to do it, then calls removeSegments()
        """
        if len(self.segments) == 0:
            msg = QMessageBox()
            msg.setIcon(QMessageBox.Information)
            msg.setText("No segments to delete")
            msg.setWindowIcon(QIcon('img/Avianz.ico'))
            msg.setIconPixmap(QPixmap("img/Owl_warning.png"))
            msg.setWindowTitle("No segments")
            msg.setStandardButtons(QMessageBox.Ok)
            msg.exec_()
            return
        else:
            msg = QMessageBox()
            msg.setIconPixmap(QPixmap("img/Owl_thinking.png"))
            msg.setWindowIcon(QIcon('img/Avianz.ico'))
            msg.setText("Are you sure you want to delete all segments?")
            msg.setWindowTitle("Delete All Segments")
            msg.setStandardButtons(QMessageBox.Yes | QMessageBox.No)
            reply = msg.exec_()
            if reply == QMessageBox.Yes:
                self.removeSegments()
                self.segmentsToSave = True
                if self.Hartley:
                    self.segmentsToSave = False
                    os.remove(self.filename + '.data')
                    self.listFiles.currentItem().setForeground(Qt.black)

            # reset segment playback buttons
            self.playSegButton.setEnabled(False)
            self.playBandLimitedSegButton.setEnabled(False)

    def removeSegments(self,delete=True):
        """ Remove all the segments in response to the menu selection, or when a new file is loaded. """
        for r in self.listLabels:
            if r is not None:
                self.p_spec.removeItem(r)
        for r in self.listRectanglesa1:
            if r is not None:
                try:
                    r.sigRegionChangeFinished.disconnect()
                    self.p_ampl.removeItem(r)
                except:
                    pass
        for r in self.listRectanglesa2:
            if r is not None:
                try:
                    r.sigRegionChangeFinished.disconnect()
                    self.p_spec.removeItem(r)
                except:
                    pass
        for r in self.SegmentRects:
            r.setBrush(pg.mkBrush('w'))
            r.update()

        if delete:
            self.segments=[]
            self.listRectanglesa1 = []
            self.listRectanglesa2 = []
            self.listLabels = []
            self.box1id = -1

    def saveSegments(self):
        # TODO: Fix this up to include quitting stuff
        """ Save the segmentation data as a json file.
        Name of the file is the name of the wave file + .data"""

        # def checkSave():
        #     msg = QMessageBox()
        #     msg.setIcon(QMessageBox.Information)
        #     msg.setText("Do you want to save?")
        #     msg.setInformativeText("You didn't identify any segments, are you sure you want to save this annotation?")
        #     msg.setWindowTitle("No segments")
        #     msg.setStandardButtons(QMessageBox.Yes | QMessageBox.No)
        #     msg.buttonClicked.connect(msgbtn)
        #     retval = msg.exec_()
        #     print "value of pressed message box button:", retval
        #     return retval

        if self.segmentsToSave:
            print("Saving segments to " + self.filename)
            if len(self.segments) > 0:
                if self.segments[0][0] > -1:
                    self.segments.insert(0,
                                         [-1, str(QTime().addSecs(self.startTime).toString('hh:mm:ss')),
                                          self.operator,
                                          self.reviewer, -1])
            else:
                self.segments.insert(0,
                                     [-1, str(QTime().addSecs(self.startTime).toString('hh:mm:ss')), self.operator,
                                      self.reviewer, -1])

            if isinstance(self.filename, str):
                file = open(self.filename + '.data', 'w')
            else:
                file = open(str(self.filename) + '.data', 'w')
            json.dump(self.segments,file)
            file.write("\n")
            #if self.Hartley:
                #if self.previousFile is not None:
                    #self.previousFile.setForeground(Qt.red)
            self.segmentsToSave = False
            del self.segments[0]
            if self.Hartley:
                self.exportToExcel_Hartley()
        else:
            print("Nothing to save")

    def exportToExcel_Hartley(self):
        from openpyxl import load_workbook, Workbook
        eFile = self.filename[:-4] + '_output.xlsx'
        print(len(self.config['BirdList']))

        wb = Workbook()
        ws = wb.active
        ws.cell(row=1, column=1, value="Interval")
        for col in range(1,len(self.config['BirdList'])+1):
            #print(self.config['BirdList'][col-1])
            ws.cell(row=1, column=1+col, value=self.config['BirdList'][col-1])
        lastrow = 2

        props = np.zeros(len(self.config['BirdList']))

        for seg in self.segments[lastrow-2:]:
            #print(lastrow)
            ws.cell(row=lastrow,column=1,value=lastrow-1)
            for col in range(1,len(self.config['BirdList'])+1):
                if self.config['BirdList'][col-1] in seg[4]:
                #if (self.config['BirdList'][col-1]+',') in seg[4]:
                    #print(seg[4],"1")
                    ws.cell(row=lastrow, column=col+1, value=1)
                    props[col-1] += 1
                else:
                    #print(seg[4],"0")
                    ws.cell(row=lastrow, column=col+1, value=0)
            lastrow += 1
        
        wb.create_sheet(title='Summary', index=2)
        ws = wb['Summary']
        ws.cell(row=1, column=1, value="Species")
        ws.cell(row=1, column=2, value="Proportion")
        print(lastrow)
        for row in range(1,len(self.config['BirdList'])+1):
            #print(self.config['BirdList'][col-1])
            ws.cell(row=row+1, column=1, value=self.config['BirdList'][row-1])
            ws.cell(row=row+1, column=2, value=props[row-1]/(lastrow-2))

        wb.save(str(eFile))
        print("Saved to "+eFile)
    def closeEvent(self, event):
        """ Catch the user closing the window by clicking the Close button instead of quitting. """
        self.quit()

    def quit(self):
        """ Listener for the quit button, also called by closeEvent().
        Add in the operator and reviewer at the top, and then save the segments and the config file.
        """

        print("Quitting")
        # if len(self.segments) > 0:
        #     if self.segments[0][0] > -1:
        #         self.segments.insert(0, [-1, str(QTime().addSecs(self.startTime).toString('hh:mm:ss')), self.operator,
        #                                  self.reviewer, -1])
        #     #else:
        #     #    retval = checkSave()
        # else:
        #     # TODO: This means that a file is always created. Is that a bug? Option: ask user -> wording?
        #     #retval = checkSave()
        #     if self.segments[0][0] > -1:
        #         self.segments.insert(0, [-1, str(QTime().addSecs(self.startTime).toString('hh:mm:ss')), self.operator,
        #                              self.reviewer, -1])
        self.saveSegments()
        if self.saveConfig == True:
            try:
                print("Saving config file")
                json.dump(self.config, open(self.configfile, 'w'))
            except Exception as e:
                print("ERROR while saving config file:")
                print(e)
        if self.savesppinfo == True:
            try:
                print("Saving species info file")
                json.dump(self.sppInfo, open(self.sppinfofile, 'w'))
            except Exception as e:
                print("ERROR while saving species info file:")
                print(e)
        QApplication.quit()

    def backupDatafiles(self):
        from shutil import copyfile
        from os.path import isfile

        print("Backing up files in ", self.dirName)
        listOfDataFiles = QDir(self.dirName).entryList(['*.data'])
        for file in listOfDataFiles:
            source = self.dirName + '/' + file
            destination = source[:-5]+".backup"
            if os.path.isfile(destination):
                pass
                #print(destination," exists, not backing up")
            else:
                #print(source)
                #print(destination," doesn't exist")
                copyfile(source, destination)

    def eventFilter(self, obj, event):
        # This is an event filter for the context menu. It allows the user to select
        # multiple birds by stopping the menu being closed on first click
        if (self.multipleBirds or self.Hartley) and event.type() in [QtCore.QEvent.MouseButtonRelease]:
            if isinstance(obj, QtGui.QMenu):
                if obj.activeAction():
                    if not obj.activeAction().menu(): 
                        #if the selected action does not have a submenu
                        #eat the event, but trigger the function
                        obj.activeAction().trigger()
                        return True
        return QMenu.eventFilter(self,obj, event)

# =============

@click.command()
@click.option('-c', '--cli', is_flag=True, help='Run in command-line mode')
@click.option('-f', '--infile', type=click.Path(), help='Input wav file (mandatory in CLI mode)')
@click.option('-o', '--imagefile', type=click.Path(), help='If specified, a spectrogram will be saved to this file')
@click.argument('command', nargs=-1)
def mainlauncher(cli, infile, imagefile, command):
    if cli:
        print("Starting AviaNZ in CLI mode")
        if not isinstance(infile, str):
            print("ERROR: valid input file (-f) is mandatory in CLI mode!")
            sys.exit()
        avianz = AviaNZ(configfile='AviaNZconfig.txt',DOC=DOC,CLI=True,firstFile=infile, imageFile=imagefile, command=command)
        print("Analysis complete, closing AviaNZ")
    else:
        print("Starting AviaNZ in GUI mode")
        # This screen asks what you want to do, then processes the response
        first = Dialogs.StartScreen(DOC=DOC)
        first.setWindowIcon(QtGui.QIcon('img/AviaNZ.ico'))
        first.show()
        app.exec_()
        
        task = first.getValues()

        if task == 1:
            avianz = AviaNZ(DOC=DOC, configfile='AviaNZconfig_user.txt', sppinfofile='sppInfo_user.txt')
            avianz.setWindowIcon(QtGui.QIcon('img/AviaNZ.ico'))
        elif task==2:
            avianz = AviaNZ_batch.AviaNZ_batchProcess(DOC=DOC,sppinfofile='sppInfo_user.txt')
            avianz.setWindowIcon(QtGui.QIcon('img/AviaNZ.ico'))
        elif task==4:
            avianz = AviaNZ_batch.AviaNZ_reviewAll(configfile='AviaNZconfig_user.txt')

        avianz.show()
        app.exec_()

DOC=False    # only DOC features or all
generateExcel=False # generate xlsx immediately after segmenting?

# Start the application
app = QApplication(sys.argv)
mainlauncher()<|MERGE_RESOLUTION|>--- conflicted
+++ resolved
@@ -2537,13 +2537,8 @@
             birdname = self.fullbirdlist.currentText()
         else:
             birdname = birdname + ', ' + self.fullbirdlist.currentText()
-<<<<<<< HEAD
-        self.birdSelected(birdname)
+        self.birdSelectedMenu(birdname)
         if not self.multipleBirds and not self.Hartley:
-=======
-        self.birdSelectedMenu(birdname)
-        if not self.multipleBirds:
->>>>>>> b8f9059c
             self.menuBirdList.hide()
 
     def birdSelected(self,birdname,update=True):
@@ -2624,7 +2619,7 @@
         if birdname not in oldname:
             self.refreshOverviewWith(startpoint, endpoint, birdname)
             self.updateText(birdname)
-<<<<<<< HEAD
+
         self.refreshOverviewWith(startpoint, endpoint, oldname, delete=True)
         self.refreshOverviewWith(startpoint, endpoint, self.segments[self.box1id][4])
         # patch for updating if all names were deleted:
@@ -2633,8 +2628,6 @@
                     self.updateText(text=[])
                 else:
                     self.updateText(text="Don't Know")
-=======
->>>>>>> b8f9059c
 
         # Now update the text
         if birdname is not 'Other':
@@ -2668,15 +2661,8 @@
                         else:
                             self.config['BirdList'].append(text)
                         # self.saveConfig = True
-<<<<<<< HEAD
 
         if not self.multipleBirds and not self.Hartley:
-=======
-        if self.multipleBirds:
-            # just select the bird
-            pass
-        else:
->>>>>>> b8f9059c
             # select the bird and close
             self.menuBirdList.hide()
 
