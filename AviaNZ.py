# AviaNZ.py
#
# This is the main class for the AviaNZ interface
# Version 1.3 23/10/18
# Authors: Stephen Marsland, Nirosha Priyadarshani, Julius Juodakis

#    AviaNZ birdsong analysis program
#    Copyright (C) 2017--2018

#    This program is free software: you can redistribute it and/or modify
#    it under the terms of the GNU General Public License as published by
#    the Free Software Foundation, either version 3 of the License, or
#    (at your option) any later version.

#    This program is distributed in the hope that it will be useful,
#    but WITHOUT ANY WARRANTY; without even the implied warranty of
#    MERCHANTABILITY or FITNESS FOR A PARTICULAR PURPOSE.  See the
#    GNU General Public License for more details.

#    You should have received a copy of the GNU General Public License
#    along with this program.  If not, see <http://www.gnu.org/licenses/>.

# TODO: Automate some of the training options, also the extra filters
# TODO: And the false positive graph
# TODO: Think about the filter dictionary a bit more for option checking, and adding new options
# TODO: Sort out the segmentation code, particularly wrt merging sets of segments
# TODO: Full list of next steps

import sys, os, json, platform, re, shutil
from shutil import copyfile
from os.path import isfile
from openpyxl import load_workbook, Workbook

from PyQt5.QtGui import QIcon, QPixmap, QStandardItemModel, QStandardItem
from PyQt5.QtWidgets import QApplication, QWidget, QInputDialog, QFileDialog, QMainWindow, QActionGroup, QToolButton, QLabel, QSlider, QScrollBar, QDoubleSpinBox, QPushButton, QListWidget, QListWidgetItem, QMenu, QFrame, QMessageBox, QLineEdit, QWidgetAction, QComboBox, QTreeView
from PyQt5.QtCore import Qt, QDir, QTime, QTimer, QPoint, QPointF, QLocale, QFile, QIODevice, QLine, QModelIndex
from PyQt5.QtMultimedia import QAudio, QAudioOutput, QAudioFormat

import wavio
import numpy as np
from scipy.signal import medfilt
from scipy.ndimage.filters import median_filter

import pyqtgraph as pg
pg.setConfigOption('background','w')
pg.setConfigOption('foreground','k')
pg.setConfigOption('antialias',True)
from pyqtgraph.Qt import QtCore, QtGui
from pyqtgraph.dockarea import *
import pyqtgraph.functions as fn
import pyqtgraph.exporters as pge

import SupportClasses as SupportClasses
import Dialogs as Dialogs
import SignalProc
import Segment
import WaveletSegment
import WaveletFunctions
#import Features
#import Learning
import AviaNZ_batch
import fnmatch
import librosa

from openpyxl import load_workbook, Workbook
import matplotlib.markers as mks
import matplotlib.pyplot as plt
import matplotlib.ticker as mtick

from pyqtgraph.parametertree import Parameter, ParameterTree 

import locale, time

import click, webbrowser, colourMaps, copy, math

print("Package import complete.")

class AviaNZ(QMainWindow):
    """Main class for the user interface.
    Contains most of the user interface and plotting code"""

    def __init__(self,root=None,configdir=None,CLI=False,cheatsheet=False,firstFile='', imageFile='', command=''):
        """Initialisation of the class. Load main config and bird lists from configdir.
        Also initialises the data structures and loads an initial file (specified explicitly)
        and sets up the window.
        One interesting configuration point is the DOC setting, which hides the more 'research' functions."""
        print("Starting AviaNZ...")

        super(AviaNZ, self).__init__()
        self.root = root
        self.CLI = CLI
        self.cheatsheet = cheatsheet

        # At this point, the main config file should already be ensured to exist.
        self.configdir = configdir
        self.configfile = os.path.join(configdir, "AviaNZconfig.txt")
        print("Loading configs from file %s" % self.configfile)
        self.config = json.load(open(self.configfile))
        self.saveConfig = True

        # Load filters
        self.filtersDir = os.path.join(configdir, self.config['FiltersDir'])
        print("Loading species info from folder %s" % self.filtersDir)
        try:
            self.FilterFiles = [f[:-4] for f in os.listdir(self.filtersDir) if os.path.isfile(os.path.join(self.filtersDir, f))]
        except:
            print("Folder %s not found, no filters loaded" % self.filtersDir)
            self.FilterFiles = None

        # Load the birdlists:
        # short list is necessary, long list can be None
        try:
            shortblfile = os.path.join(configdir, self.config['BirdListShort'])
            self.shortBirdList = json.load(open(shortblfile))
        except:
            print("ERROR: Failed to load short bird list from %s" % shortblfile)
            sys.exit()
        
        if self.config['BirdListLong'] == "None":
            # If don't have a long bird list, check the length of the short bird list is OK, and otherwise split it
            # 40 is a bit random, but 20 in a list is long enough!
            if len(self.shortBirdList) > 40:
                self.longBirdList = self.shortBirdList.copy()
                self.shortBirdList = self.shortBirdList[:40]
            else:       
                self.longBirdList = None
        else:
            try:
                longblfile = os.path.join(configdir, self.config['BirdListLong'])
                self.longBirdList = json.load(open(longblfile))
            except:
                print("Warning: failed to load long bird list from %s" % longblfile)
                self.longBirdList = None
            
        # Noise level details
        self.noiseLevel = None
        self.noiseTypes = []

        # avoid comma/point problem in number parsing
        QLocale.setDefault(QLocale(QLocale.English, QLocale.NewZealand))
        print('Locale is set to ' + QLocale().name())

        # The data structures for the segments
        self.listLabels = []
        self.listRectanglesa1 = []
        self.listRectanglesa2 = []
        self.SegmentRects = []
        self.segmentPlots=[]
        self.box1id = -1

        self.started = False
        self.startedInAmpl = False
        self.startTime = 0
        self.segmentsToSave = False

        self.lastSpecies = ["Don't Know"]
        
        self.DOC = self.config['DOC']
        self.Hartley = self.config['Hartley']
        #self.extra = self.config['extra']
        self.extra = False

        # Whether or not the context menu allows multiple birds. 
        self.multipleBirds = self.config['MultipleSpecies']

        self.SoundFileDir = self.config['SoundFileDir']
        self.previousFile = None
        self.focusRegion = None
        self.operator = self.config['operator']
        self.reviewer = self.config['reviewer']

        # audio things
        self.audioFormat = QAudioFormat()
        self.audioFormat.setCodec("audio/pcm")
        self.audioFormat.setByteOrder(QAudioFormat.LittleEndian)
        self.audioFormat.setSampleType(QAudioFormat.SignedInt)

        # Spectrogram
        self.sgOneSided = True
        self.sgMeanNormalise = True
        self.sgMultitaper = False
        self.sgEqualLoudness = False

        # working directory
        if not os.path.isdir(self.SoundFileDir):
            print("Directory doesn't exist: making it")
            os.makedirs(self.SoundFileDir)

        self.backupDatafiles()

        # INPUT FILE LOADING
        # search order: infile -> firstFile -> dialog
        # Make life easier for now: preload a birdsong
        if not os.path.isfile(firstFile) and not cheatsheet:
            firstFile = self.SoundFileDir + '/' + 'tril1.wav' #'male1.wav' # 'kiwi.wav'
            #firstFile = "/home/julius/Documents/kiwis/rec/birds1.wav"

        if not os.path.isfile(firstFile) and not cheatsheet:
            if self.CLI:
                print("file %s not found, exiting" % firstFile)
                sys.exit()
            else:
                # pop up a dialog to select file
                firstFile, drop = QtGui.QFileDialog.getOpenFileName(self, 'Choose File', self.SoundFileDir, "Wav files (*.wav)")
                while firstFile == '':
                    msg = QMessageBox()
                    msg.setIconPixmap(QPixmap("img/Owl_warning.png"))
                    msg.setWindowIcon(QIcon('img/Avianz.ico'))
                    msg.setText("Choose a sound file to proceed.\nDo you want to continue?")
                    msg.setWindowTitle("Select Sound File")
                    msg.setStandardButtons(QMessageBox.Yes | QMessageBox.No)
                    reply = msg.exec_()
                    if reply == QMessageBox.Yes:
                        firstFile, drop = QFileDialog.getOpenFileName(self, 'Choose File', self.SoundFileDir, "Wav files (*.wav)")
                    else:
                        sys.exit()

        # parse firstFile to dir and file parts
        if not cheatsheet:
            self.SoundFileDir = os.path.dirname(firstFile)
            firstFile = os.path.basename(firstFile)
            print("Working dir set to %s" % self.SoundFileDir)
            print("Opening file %s" % firstFile)

        # to keep code simpler, graphic options are created even in CLI mode
        # they're just not shown because QMainWindow.__init__ is skipped
        if not self.CLI:
            QMainWindow.__init__(self, root)

        # parse mouse settings
        if self.config['drawingRightBtn']:
            self.MouseDrawingButton = QtCore.Qt.RightButton
        else:
            self.MouseDrawingButton = QtCore.Qt.LeftButton
        self.createMenu()
        self.createFrame()

        self.resetStorageArrays()
        if self.CLI:
            if cheatsheet:
                # use infile and imagefile as directories 
                print(firstFile)
                self.SoundFileDir = firstFile
                files = [f for f in os.listdir(firstFile) if f[-4:]=='.wav']
                for f in files:
                    self.loadFile(f)
                    self.widthWindow.setValue(self.datalengthSec)
                    self.saveImage(os.path.join(imageFile,f[:-4]))
            else:
                self.loadFile(firstFile)
                while command!=():
                    c = command[0]
                    command = command[1:]
                    print("Next command to execute is %s" % c)
                    if c=="denoise":
                        self.denoise()
                    elif c=="segment":
                        self.segment()
                    else:
                        print("ERROR: %s is not a valid command" % c)
                        sys.exit()
                if imageFile!='':
                    # reset images to show full width if in CLI:
                    self.widthWindow.setValue(self.datalengthSec)
                    # looks unnecessary:
                    # self.p_spec.setXRange(0, self.convertAmpltoSpec(self.datalengthSec), update=True, padding=0)
                    self.saveImage(imageFile)
        else:
            # Make the window and associated widgets
            self.setWindowTitle('AviaNZ')
            # Make the window full screen
            if self.config['StartMaximized']:
                self.showMaximized()
            keyPressed = QtCore.Signal(int)


            # Save the segments every minute
            self.timer = QTimer()
            #QObject.connect(self.timer, SIGNAL("timeout()"), self.saveSegments)
            self.timer.timeout.connect(self.saveSegments)
            self.timer.start(self.config['secsSave']*1000)
            
            self.fillFileList(firstFile)
            self.listLoadFile(firstFile)
            #self.previousFile = firstFile

        if self.DOC and not self.cheatsheet:
            self.setOperatorReviewerDialog()


    def createMenu(self):
        """ Create the menu entries at the top of the screen and link them as appropriate.
        Some of them are initialised according to the data in the configuration file."""

        fileMenu = self.menuBar().addMenu("&File")
        fileMenu.addAction("&Open sound file", self.openFile, "Ctrl+O")
        # fileMenu.addAction("&Change Directory", self.chDir)
        fileMenu.addAction("&Set Operator/Reviewer (Current File)", self.setOperatorReviewerDialog)
        fileMenu.addSeparator()
        fileMenu.addAction("Restart Program",self.restart,"Ctrl+R")
        fileMenu.addAction("Quit",self.quit,"Ctrl+Q")

        # This is a very bad way to do this, but I haven't worked anything else out (setMenuRole() didn't work)
        # Add it a second time, then it appears!
        if platform.system() == 'Darwin':
            fileMenu.addAction("&Quit",self.quit,"Ctrl+Q")

        specMenu = self.menuBar().addMenu("&Appearance")

        self.useAmplitudeTick = specMenu.addAction("Show amplitude plot", self.useAmplitudeCheck)
        self.useAmplitudeTick.setCheckable(True)
        self.useAmplitudeTick.setChecked(self.config['showAmplitudePlot'])
        self.useAmplitude = True

        self.useFilesTick = specMenu.addAction("Show file list", self.useFilesCheck)
        self.useFilesTick.setCheckable(True)
        self.useFilesTick.setChecked(self.config['showListofFiles'])

        # this can go under "Change interface settings"
        self.showOverviewSegsTick = specMenu.addAction("Show annotation overview", self.showOverviewSegsCheck)
        self.showOverviewSegsTick.setCheckable(True)
        self.showOverviewSegsTick.setChecked(self.config['showAnnotationOverview'])

        self.showPointerDetails = specMenu.addAction("Show pointer details in spectrogram", self.showPointerDetailsCheck)
        self.showPointerDetails.setCheckable(True)
        self.showPointerDetails.setChecked(self.config['showPointerDetails'])

        specMenu.addSeparator()

        colMenu = specMenu.addMenu("&Choose colour map")
        colGroup = QActionGroup(self)
        for colour in self.config['ColourList']:
            cm = colMenu.addAction(colour)
            cm.setCheckable(True)
            if colour==self.config['cmap']:
                cm.setChecked(True)
            receiver = lambda checked, cmap=colour: self.setColourMap(cmap)
            #self.connect(cm, SIGNAL("triggered()"), receiver)
            cm.triggered.connect(receiver)
            colGroup.addAction(cm)
        self.invertcm = specMenu.addAction("Invert colour map",self.invertColourMap)
        self.invertcm.setCheckable(True)
        self.invertcm.setChecked(self.config['invertColourMap'])

        if not self.DOC and not self.Hartley:
            self.showInvSpec = specMenu.addAction("Show inverted spectrogram", self.showInvertedSpectrogram)
            self.showInvSpec.setCheckable(True)
            self.showInvSpec.setChecked(False)

        # specMenu.addSeparator()
        specMenu.addAction("Change spectrogram parameters",self.showSpectrogramDialog)

        specMenu.addSeparator()
        self.readonly = specMenu.addAction("Make read only",self.makeReadOnly,"Ctrl+R")
        self.readonly.setCheckable(True)
        self.readonly.setChecked(self.config['readOnly'])
        
        specMenu.addSeparator()
        specMenu.addAction("Interface settings", self.changeSettings)

        actionMenu = self.menuBar().addMenu("&Actions")
        actionMenu.addAction("&Delete all segments", self.deleteAll, "Ctrl+D")
        if not self.Hartley:
            actionMenu.addSeparator()
            actionMenu.addAction("Denoise",self.showDenoiseDialog,"Ctrl+N")
            actionMenu.addAction("Add metadata about noise", self.addNoiseData)
            #actionMenu.addAction("Find matches",self.findMatches)
            actionMenu.addSeparator()
            self.showFundamental = actionMenu.addAction("Show fundamental frequency", self.showFundamentalFreq,"Ctrl+F")
            self.showFundamental.setCheckable(True)
            self.showFundamental.setChecked(False)

        if not self.DOC and not self.Hartley:
            actionMenu.addAction("Filter spectrogram",self.medianFilterSpec)
            actionMenu.addAction("Denoise spectrogram",self.denoiseImage)

        if not self.Hartley:
            actionMenu.addSeparator()
            actionMenu.addAction("Segment",self.segmentationDialog,"Ctrl+S")

        if not self.DOC and not self.Hartley:
            actionMenu.addAction("Classify segments",self.classifySegments,"Ctrl+C")
            actionMenu.addSeparator()
        #self.showAllTick = actionMenu.addAction("Show all pages", self.showAllCheck)
        #self.showAllTick.setCheckable(True)
        #self.showAllTick.setChecked(self.config['showAllPages'])

        if not self.Hartley:
            actionMenu.addAction("Human Review [All segments]",self.humanClassifyDialog1,"Ctrl+1")
            actionMenu.addAction("Human Review [Choose species]",self.humanRevDialog2,"Ctrl+2")
            actionMenu.addSeparator()
            actionMenu.addAction("Export segments to Excel",self.exportSeg)
            actionMenu.addSeparator()

        if not self.DOC and not self.Hartley:
            actionMenu.addAction("Train a species detector", self.trainWaveletDialog)
        actionMenu.addSeparator()
        actionMenu.addAction("Save as image",self.saveImage,"Ctrl+I")
        actionMenu.addAction("Save selected sound", self.save_selected_sound)
        actionMenu.addSeparator()
        actionMenu.addAction("Put docks back",self.dockReplace)

        helpMenu = self.menuBar().addMenu("&Help")
        #aboutAction = QAction("About")
        helpMenu.addAction("Help",self.showHelp,"Ctrl+H")
        helpMenu.addAction("Cheat Sheet", self.showCheatSheet)
        helpMenu.addSeparator()
        helpMenu.addAction("About",self.showAbout,"Ctrl+A")
        if platform.system() == 'Darwin':
            helpMenu.addAction("About",self.showAbout,"Ctrl+A")

    def showAbout(self):
        """ Create the About Message Box"""
        msg = QMessageBox()
        msg.setIconPixmap(QPixmap("img\AviaNZ.png"))
        msg.setWindowIcon(QIcon('img/Avianz.ico'))
        msg.setText("The AviaNZ Program, v1.3 (October 2018)")
        msg.setInformativeText("By Stephen Marsland, Victoria University of Wellington. With code by Nirosha Priyadarshani and Julius Juodakis, and input from Isabel Castro, Moira Pryde, Stuart Cockburn, Rebecca Stirnemann, Sumudu Purage, Virginia Listanti, and Rebecca Huistra. \n stephen.marsland@vuw.ac.nz")
        msg.setWindowTitle("About")
        msg.setStandardButtons(QMessageBox.Ok)
        msg.exec_()
        return

    def showHelp(self):
        """ Show the user manual (a pdf file)"""
        # webbrowser.open_new(r'file://' + os.path.realpath('./Docs/AviaNZManual.pdf'))
        webbrowser.open_new(r'http://avianz.net/docs/AviaNZManual_v1.3.pdf')

    def showCheatSheet(self):
        """ Show the cheat sheet of sample spectrograms (a pdf file)"""
        # webbrowser.open_new(r'file://' + os.path.realpath('./Docs/CheatSheet.pdf'))
        webbrowser.open_new(r'http://avianz.net/docs/CheatSheet_v1.3.pdf')

    def createFrame(self):
        """ Creates the main window.
        This consists of a set of pyqtgraph docks with widgets in.
         d_ for docks, w_ for widgets, p_ for plots"""

        # Make the window and set its size
        self.area = DockArea()
        self.setCentralWidget(self.area)
        self.resize(1240,600)
        self.move(100,50)

        # Make the docks and lay them out
        self.d_overview = Dock("Overview",size = (1200,150))
        self.d_ampl = Dock("Amplitude",size=(1200,150))
        self.d_spec = Dock("Spectrogram",size=(1200,300))
        self.d_controls = Dock("Controls",size=(40,100))
        self.d_files = Dock("Files",size=(40,200))
        if self.extra:
            self.d_plot = Dock("Plots",size=(1200,150))

        self.area.addDock(self.d_files,'left')
        self.area.addDock(self.d_overview,'right',self.d_files)
        self.area.addDock(self.d_ampl,'bottom',self.d_overview)
        self.area.addDock(self.d_spec,'bottom',self.d_ampl)
        self.area.addDock(self.d_controls,'bottom',self.d_files)
        if self.extra:
            self.area.addDock(self.d_plot,'bottom',self.d_spec)

        # Put content widgets in the docks
        self.w_overview = pg.LayoutWidget()
        self.d_overview.addWidget(self.w_overview)
        self.w_overview1 = pg.GraphicsLayoutWidget()
        self.w_overview1.ci.layout.setContentsMargins(0.5, 1, 0.5, 1)
        self.w_overview.addWidget(self.w_overview1,row=0, col=2,rowspan=3)

        self.p_overview = self.w_overview1.addViewBox(enableMouse=False,enableMenu=False,row=0,col=0)
        self.p_overview2 = SupportClasses.ChildInfoViewBox(enableMouse=False, enableMenu=False)
        self.w_overview1.addItem(self.p_overview2,row=1,col=0)
        self.p_overview2.setXLink(self.p_overview)

        self.w_ampl = pg.GraphicsLayoutWidget()
        self.p_ampl = SupportClasses.DragViewBox(self, enableMouse=False,enableMenu=False,enableDrag=False, thisIsAmpl=True)
        self.w_ampl.addItem(self.p_ampl,row=0,col=1)
        self.d_ampl.addWidget(self.w_ampl)

        self.w_spec = pg.GraphicsLayoutWidget()
        self.p_spec = SupportClasses.DragViewBox(self, enableMouse=False,enableMenu=False,enableDrag=self.config['specMouseAction']==3, thisIsAmpl=False)
        self.w_spec.addItem(self.p_spec,row=0,col=1)
        self.d_spec.addWidget(self.w_spec)

        if self.extra:
            self.w_plot = pg.GraphicsLayoutWidget()
            self.p_plot = self.w_plot.addViewBox(enableMouse=False,enableMenu=False)
            self.w_plot.addItem(self.p_plot,row=0,col=1)
            self.d_plot.addWidget(self.w_plot)

        # The axes
        # Time axis has to go separately in loadFile

        self.ampaxis = pg.AxisItem(orientation='left')
        self.w_ampl.addItem(self.ampaxis,row=0,col=0)
        self.ampaxis.linkToView(self.p_ampl)
        self.ampaxis.setWidth(w=65)
        self.ampaxis.setLabel('')

        self.specaxis = pg.AxisItem(orientation='left')
        if not self.cheatsheet:
            self.w_spec.addItem(self.specaxis,row=0,col=0)
        self.specaxis.linkToView(self.p_spec)
        self.specaxis.setWidth(w=65)

        if self.extra:
            # Plot window also needs an axis to make them line up
            self.plotaxis = pg.AxisItem(orientation='left')
            self.w_plot.addItem(self.plotaxis,row=0,col=0)
            self.plotaxis.linkToView(self.p_plot)
            self.plotaxis.setWidth(w=65)
            self.plotaxis.setLabel('')

        # The print out at the bottom of the spectrogram with data in
        self.pointData = pg.TextItem(color=(255,0,0),anchor=(0,0))
        #self.p_spec.addItem(self.pointData)

        # The various plots
        self.overviewImage = pg.ImageItem(enableMouse=False)
        self.p_overview.addItem(self.overviewImage)
        self.overviewImageRegion = pg.LinearRegionItem()
        # this is needed for compatibility with other shaded rectangles:
        self.overviewImageRegion.lines[0].btn = QtCore.Qt.RightButton
        self.overviewImageRegion.lines[1].btn = QtCore.Qt.RightButton
        self.p_overview.addItem(self.overviewImageRegion, ignoreBounds=True)
        self.amplPlot = pg.PlotDataItem()
        self.p_ampl.addItem(self.amplPlot)
        self.specPlot = pg.ImageItem()
        self.p_spec.addItem(self.specPlot)

        if self.extra:
            self.plotPlot = pg.PlotDataItem()
            self.p_plot.addItem(self.plotPlot)
            self.plotPlot2 = pg.PlotDataItem()
            self.p_plot.addItem(self.plotPlot2)
            self.plotPlot3 = pg.PlotDataItem()
            self.p_plot.addItem(self.plotPlot3)
            self.plotPlot4 = pg.PlotDataItem()
            self.p_plot.addItem(self.plotPlot4)
            self.plotPlot5 = pg.PlotDataItem()
            self.p_plot.addItem(self.plotPlot5)
            self.plotPlot6 = pg.PlotDataItem()
            self.p_plot.addItem(self.plotPlot6)
            self.plotPlot7 = pg.PlotDataItem()
            self.p_plot.addItem(self.plotPlot7)
            self.plotPlot8 = pg.PlotDataItem()
            self.p_plot.addItem(self.plotPlot8)
            self.plotPlot9 = pg.PlotDataItem()
            self.p_plot.addItem(self.plotPlot9)
            self.plotPlot10 = pg.PlotDataItem()
            self.p_plot.addItem(self.plotPlot10)
            self.plotPlot11 = pg.PlotDataItem()
            self.p_plot.addItem(self.plotPlot11)

        # Connect up the listeners
        self.p_ampl.scene().sigMouseClicked.connect(self.mouseClicked_ampl)
        self.p_spec.scene().sigMouseClicked.connect(self.mouseClicked_spec)

        # Connect up so can disconnect if not selected...
        self.p_spec.scene().sigMouseMoved.connect(self.mouseMoved)
        self.p_spec.addItem(self.pointData)

        # The content of the other two docks
        self.w_controls = pg.LayoutWidget()
        self.d_controls.addWidget(self.w_controls)
        self.w_files = pg.LayoutWidget()
        self.d_files.addWidget(self.w_files)

        # The buttons to move through the overview
        self.leftBtn = QToolButton()
        self.leftBtn.setArrowType(Qt.LeftArrow)
        #self.connect(self.leftBtn, SIGNAL('clicked()'), self.moveLeft)
        self.leftBtn.clicked.connect(self.moveLeft)
        self.w_overview.addWidget(self.leftBtn,row=0,col=0)
        self.rightBtn = QToolButton()
        self.rightBtn.setArrowType(Qt.RightArrow)
        #self.connect(self.rightBtn, SIGNAL('clicked()'), self.moveRight)
        self.rightBtn.clicked.connect(self.moveRight)
        self.w_overview.addWidget(self.rightBtn,row=0,col=1)

        # Button to move to the next file in the list
        self.nextFileBtn=QToolButton()
        self.nextFileBtn.setIcon(self.style().standardIcon(QtGui.QStyle.SP_MediaSkipForward))
        #self.connect(self.nextFileBtn, SIGNAL('clicked()'), self.openNextFile)
        self.nextFileBtn.clicked.connect(self.openNextFile)
        self.nextFileBtn.setToolTip("Open next file")
        self.w_files.addWidget(self.nextFileBtn,row=0,col=1)
        #self.w_overview.addWidget(self.nextFileBtn,row=1,colspan=2)

        # Buttons to move to next/previous five minutes
        self.prev5mins=QToolButton()
        self.prev5mins.setIcon(self.style().standardIcon(QtGui.QStyle.SP_MediaSeekBackward))
        self.prev5mins.setToolTip("Previous page")
        #self.connect(self.prev5mins, SIGNAL('clicked()'), self.movePrev5mins)
        self.prev5mins.clicked.connect(self.movePrev5mins)
        self.w_overview.addWidget(self.prev5mins,row=2,col=0)
        self.next5mins=QToolButton()
        self.next5mins.setIcon(self.style().standardIcon(QtGui.QStyle.SP_MediaSeekForward))
        self.next5mins.setToolTip("Next page")
        #self.connect(self.next5mins, SIGNAL('clicked()'), self.moveNext5mins)
        self.next5mins.clicked.connect(self.moveNext5mins)
        self.w_overview.addWidget(self.next5mins,row=2,col=1)
        self.placeInFileLabel = QLabel('')
        self.w_overview.addWidget(self.placeInFileLabel,row=1,colspan=2)

        # The buttons inside the controls dock
        self.playButton = QtGui.QToolButton()
        self.playButton.setIcon(self.style().standardIcon(QtGui.QStyle.SP_MediaPlay))
        self.playButton.setIconSize(QtCore.QSize(20, 20))
        self.playButton.setToolTip("Play visible")
        self.playButton.clicked.connect(self.playVisible)

        self.stopButton = QtGui.QToolButton()
        self.stopButton.setIcon(self.style().standardIcon(QtGui.QStyle.SP_MediaStop))
        self.stopButton.setIconSize(QtCore.QSize(20, 20))
        self.stopButton.setToolTip("Stop playback")
        self.stopButton.clicked.connect(self.stopPlayback)

        self.playSegButton = QtGui.QToolButton()
        self.playSegButton.setIcon(QtGui.QIcon('img/playsegment.png'))
        self.playSegButton.setIconSize(QtCore.QSize(20, 20))
        self.playSegButton.setToolTip("Play selected")
        self.playSegButton.clicked.connect(self.playSelectedSegment)
        self.playSegButton.setEnabled(False)

        self.playBandLimitedSegButton = QtGui.QToolButton()
        self.playBandLimitedSegButton.setIcon(QtGui.QIcon('img/playBandLimited.png'))
        self.playBandLimitedSegButton.setIconSize(QtCore.QSize(20, 20))
        self.playBandLimitedSegButton.setToolTip("Play selected-band limited")
        self.playBandLimitedSegButton.clicked.connect(self.playBandLimitedSegment)
        self.playBandLimitedSegButton.setEnabled(False)

        self.timePlayed = QLabel()

        # Volume control
        self.volSlider = QSlider(Qt.Horizontal)
        self.volSlider.sliderMoved.connect(self.volSliderMoved)
        self.volSlider.setRange(0,100)
        self.volSlider.setValue(50)
        self.volIcon = QLabel()
        self.volIcon.setPixmap(self.style().standardIcon(QtGui.QStyle.SP_MediaVolume).pixmap(32))

        # Brightness, and contrast sliders
        self.brightnessSlider = QSlider(Qt.Horizontal)
        self.brightnessSlider.setMinimum(0)
        self.brightnessSlider.setMaximum(100)
        self.brightnessSlider.setValue(self.config['brightness'])
        self.brightnessSlider.setTickInterval(1)
        self.brightnessSlider.valueChanged.connect(self.setColourLevels)

        self.contrastSlider = QSlider(Qt.Horizontal)
        self.contrastSlider.setMinimum(0)
        self.contrastSlider.setMaximum(100)
        self.contrastSlider.setValue(self.config['contrast'])
        self.contrastSlider.setTickInterval(1)
        self.contrastSlider.valueChanged.connect(self.setColourLevels)

        # Delete segment button
        deleteButton = QPushButton("&Delete Current Segment")
        deleteButton.clicked.connect(self.deleteSegment)

        # The spinbox for changing the width shown in the controls dock
        self.widthWindow = QDoubleSpinBox()
        self.widthWindow.setSingleStep(1.0)
        self.widthWindow.setDecimals(2)
        self.widthWindow.setValue(self.config['windowWidth'])
        self.widthWindow.valueChanged[float].connect(self.changeWidth)

        # Place all these widgets in the Controls dock
        self.w_controls.addWidget(self.playButton,row=0,col=0)
        self.w_controls.addWidget(self.stopButton,row=0,col=1)
        self.w_controls.addWidget(self.playSegButton,row=0,col=2)
        self.w_controls.addWidget(self.playBandLimitedSegButton,row=0,col=3)
        self.w_controls.addWidget(self.timePlayed,row=1,col=0, colspan=4)
        self.w_controls.addWidget(self.volIcon, row=2, col=0)
        self.w_controls.addWidget(self.volSlider, row=2, col=1, colspan=3)
        self.w_controls.addWidget(QLabel("Brightness"),row=3,col=0,colspan=4)
        self.w_controls.addWidget(self.brightnessSlider,row=4,col=0,colspan=4)
        self.w_controls.addWidget(QLabel("Contrast"),row=5,col=0,colspan=4)
        self.w_controls.addWidget(self.contrastSlider,row=6,col=0,colspan=4)
        self.w_controls.addWidget(deleteButton,row=7,col=0,colspan=4)
        self.w_controls.addWidget(QLabel('Visible window (seconds)'),row=8,col=0,colspan=4)
        self.w_controls.addWidget(self.widthWindow,row=9,col=0,colspan=4)


        # The slider to show playback position
        # This is hidden, but controls the moving bar
        self.playSlider = QSlider(Qt.Horizontal)
        # self.playSlider.sliderReleased.connect(self.playSliderMoved)
        self.playSlider.setVisible(False)
        self.d_spec.addWidget(self.playSlider)
        self.bar = pg.InfiniteLine(angle=90, movable=True, pen={'color': 'c', 'width': 3})
        self.bar.btn = self.MouseDrawingButton

        # A slider to move through the file easily
        self.scrollSlider = QScrollBar(Qt.Horizontal)
        self.scrollSlider.valueChanged.connect(self.scroll)
        self.d_spec.addWidget(self.scrollSlider)

        # List to hold the list of files
        self.listFiles = QListWidget()
        self.listFiles.setMinimumWidth(150)
        #self.listFiles.connect(self.listFiles, SIGNAL('itemDoubleClicked(QListWidgetItem*)'), self.listLoadFile)
        self.listFiles.itemDoubleClicked.connect(self.listLoadFile)

        self.w_files.addWidget(QLabel('Double click to open'),row=0,col=0)
        self.w_files.addWidget(QLabel('Red names have been viewed'),row=1,col=0)
        self.w_files.addWidget(self.listFiles,row=2,colspan=2)

        # The context menu (drops down on mouse click) to select birds
        self.setContextMenuPolicy(Qt.CustomContextMenu)
        self.menuBirdList = QMenu()
        self.menuBird2 = QMenu('Other')
        #self.menuBird2 = self.menuBirdList.addMenu('Other')
        # New line to allow multiple selections
        self.menuBirdList.installEventFilter(self)
        self.menuBird2.installEventFilter(self)
        self.fillBirdList()
        self.menuBirdList.triggered.connect(self.birdSelectedMenu)
        self.menuBird2.triggered.connect(self.birdSelectedMenu)
        #self.menuBirdList.aboutToHide.connect(self.processMultipleBirdSelections)

        # Make the colours that are used in the interface
        # The dark ones are to draw lines instead of boxes
        self.ColourSelected = QtGui.QColor(self.config['ColourSelected'][0], self.config['ColourSelected'][1], self.config['ColourSelected'][2], self.config['ColourSelected'][3])
        self.ColourNamed = QtGui.QColor(self.config['ColourNamed'][0], self.config['ColourNamed'][1], self.config['ColourNamed'][2], self.config['ColourNamed'][3])
        self.ColourNone = QtGui.QColor(self.config['ColourNone'][0], self.config['ColourNone'][1], self.config['ColourNone'][2], self.config['ColourNone'][3])
        self.ColourPossible = QtGui.QColor(self.config['ColourPossible'][0], self.config['ColourPossible'][1], self.config['ColourPossible'][2], self.config['ColourPossible'][3])

        self.ColourSelectedDark = QtGui.QColor(self.config['ColourSelected'][0], self.config['ColourSelected'][1], self.config['ColourSelected'][2], 255)
        self.ColourNamedDark = QtGui.QColor(self.config['ColourNamed'][0], self.config['ColourNamed'][1], self.config['ColourNamed'][2], 255)
        self.ColourNoneDark = QtGui.QColor(self.config['ColourNone'][0], self.config['ColourNone'][1], self.config['ColourNone'][2], 255)
        self.ColourPossibleDark = QtGui.QColor(self.config['ColourPossible'][0], self.config['ColourPossible'][1], self.config['ColourPossible'][2], 255)

        # Hack to get the type of an ROI
        p_spec_r = SupportClasses.ShadedRectROI(0, 0)
        self.ROItype = type(p_spec_r)

        # Listener for key presses
        self.p_ampl.keyPressed.connect(self.handleKey)
        self.p_spec.keyPressed.connect(self.handleKey)

        # Store the state of the docks in case the user wants to reset it
        self.state = self.area.saveState()

        # Function calls to check if should show various parts of the interface, whether dragging boxes or not
        self.useAmplitudeCheck()
        self.useFilesCheck()
        self.showOverviewSegsCheck()
        self.dragRectsTransparent()
        self.showPointerDetailsCheck()

        # add statusbar
        self.statusLeft = QLabel("Left")
        self.statusLeft.setFrameStyle(QFrame.Panel) #,QFrame.Sunken)
        self.statusMid = QLabel("????")
        self.statusMid.setFrameStyle(QFrame.Panel) #,QFrame.Sunken)
        self.statusRight = QLabel("")
        self.statusRight.setAlignment(Qt.AlignRight)
        self.statusRight.setFrameStyle(QFrame.Panel) #,QFrame.Sunken)
        # Style
        statusStyle='QLabel {border:transparent}'
        self.statusLeft.setStyleSheet(statusStyle)
        # self.statusMid.setStyleSheet(statusStyle)
        self.statusRight.setStyleSheet(statusStyle)
        self.statusBar().addPermanentWidget(self.statusLeft,1)
        # self.statusBar().addPermanentWidget(self.statusMid,1)
        self.statusBar().addPermanentWidget(self.statusRight,1)

        # Set the message in the status bar
        self.statusLeft.setText("Ready")

        # Plot everything
        if not self.CLI:
            self.show()

    def handleKey(self,ev):
        """ Handle keys pressed during program use.
        These are:
            backspace to delete a segment
            escape to pause playback """
        if ev == Qt.Key_Backspace or ev == Qt.Key_Delete:
            self.deleteSegment()
        elif ev == Qt.Key_Escape and self.media_obj.isPlaying():
            self.stopPlayback()

    def makeFullBirdList(self):
        """ Makes a combo box holding the complete list of birds.
        Some work is needed to keep track of the indices since it's a two column 
        list: species and subspecies in most cases.
        Also parses the DOC files, which use > to mark the subspecies. """
        self.fullbirdlist = QComboBox()
        self.fullbirdlist.setView(QTreeView())
        self.fullbirdlist.setRootModelIndex(QModelIndex())

        self.fullbirdlist.view().setHeaderHidden(True)
        self.fullbirdlist.view().setItemsExpandable(True)

        self.model = QStandardItemModel()
        headlist = []
        for bird in self.longBirdList:
            ind = bird.find('>')
            if ind == -1:
                ind = len(bird)
            if bird[:ind] not in headlist:
                headlist.append(bird[:ind])
                item = QStandardItem(bird[:ind])
                item.setSelectable(True)
                self.model.appendRow(item)
            if ind < len(bird):
                subitem = QStandardItem(bird[ind+1:])
                item.setSelectable(False)
                item.appendRow(subitem)
                subitem.setSelectable(True)
        item = QStandardItem("Other")
        item.setSelectable(True)
        self.model.appendRow(item)
        
        self.fullbirdlist.setModel(self.model)

    def fillBirdList(self,unsure=False):
        """ Sets the contents of the context menu.
        The first 20 items are in the first menu, the next in a second menu.
        Any extras go into the combobox at the end of the second list.
        This is called a lot because the order of birds in the list changes since the last choice
        is moved to the top of the list. """
        self.menuBirdList.clear()
        self.menuBird2.clear()

        for item in self.shortBirdList[:20]:
            # Add ? marks if Ctrl menu is called
            if unsure and item != "Don't Know":
                item = item+'?'

            # Transform > marks
            pos = item.find('>')
            if pos > -1:
                item = item[:pos] + ' (' + item[pos+1:] + ')'

            bird = self.menuBirdList.addAction(item)
            bird.setCheckable(True)
            if hasattr(self,'segments') and item in self.segments[self.box1id][4]:
                bird.setChecked(True)
            self.menuBirdList.addAction(bird)
        self.menuBirdList.addMenu(self.menuBird2)
        if self.Hartley:
            for item in self.shortBirdList[20:]:
                # Add ? marks if Ctrl menu is called
                if unsure and item != "Don't Know" and item != "Other":
                    item = item+'?'
                # Transform > marks
                pos = item.find('>')
                if pos > -1:
                    item = item[:pos] + ' (' + item[pos+1:] + ')'
    
                bird = self.menuBird2.addAction(item)
                bird.setCheckable(True)
                if hasattr(self,'segments') and item in self.segments[self.box1id][4]:
                    bird.setChecked(True)
                self.menuBird2.addAction(bird)
        else:
            for item in self.shortBirdList[20:40]:
                # Add ? marks if Ctrl menu is called
                if unsure and item != "Don't Know" and item != "Other":
                    item = item+'?'
                # Transform > marks
                pos = item.find('>')
                if pos > -1:
                    item = item[:pos] + ' (' + item[pos+1:] + ')'
    
                bird = self.menuBird2.addAction(item)
                bird.setCheckable(True)
                if hasattr(self,'segments') and item in self.segments[self.box1id][4]:
                    bird.setChecked(True)
                self.menuBird2.addAction(bird)
    
            self.makeFullBirdList()
            self.showFullbirdlist = QWidgetAction(self.menuBirdList)
            self.showFullbirdlist.setDefaultWidget(self.fullbirdlist)
            bird = self.menuBird2.addAction(self.showFullbirdlist)
            self.fullbirdlist.activated.connect(self.birdSelectedList)

    def fillFileList(self,fileName):
        """ Generates the list of files for the file listbox.
        fileName - currently opened file (marks it in the list).
        Most of the work is to deal with directories in that list.
        It only sees *.wav files. Picks up *.data and *_1.wav files, the first to make the filenames
        red in the list, and the second to know if the files are long."""
        # clear file listbox
        self.listFiles.clearSelection()
        self.listFiles.clearFocus()
        self.listFiles.clear()

        if not os.path.isdir(self.SoundFileDir):
            print("Directory doesn't exist: making it")
            os.makedirs(self.SoundFileDir)

        self.listOfFiles = QDir(self.SoundFileDir).entryInfoList(['..','*.wav'],filters=QDir.AllDirs|QDir.NoDot|QDir.Files,sort=QDir.DirsFirst)
        listOfDataFiles = QDir(self.SoundFileDir).entryList(['*.data'])
        listOfLongFiles = QDir(self.SoundFileDir).entryList(['*_1.wav'])
        for file in self.listOfFiles:
            if file.fileName()[:-4]+'_1.wav' in listOfLongFiles:
                # Ignore this entry
                pass
            else:
                # If there is a .data version, colour the name red to show it has been labelled
                item = QListWidgetItem(self.listFiles)
                self.listitemtype = type(item)
                item.setText(file.fileName())
                if file.fileName()+'.data' in listOfDataFiles:
                    item.setForeground(Qt.red)
        if fileName:
            index = self.listFiles.findItems(fileName,Qt.MatchExactly)
            if len(index)>0:
                self.listFiles.setCurrentItem(index[0])
            else:
                index = self.listFiles.findItems(self.listOfFiles[0].fileName(),Qt.MatchExactly)
                self.listFiles.setCurrentItem(index[0])

    def resetStorageArrays(self):
        """ Called when new files are loaded.
        Resets the variables that hold the data to be saved and/or plotted. 
        """

        # Remove the segments
        self.removeSegments()

        # This is a flag to say if the next thing that the user clicks on should be a start or a stop for segmentation
        if self.started:
            # This is the second click, so should pay attention and close the segment
            # Stop the mouse motion connection, remove the drawing boxes
            if self.started_window=='a':
                try:
                    self.p_ampl.scene().sigMouseMoved.disconnect()
                except Exception:
                    pass
                self.p_ampl.removeItem(self.vLine_a)
            else:
                try:
                    self.p_spec.scene().sigMouseMoved.disconnect()
                except Exception:
                    pass
                # Add the other mouse move listener back
                if self.showPointerDetails.isChecked():
                    self.p_spec.scene().sigMouseMoved.connect(self.mouseMoved)
                self.p_spec.removeItem(self.vLine_s)
            self.p_ampl.removeItem(self.drawingBox_ampl)
            self.p_spec.removeItem(self.drawingBox_spec)
        self.started = False
        self.startedInAmpl = False
        self.segmentsToSave = False

        # Keep track of start points and selected buttons
        self.windowStart = 0
        self.playPosition = self.windowStart
        self.prevBoxCol = self.config['ColourNone']
        self.bar.setValue(0)

        # Reset the MultipleSpecies option
        self.multipleBirds = self.config['MultipleSpecies']

        # reset playback buttons
        self.playSegButton.setEnabled(False)
        self.playBandLimitedSegButton.setEnabled(False)

        # Delete the overview segments
        for r in self.SegmentRects:
            self.p_overview2.removeItem(r)
        self.SegmentRects = []

        # Remove any fundamental frequencies drawn
        for r in self.segmentPlots:
            self.p_spec.removeItem(r)
        self.segmentPlots=[]

        # Cheatsheet: remove the freq labels
        if self.cheatsheet and hasattr(self,'label1'):
            self.p_spec.removeItem(self.label1)
            self.p_spec.removeItem(self.label2)
            self.p_spec.removeItem(self.label3)
            self.p_spec.removeItem(self.label4)
            self.p_spec.removeItem(self.label5)

    def openFile(self):
        """ This handles the menu item for opening a file.
        Splits the directory name and filename out, and then passes the filename to the loader."""
        fileName, drop = QtGui.QFileDialog.getOpenFileName(self, 'Choose File', self.SoundFileDir,"Wav files (*.wav)")
        success = 1
        SoundFileDirOld = self.SoundFileDir
        fileNameOld = os.path.basename(self.filename)
        if fileName != '':
            print("Opening file %s" % fileName)
            self.SoundFileDir = os.path.dirname(fileName)
            success = self.listLoadFile(os.path.basename(fileName))
        if success==1:
            print("Error loading file, reloading current file")
            self.SoundFileDir = SoundFileDirOld
            self.filename = fileNameOld
            self.listLoadFile(fileNameOld)


    def listLoadFile(self,current):
        """ Listener for when the user clicks on a filename (also called by openFile() )
        Prepares the program for a new file.
        Saves the segments of the current file, resets flags and calls loadFile() """

        # Need name of file
        if type(current) is self.listitemtype:
            current = current.text()

        fullcurrent = os.path.join(self.SoundFileDir, current)
        if not os.path.isdir(fullcurrent):
            if not os.path.isfile(fullcurrent):
                print("File %s does not exist!" % fullcurrent)
                return(1)
            # avoid files with no data (Tier 1 has 0Kb .wavs
            if os.stat(fullcurrent).st_size == 0:
                print("Cannot open file %s of size 0!" % fullcurrent)
                return(1)
            elif os.stat(fullcurrent).st_size < 100:
                print("File %s appears to have only header" % fullcurrent)
                return(1)

        # If there was a previous file, make sure the type of its name is OK. This is because you can get these
        # names from the file listwidget, or from the openFile dialog.
        # - is this needed at all??
        if self.previousFile is not None:
            if type(self.previousFile) is not self.listitemtype:
                self.previousFile = self.listFiles.findItems(os.path.basename(str(self.previousFile)), Qt.MatchExactly)
                if len(self.previousFile)>0:
                    self.previousFile = self.previousFile[0]

            # Check if user requires noise data
            if self.config['RequireNoiseData'] and self.noiseLevel is None:
                self.addNoiseData()

            self.saveSegments()

        self.previousFile = current
        #if type(current) is self.listitemtype:
        #    current = current.text()

        # Update the file list to show the right one
        i=0
        while i<len(self.listOfFiles)-1 and self.listOfFiles[i].fileName() != current:
            i+=1
        if self.listOfFiles[i].isDir() or (i == len(self.listOfFiles)-1 and self.listOfFiles[i].fileName() != current):
            dir = QDir(self.SoundFileDir)
            dir.cd(self.listOfFiles[i].fileName())
            # Now repopulate the listbox
            self.SoundFileDir=str(dir.absolutePath())
            #self.listFiles.clearSelection()
            #self.listFiles.clearFocus()
            #self.listFiles.clear()
            self.previousFile = None
            if (i == len(self.listOfFiles)-1) and (self.listOfFiles[i].fileName() != current):
                self.loadFile(current)
            self.fillFileList(current)
            # Show the selected file
            index = self.listFiles.findItems(os.path.basename(current), Qt.MatchExactly)
            if len(index) > 0:
                self.listFiles.setCurrentItem(index[0])
        else:
            self.loadFile(current)
        return(0)

    def loadFile(self,name=None):
        """ This does the work of loading a file.
        We are using wavio to do the reading. We turn the data into a float, but do not normalise it (/2^(15)).
        For 2 channels, just take the first one.
        Normalisation can cause problems for some segmentations, e.g. Harma.

        If no name is specified, loads the next section of the current file

        This method also gets the spectrogram to plot it, loads the segments from a *.data file, and
        passes the new data to any of the other classes that need it.
        Then it sets up the audio player and fills in the appropriate time data in the window, and makes
        the scroll bar and overview the appropriate lengths.
        """

        self.resetStorageArrays()

        with pg.ProgressDialog("Loading..", 0, 7) as dlg:
            dlg.setCancelButton(None)
            dlg.setWindowIcon(QIcon('img/Avianz.ico'))
            dlg.setWindowTitle('AviaNZ')
            if name is not None:
                self.filename = self.SoundFileDir+'/'+name
                dlg += 1

                # Create an instance of the Signal Processing class
                if not hasattr(self, 'sp'):
                    self.sp = SignalProc.SignalProc([],0,self.config['window_width'],self.config['incr'])

                self.currentFileSection = 0

                if hasattr(self, 'timeaxis') and not self.cheatsheet:
                    # TODO: Add another flag -- might want for cheatsheet?
                    self.w_spec.removeItem(self.timeaxis)

                # Check if the filename is in standard DOC format
                # Which is xxxxxx_xxxxxx.wav or ccxx_cccc_xxxxxx_xxxxxx.wav (c=char, x=0-9), could have _ afterward
                # So this checks for the 6 ints _ 6 ints part anywhere in string
                DOCRecording = re.search('(\d{6})_(\d{6})',name[-17:-4])

                if DOCRecording:
                    self.startTime = DOCRecording.group(2)

                    #if int(self.startTime[:2]) > 8 or int(self.startTime[:2]) < 8:
                    if int(self.startTime[:2]) > 17 or int(self.startTime[:2]) < 7: # 6pm to 6am
                        print("Night time DOC recording")
                    else:
                        print("Day time DOC recording")
                        # TODO: And modify the order of the bird list
                    self.startTime = int(self.startTime[:2]) * 3600 + int(self.startTime[2:4]) * 60 + int(self.startTime[4:6])
                    self.timeaxis = SupportClasses.TimeAxisHour(orientation='bottom',linkView=self.p_ampl)
                else:
                    self.startTime = 0
                    if self.cheatsheet:
                        self.timeaxis = SupportClasses.TimeAxisSec(orientation='bottom',linkView=self.p_ampl)
                    else:
                        self.timeaxis = SupportClasses.TimeAxisMin(orientation='bottom',linkView=self.p_ampl)

                if not self.cheatsheet:
                    # TODO: Add another flag -- might want for cheatsheet?
                    self.w_spec.addItem(self.timeaxis, row=1, col=1)

                # This next line is a hack to make the axis update
                #self.changeWidth(self.widthWindow.value())

                dlg += 1
            else:
                dlg += 2

            # Read in the file and make the spectrogram
            self.startRead = max(0,self.currentFileSection*self.config['maxFileShow']-self.config['fileOverlap'])
            if self.startRead == 0:
                self.lenRead = self.config['maxFileShow']+self.config['fileOverlap']
            else:
                self.lenRead = self.config['maxFileShow'] + 2*self.config['fileOverlap']

            if os.stat(self.filename).st_size != 0: # avoid files with no data (Tier 1 has 0Kb .wavs)
                wavobj = wavio.read(self.filename,self.lenRead,self.startRead)

                # Parse wav format details based on file header:
                self.sampleRate = wavobj.rate
                self.audiodata = wavobj.data
                self.minFreq = 0
                self.maxFreq = self.sampleRate / 2.
                self.fileLength = wavobj.nframes
                self.audioFormat.setChannelCount(np.shape(self.audiodata)[1])
                self.audioFormat.setSampleRate(self.sampleRate)
                self.audioFormat.setSampleSize(wavobj.sampwidth*8)
                print("Detected format: %d channels, %d Hz, %d bit samples" % (self.audioFormat.channelCount(), self.audioFormat.sampleRate(), self.audioFormat.sampleSize()))

                self.minFreqShow = max(self.minFreq, self.config['minFreq'])
                self.maxFreqShow = min(self.maxFreq, self.config['maxFreq'])

                dlg += 1

                if self.audiodata.dtype is not 'float':
                    self.audiodata = self.audiodata.astype('float')  # / 32768.0

                if np.shape(np.shape(self.audiodata))[0] > 1:
                    self.audiodata = self.audiodata[:, 0]
                self.datalength = np.shape(self.audiodata)[0]
                self.datalengthSec = self.datalength / self.sampleRate
                print("Length of file is ", self.datalengthSec, " seconds (", self.datalength, "samples) loaded from ", self.fileLength / self.sampleRate, "seconds (", self.fileLength, " samples) with sample rate ",self.sampleRate, " Hz.")

                if name is not None: # i.e. starting a new file, not next section
                    if self.datalength != self.fileLength:
                        #print("not all of file loaded")
                        self.nFileSections = int(np.ceil(self.fileLength/self.datalength))
                        self.prev5mins.setEnabled(False)
                        self.next5mins.setEnabled(True)
                    else:
                        self.nFileSections = 1
                        self.prev5mins.setEnabled(False)
                        self.next5mins.setEnabled(False)

                if self.nFileSections == 1:
                    self.placeInFileLabel.setText('')
                else:
                    self.placeInFileLabel.setText("Page "+ str(self.currentFileSection+1) + " of " + str(self.nFileSections))

                # Get the data for the main spectrogram
                sgRaw = self.sp.spectrogram(self.audiodata, self.config['window_width'],
                                            self.config['incr'], mean_normalise=self.sgMeanNormalise, equal_loudness=self.sgEqualLoudness, onesided=self.sgOneSided, multitaper=self.sgMultitaper)
                maxsg = np.min(sgRaw)
                self.sg = np.abs(np.where(sgRaw == 0, 0.0, 10.0 * np.log10(sgRaw / maxsg)))

                # Load any previous segments stored
                if os.path.isfile(self.filename + '.data'):
                    file = open(self.filename + '.data', 'r')
                    self.segments = json.load(file)
                    file.close()
                    if len(self.segments) > 0:
                        if self.segments[0][0] == -1:
                            self.operator = self.segments[0][2]
                            self.reviewer = self.segments[0][3]
                            # This could probably do with more error checking
                            if type(self.segments[0][4]) is int:
                                self.noiseLevel = None
                                self.noiseTypes = []
                            else:
                                self.noiseLevel = self.segments[0][4][0]
                                self.noiseTypes = self.segments[0][4][1]
                            del self.segments[0]
                    if len(self.segments) > 0:
                        for s in self.segments:
                            if 0 < s[2] < 1.1 and 0 < s[3] < 1.1:
                                # *** Potential for major cockups here. First version didn't normalise the segment data for dragged boxes.
                                # The second version did, storing them as values between 0 and 1. It modified the original versions by assuming that the spectrogram was 128 pixels high (256 width window).
                                # This version does what it should have done in the first place, which is to record actual frequencies
                                # The .1 is to take care of rounding errors
                                # TODO: Because of this change (23/8/18) I run a backup on the datafiles in the init
                                s[2] = self.convertYtoFreq(s[2])
                                s[3] = self.convertYtoFreq(s[3])
                                self.segmentsToSave = True
                            if type(s[4]) is not list:
                                s[4] = [s[4]]
                            # Check if there are any multiple birds in the list, and switch the option on regardless of user preference
                            if len(s[4])>1:
                                self.multipleBirds = True

                if self.Hartley and not os.path.isfile(self.filename + '.data'):
                    self.addRegularSegments()

                self.statusRight.setText("Operator: " + str(self.operator) + ", Reviewer: " + str(self.reviewer))

                # Update the data that is seen by the other classes

                self.sp.setNewData(self.audiodata,self.sampleRate)

                if hasattr(self,'seg'):
                    self.seg.setNewData(self.audiodata,sgRaw,self.sampleRate,self.config['window_width'],self.config['incr'])
                else:
                    self.seg = Segment.Segment(self.audiodata, sgRaw, self.sp, self.sampleRate,
                                               self.config['window_width'], self.config['incr'])
                self.sp.setNewData(self.audiodata,self.sampleRate)

                # Update the Dialogs
                if hasattr(self,'spectrogramDialog'):
                    self.spectrogramDialog.setValues(self.minFreq,self.maxFreq,self.minFreqShow,self.maxFreqShow)
                if hasattr(self,'denoiseDialog'):
                    #print(self.denoiseDialog)
                    self.denoiseDialog.setValues(self.minFreq,self.maxFreq)

                # Delete any denoising backups from the previous file
                if hasattr(self,'audiodata_backup'):
                    self.audiodata_backup = None
                if not self.Hartley:
                    self.showFundamental.setChecked(False)
                if not self.DOC and not self.Hartley:
                    self.showInvSpec.setChecked(False)

                self.timeaxis.setOffset(self.startRead+self.startTime)

                # Set the window size
                self.windowSize = self.config['windowWidth']
                self.timeaxis.setRange(0, self.windowSize)
                self.widthWindow.setRange(0.5, self.datalengthSec)
    
                # Reset it if the file is shorter than the window
                if self.datalengthSec < self.windowSize:
                    self.windowSize = self.datalengthSec
                self.widthWindow.setValue(self.windowSize)
    
                self.totalTime = self.convertMillisecs(1000*self.datalengthSec)
                self.timePlayed.setText(self.convertMillisecs(0) + "/" + self.totalTime)
    
                # Load the file for playback
                self.media_obj = SupportClasses.ControllableAudio(self.audioFormat)
                # this responds to audio output timer
                self.media_obj.notify.connect(self.movePlaySlider)
                # Reset the media player
                self.stopPlayback()
                self.volSliderMoved(0)
                self.segmentStop = 50
                self.media_obj.filterSeg(0, 50, self.audiodata)
                self.volSliderMoved(self.volSlider.value()) 
    
                # Set the length of the scrollbar.
                self.scrollSlider.setRange(0,np.shape(self.sg)[0] - self.convertAmpltoSpec(self.widthWindow.value()))
                self.scrollSlider.setValue(0)
    
                # Get the height of the amplitude for plotting the box
                self.minampl = np.min(self.audiodata)+0.1*(np.max(self.audiodata)+np.abs(np.min(self.audiodata)))
                self.drawOverview()
                dlg += 1
                self.drawfigMain()
                self.setWindowTitle('AviaNZ - ' + self.filename)
                dlg += 1
                self.statusLeft.setText("Ready")

    def openNextFile(self):
        """ Listener for next file >> button.
        Get the next file in the list and call the loader. """
        i=self.listFiles.currentRow()
        if i+1<len(self.listFiles):
            self.listFiles.setCurrentRow(i+1)
            self.listLoadFile(self.listFiles.currentItem())
        else:
            # Tell the user they've finished
            msg = QMessageBox()
            msg.setIcon(QMessageBox.Information)
            msg.setText("You've finished processing the folder")
            msg.setIconPixmap(QPixmap("img/Owl_done.png"))
            msg.setWindowIcon(QIcon('img/Avianz.ico'))
            msg.setWindowTitle("Last file")
            msg.setStandardButtons(QMessageBox.Ok)
            msg.exec_()

    def showPointerDetailsCheck(self):
        """ Listener for the menuitem that sets if detailed info should be shown when hovering over spectrogram.
        Turning this off saves lots of CPU performance."""
        self.config['showPointerDetails'] = self.showPointerDetails.isChecked()
        if self.showPointerDetails.isChecked():
            self.p_spec.scene().sigMouseMoved.connect(self.mouseMoved)
            self.p_spec.addItem(self.pointData)
        else:
            self.p_spec.scene().sigMouseMoved.disconnect()
            self.p_spec.removeItem(self.pointData)
            #self.pointData.setText("")

    def dragRectsTransparent(self):
        """ Listener for the check menu item that decides if the user wants the dragged rectangles to have colour or not.
        It's a switch from Brush to Pen or vice versa.
        """
        if self.config['transparentBoxes']:
            for box in self.listRectanglesa2:
                if type(box) == self.ROItype:
                    col = box.brush.color()
                    col.setAlpha(255)
                    box.setBrush(pg.mkBrush(None))
                    box.setPen(pg.mkPen(col,width=1))
                    box.update()
        else:
            for box in self.listRectanglesa2:
                if type(box) == self.ROItype:
                    col = box.pen.color()
                    col.setAlpha(self.ColourNamed.alpha())
                    box.setBrush(pg.mkBrush(col))
                    box.setPen(pg.mkPen(None))
                    box.update()

    def useAmplitudeCheck(self):
        """ Listener for the check menu item saying if the user wants to see the waveform.
        Does not remove the dock, just hides it. It's therefore easy to replace, but could have some performance overhead.
        """
        if self.useAmplitudeTick.isChecked():
            self.useAmplitude = True
            self.d_ampl.show()
        else:
            self.useAmplitude = False
            self.d_ampl.hide()
        self.config['showAmplitudePlot'] = self.useAmplitudeTick.isChecked()

    def useFilesCheck(self):
        """ Listener to process if the user swaps the check menu item to see the file list. """
        if self.useFilesTick.isChecked():
            self.d_files.show()
        else:
            self.d_files.hide()
        self.config['showListofFiles'] = self.useFilesTick.isChecked()

    def showOverviewSegsCheck(self):
        """ Listener to process if the user swaps the check menu item to see the overview segment boxes. """
        if self.showOverviewSegsTick.isChecked():
            self.p_overview2.show()
        else:
            self.p_overview2.hide()
        self.config['showAnnotationOverview'] = self.showOverviewSegsTick.isChecked()

    def makeReadOnly(self):
        """ Listener to process the check menu item to make the plots read only.
        Turns off the listeners for the amplitude and spectrogram plots.
        Also has to go through all of the segments, turn off the listeners, and make them unmovable.
        """
        self.config['readOnly']=self.readonly.isChecked()
        if self.readonly.isChecked():
            try:
                self.p_ampl.scene().sigMouseClicked.disconnect()
                self.p_spec.scene().sigMouseClicked.disconnect()
                self.p_spec.sigMouseDragged.disconnect()
            except Exception as e:
                print(e)
                pass
            try:
                self.p_spec.scene().sigMouseMoved.disconnect()
            except Exception:
                pass
            for rect in self.listRectanglesa1:
                if rect is not None:
                    try:
                        rect.sigRegionChangeFinished.disconnect()
                    except Exception:
                        pass
                    rect.setMovable(False)
            for rect in self.listRectanglesa2:
                if rect is not None:
                    try:
                        rect.sigRegionChangeFinished.disconnect()
                    except Exception:
                        pass
                    rect.setMovable(False)
        else:
            self.p_ampl.scene().sigMouseClicked.connect(self.mouseClicked_ampl)
            self.p_spec.scene().sigMouseClicked.connect(self.mouseClicked_spec)
            if self.showPointerDetails.isChecked():
                self.p_spec.scene().sigMouseMoved.connect(self.mouseMoved)
            for rect in self.listRectanglesa1:
                if rect is not None:
                    rect.sigRegionChangeFinished.connect(self.updateRegion_ampl)
                    rect.setMovable(True)
            for rect in self.listRectanglesa2:
                if rect is not None:
                    rect.sigRegionChangeFinished.connect(self.updateRegion_spec)
                    rect.setMovable(True)

    def dockReplace(self):
        """ Listener for if the docks should be replaced menu item. """
        self.area.restoreState(self.state)

    def showFundamentalFreq(self):
        """ Calls the SignalProc class to compute, and then draws the fundamental frequency.
        Uses the yin algorithm. """
        with pg.BusyCursor():
            if self.showFundamental.isChecked():
                self.statusLeft.setText("Drawing fundamental frequency...")
                pitch, y, minfreq, W = self.seg.yin()
                #print("pitch: ", np.min(pitch), np.max(pitch))
                ind = np.squeeze(np.where(pitch>minfreq))
                pitch = pitch[ind]
                ind = ind*W/(self.config['window_width'])
                x = (pitch*2/self.sampleRate*np.shape(self.sg)[1]).astype('int')

                x = medfilt(x,15)

                # Get the individual pieces
                segs = self.seg.identifySegments(ind,maxgap=10,minlength=5)
                count = 0
                self.segmentPlots = []
                for s in segs:
                    count += 1
                    s[0] = s[0] * self.sampleRate / self.config['incr']
                    s[1] = s[1] * self.sampleRate / self.config['incr']
                    i = np.where((ind>s[0]) & (ind<s[1]))
                    self.segmentPlots.append(pg.PlotDataItem())
                    self.segmentPlots[-1].setData(ind[i], x[i], pen=pg.mkPen('r', width=2))
                    self.p_spec.addItem(self.segmentPlots[-1])
            else:
                self.statusLeft.setText("Removing fundamental frequency...")
                for r in self.segmentPlots:
                    self.p_spec.removeItem(r)
            self.statusLeft.setText("Ready")

    def showInvertedSpectrogram(self):
        """ Listener for the menu item that draws the spectrogram of the waveform of the inverted spectrogram."""
        if self.showInvSpec.isChecked():
            sgRaw = self.sp.show_invS()
        else:
            sgRaw = self.sp.spectrogram(self.audiodata, mean_normalise=self.sgMeanNormalise, equal_loudness=self.sgEqualLoudness, onesided=self.sgOneSided, multitaper=self.sgMultitaper)
        maxsg = np.min(sgRaw)
        self.sg = np.abs(np.where(sgRaw == 0, 0.0, 10.0 * np.log10(sgRaw / maxsg)))
        self.overviewImage.setImage(self.sg)
        self.specPlot.setImage(self.sg)

    def medianFilterSpec(self):
        """ Median filter the spectrogram. To be used in conjunction with spectrogram inversion. """
        # TODO: Play with this
        with pg.BusyCursor():
            self.statusLeft.setText("Filtering...")
            median_filter(self.sg,size=(100,20))
            self.specPlot.setImage(self.sg)
            self.statusLeft.setText("Ready")

    def denoiseImage(self):
        # TODO
        """ Denoise the spectrogram. To be used in conjunction with spectrogram inversion. """
        #from cv2 import fastNlMeansDenoising
        #sg = np.array(self.sg/np.max(self.sg)*255,dtype = np.uint8)
        #sg = fastNlMeansDenoising(sg,10,7,21)
        #self.specPlot.setImage(sg)
# ==============
# Code for drawing and using the main figure

    def convertAmpltoSpec(self,x):
        """ Unit conversion """
        return x*self.sampleRate/self.config['incr']

    def convertSpectoAmpl(self,x):
        """ Unit conversion """
        return x*self.config['incr']/self.sampleRate

    def convertMillisecs(self,millisecs):
        """ Unit conversion """
        seconds = (millisecs / 1000) % 60
        minutes = (millisecs / (1000 * 60)) % 60
        return "%02d" % minutes+":"+"%02d" % seconds

    def convertYtoFreq(self,y,sgy=None):
        """ Unit conversion """
        if sgy is None:
            sgy = np.shape(self.sg)[1]
        return y * self.sampleRate//2 / sgy + self.minFreqShow

    def convertFreqtoY(self,f,sgy=None):
        """ Unit conversion """
        if sgy is None:
            sgy = np.shape(self.sg)[1]
        return (f-self.minFreqShow) * sgy / (self.sampleRate//2)

    def drawOverview(self):
        """ On loading a new file, update the overview figure to show where you are up to in the file.
        Also, compute the new segments for the overview, and make sure that the listeners are connected
        for clicks on them. """
        self.overviewImage.setImage(self.sg)
        #self.overviewImageRegion = pg.LinearRegionItem()
        # this is needed for compatibility with other shaded rectangles:
        #self.overviewImageRegion.lines[0].btn = QtCore.Qt.RightButton
        #self.overviewImageRegion.lines[1].btn = QtCore.Qt.RightButton
        #self.p_overview.addItem(self.overviewImageRegion, ignoreBounds=True)
        self.overviewImageRegion.setRegion([0, self.convertAmpltoSpec(self.widthWindow.value())])
        self.overviewImageRegion.sigRegionChangeFinished.connect(self.updateOverview)

        # Three y values are No. not known, No. known, No. possible
        # widthOverviewSegment is in seconds
        numSegments = int(np.ceil(np.shape(self.sg)[0]/self.convertAmpltoSpec(self.config['widthOverviewSegment'])))
        self.widthOverviewSegment = np.shape(self.sg)[0]//numSegments

        self.overviewSegments = np.zeros((numSegments,3))
        for i in range(numSegments):
            r = SupportClasses.ClickableRectItem(i*self.widthOverviewSegment, 0, self.widthOverviewSegment, 0.5)
            r.setPen(pg.mkPen('k'))
            r.setBrush(pg.mkBrush('w'))
            self.SegmentRects.append(r)
            self.p_overview2.addItem(r)
        self.p_overview2.sigChildMessage.connect(self.overviewSegmentClicked)

    def overviewSegmentClicked(self,x):
        """ Listener for an overview segment being clicked on.
        Work out which one, and move the region appropriately. Calls updateOverview to do the work. """
        minX, maxX = self.overviewImageRegion.getRegion()
        self.overviewImageRegion.setRegion([x, x+maxX-minX])
        self.updateOverview()
        self.playPosition = int(self.convertSpectoAmpl(x)*1000.0)

    def updateOverview(self, preserveLength=True):
        """ Listener for when the overview box is changed. Also called by overviewSegmentClicked().
        Does the work of keeping all the plots in the right place as the overview moves.
        It sometimes updates a bit slowly. """
        if hasattr(self, 'media_obj'):
            if self.media_obj.state() == QAudio.ActiveState or self.media_obj.state() == QAudio.SuspendedState:
                self.stopPlayback()
        #3/4/18: Want to stop it moving past either end
        # Need to disconnect the listener and reconnect it to avoid a recursive call
        minX, maxX = self.overviewImageRegion.getRegion()
        #print minX, maxX
        if minX<0:
            l = maxX-minX
            minX=0.0
            maxX=minX+l
            try:
                self.overviewImageRegion.sigRegionChangeFinished.disconnect()
            except:
                pass
            self.overviewImageRegion.setRegion([minX,maxX])
            self.overviewImageRegion.sigRegionChangeFinished.connect(self.updateOverview)
        if maxX>len(self.sg):
            l = maxX-minX
            maxX=float(len(self.sg))
            minX=max(0, maxX-l)
            try:
                self.overviewImageRegion.sigRegionChangeFinished.disconnect()
            except:
                pass
            self.overviewImageRegion.setRegion([minX,maxX])
            self.overviewImageRegion.sigRegionChangeFinished.connect(self.updateOverview)

        self.widthWindow.setValue(self.convertSpectoAmpl(maxX-minX))
        self.p_ampl.setXRange(self.convertSpectoAmpl(minX), self.convertSpectoAmpl(maxX), update=True, padding=0)
        self.p_spec.setXRange(minX, maxX, update=True, padding=0)

        # I know the next two lines SHOULD be unnecessary. But they aren't!
        self.p_ampl.setXRange(self.convertSpectoAmpl(minX), self.convertSpectoAmpl(maxX), padding=0)
        self.p_spec.setXRange(minX, maxX, padding=0)

        if self.extra:
            self.p_plot.setXRange(self.convertSpectoAmpl(minX), self.convertSpectoAmpl(maxX), padding=0)
        # self.setPlaySliderLimits(1000.0*self.convertSpectoAmpl(minX),1000.0*self.convertSpectoAmpl(maxX))
        self.scrollSlider.setValue(minX)
        self.pointData.setPos(minX,0)
        self.config['windowWidth'] = self.convertSpectoAmpl(maxX-minX)
        # self.saveConfig = True
        self.timeaxis.update()
        pg.QtGui.QApplication.processEvents()

    def drawfigMain(self,remaking=False):
        """ Draws the main amplitude and spectrogram plots and any segments on them.
        Has to do some work to get the axis labels correct.
        """
        self.amplPlot.setData(np.linspace(0.0,self.datalengthSec,num=self.datalength,endpoint=True),self.audiodata)
        self.timeaxis.setLabel('')

        height = self.sampleRate // 2 / np.shape(self.sg)[1]
        pixelstart = int(self.minFreqShow/height)
        pixelend = int(self.maxFreqShow/height)

        self.overviewImage.setImage(self.sg[:,pixelstart:pixelend])
        self.specPlot.setImage(self.sg[:,pixelstart:pixelend])
        #self.specPlot.setImage(self.sg)

        self.setColourMap(self.config['cmap'])
        self.setColourLevels()

        # Sort out the spectrogram frequency axis
        # The constants here are divided by 1000 to get kHz, and then remember the top is sampleRate/2
        FreqRange = self.maxFreqShow-self.minFreqShow
        height = self.sampleRate // 2 / np.shape(self.sg)[1]
        SpecRange = FreqRange/height
        
        if self.cheatsheet:
            offset=6
            txt='<span style="color: #0F0; font-size:20pt">%s</div>'%str(0)
            self.label1 = pg.TextItem(html=txt, color='g', anchor=(0,0))
            self.p_spec.addItem(self.label1)
            self.label1.setPos(0,0+offset)

            txt='<span style="color: #0F0; font-size:20pt">%s</div>'%str(FreqRange//4000)
            self.label2 = pg.TextItem(html=txt, color='g', anchor=(0,0))
            self.p_spec.addItem(self.label2)
            self.label2.setPos(0,SpecRange/4+offset)

            txt='<span style="color: #0F0; font-size:20pt">%s</div>'%str(FreqRange//2000)
            self.label3 = pg.TextItem(html=txt, color='g', anchor=(0,0))
            self.p_spec.addItem(self.label3)
            self.label3.setPos(0,SpecRange/2+offset)

            txt='<span style="color: #0F0; font-size:20pt">%s</div>'%str(3*FreqRange//4000)
            self.label4 = pg.TextItem(html=txt, color='g', anchor=(0,0))
            self.p_spec.addItem(self.label4)
            self.label4.setPos(0,3*SpecRange/4+offset)

            txt='<span style="color: #0F0; font-size:20pt">%s</div>'%str(FreqRange//1000)
            self.label5 = pg.TextItem(html=txt, color='g', anchor=(0,0))
            self.p_spec.addItem(self.label5)
            self.label5.setPos(0,SpecRange+offset)
        else:
            self.specaxis.setTicks([[(0,round(self.minFreqShow/1000, 2)),
                                 (SpecRange/4,round(self.minFreqShow/1000+FreqRange/4000, 2)),
                                 (SpecRange/2,round(self.minFreqShow/1000+FreqRange/2000, 2)),
                                 (3*SpecRange/4,round(self.minFreqShow/1000+3*FreqRange/4000, 2)),
                                 (SpecRange,round(self.minFreqShow/1000+FreqRange/1000, 2))]])
            self.specaxis.setLabel('kHz')

        self.updateOverview()
        self.textpos = int((self.maxFreqShow-self.minFreqShow)/height) #+ self.config['textoffset']

        # If there are segments, show them
        if not self.cheatsheet:
            for count in range(len(self.segments)):
                if self.segments[count][2] == 0 and self.segments[count][3] == 0:
                    self.addSegment(self.segments[count][0], self.segments[count][1],0,0,self.segments[count][4],False,count,remaking)
                else:
                    self.addSegment(self.segments[count][0], self.segments[count][1],self.convertFreqtoY(self.segments[count][2]),self.convertFreqtoY(self.segments[count][3]),self.segments[count][4],False,count,remaking)

            #self.drawProtocolMarks()

            # This is the moving bar for the playback
            if not hasattr(self,'bar'):
                self.bar = pg.InfiniteLine(angle=90, movable=True, pen={'color': 'c', 'width': 3})
            self.p_spec.addItem(self.bar, ignoreBounds=True)
            self.bar.sigPositionChangeFinished.connect(self.barMoved)

        if self.extra:
            # Extra stuff to show test plots
            #self.plotPlot.setData(np.linspace(0.0,self.datalength/self.sampleRate,num=self.datalength,endpoint=True),self.audiodata)
            pproc = SupportClasses.postProcess(self.audiodata,self.sampleRate)
            #energy, e = pproc.detectClicks()
            #energy, e = pproc.eRatioConfd()
            #if len(clicks)>0:
            #self.plotPlot.setData(np.linspace(0.0,float(self.datalength)/self.sampleRate,num=np.shape(self.sg)[0],endpoint=True),energy)
            #self.plotPlot2.setData(np.linspace(0.0,float(self.datalength)/self.sampleRate,num=np.shape(self.sg)[0],endpoint=True),e*np.ones(np.shape(self.sg)[0]))
            #self.plotPlot2.setData(np.linspace(0.0,float(self.datalength)/self.sampleRate,num=np.shape(self.sg)[0],endpoint=True),e2)

            #ws = WaveletSegment.WaveletSegment(species='kiwi')
            #e = ws.computeWaveletEnergy(self.audiodata,self.sampleRate)

            # # Call MFCC in Features and plot some of them :)
            # ff = Features.Features(self.audiodata,self.sampleRate)
            # e = ff.get_mfcc()
            # print np.shape(e)
            # print np.sum(e, axis=0)
            # print e[0,:]
            #
            # # self.plotPlot.setData(np.linspace(0.0,float(self.datalength)/self.sampleRate,num=np.shape(e)[1],endpoint=True),np.sum(e,axis=0))
            # # self.plotPlot.setPen(fn.mkPen('k'))
            # # self.plotPlot2.setData(np.linspace(0.0, float(self.datalength) / self.sampleRate, num=np.shape(e)[1], endpoint=True), e[0,:])
            # # self.plotPlot2.setPen(fn.mkPen('c'))
            # e1 = e[1,:]
            # e1 = (e[1,:]- np.mean(e[1,:]))/np.std(e[1,:])
            # self.plotPlot2.setData(np.linspace(0.0,float(self.datalength)/self.sampleRate,num=np.shape(e)[1],endpoint=True),e1)
            # self.plotPlot2.setPen(fn.mkPen('r'))
            # mean = np.mean(e1)
            # std = np.std(e1)
            # thr = mean - 2 * std
            # thr = np.ones((1, 100)) * thr
            # self.plotPlot7.setData(np.linspace(0.0,float(self.datalength)/self.sampleRate,num=100, endpoint=True), thr[0,:])
            # self.plotPlot7.setPen(fn.mkPen('c'))
            # # self.plotPlot3.setData(np.linspace(0.0,float(self.datalength)/self.sampleRate,num=np.shape(e)[1],endpoint=True),e[2,:])
            # # self.plotPlot3.setPen(fn.mkPen('c'))
            # # self.plotPlot4.setData(np.linspace(0.0,float(self.datalength)/self.sampleRate,num=np.shape(e)[1],endpoint=True),e[3,:])
            # # self.plotPlot4.setPen(fn.mkPen('r'))
            # # self.plotPlot5.setData(np.linspace(0.0,float(self.datalength)/self.sampleRate,num=np.shape(e)[1],endpoint=True),e[4,:])
            # # self.plotPlot5.setPen(fn.mkPen('g'))
            # # self.plotPlot6.setData(np.linspace(0.0,float(self.datalength)/self.sampleRate,num=np.shape(e)[1],endpoint=True),e[5,:])
            # # self.plotPlot6.setPen(fn.mkPen('g'))
            # # self.plotPlot7.setData(np.linspace(0.0,float(self.datalength)/self.sampleRate,num=np.shape(e)[1],endpoint=True),e[6,:])
            # # self.plotPlot7.setPen(fn.mkPen('g'))
            # # self.plotPlot8.setData(np.linspace(0.0,float(self.datalength)/self.sampleRate,num=np.shape(e)[1],endpoint=True),e[7,:])
            # # self.plotPlot8.setPen(fn.mkPen('g'))
            # # self.plotPlot9.setData(np.linspace(0.0,float(self.datalength)/self.sampleRate,num=np.shape(e)[1],endpoint=True),e[8,:])
            # # self.plotPlot9.setPen(fn.mkPen('g'))
            # # self.plotPlot10.setData(np.linspace(0.0,float(self.datalength)/self.sampleRate,num=np.shape(e)[1],endpoint=True),e[9,:])
            # # self.plotPlot10.setPen(fn.mkPen('g'))
            # # self.plotPlot11.setData(np.linspace(0.0,float(self.datalength)/self.sampleRate,num=np.shape(e)[1],endpoint=True),e[10,:])
            # # self.plotPlot11.setPen(fn.mkPen('c'))

            # # plot eRatio
            post = SupportClasses.postProcess(self.audiodata, self.sampleRate, [])
            # e = post.eRatioConfd([], AviaNZ_extra=True)
            # # print np.shape(e)
            # # print e[0]
            # # print np.shape(e[0])[0]
            # self.plotPlot.setData(np.linspace(0.0,float(self.datalength)/self.sampleRate,num=np.shape(e[0])[0],endpoint=True),e[0])
            # self.plotPlot.setPen(fn.mkPen('b'))

            # # plot wind/rain
            # wind, rain, mean_rain = post.wind()
            # wind = np.ones((1,100))*wind
            # # rain = np.ones((1,100))*rain    # rain is SNR
            # # thr = np.ones((1,100))*3.5      # rain SNR thr is 3.5
            # # mean_rain = np.ones((1, 100)) * mean_rain
            # # mean_rain_thr = np.ones((1,100)) * 1e-6     # rain mean thr is 1e-6
            # wind_thr = np.ones((1, 100)) * 1e-8
            # # print np.shape(wind)
            # # print rain[0,:]
            # self.plotPlot3.setData(np.linspace(0.0,float(self.datalength)/self.sampleRate,num=100,endpoint=True), wind[0,:])
            # self.plotPlot3.setPen(fn.mkPen('r'))
            # self.plotPlot4.setData(np.linspace(0.0,float(self.datalength)/self.sampleRate,num=100,endpoint=True), wind_thr[0,:])
            # self.plotPlot4.setPen(fn.mkPen('k'))
            # # self.plotPlot5.setData(np.linspace(0.0,float(self.datalength)/self.sampleRate,num=100,endpoint=True), mean_rain[0,:])
            # # self.plotPlot5.setPen(fn.mkPen('b'))
            # # self.plotPlot6.setData(np.linspace(0.0,float(self.datalength)/self.sampleRate,num=100,endpoint=True), mean_rain_thr[0,:])
            # # self.plotPlot6.setPen(fn.mkPen('g'))

            # # plot wavelet
            # ws = WaveletSegment.WaveletSegment(self.audiodata, self.sampleRate)
            # e = ws.computeWaveletEnergy(self.audiodata, self.sampleRate)
            # print np.shape(e)
            # print np.shape(e)[1]
            # self.plotPlot3.setData(np.linspace(0.0,float(self.datalength)/self.sampleRate,num=np.shape(e)[1],endpoint=True),e[1,:])
            # self.plotPlot3.setPen(fn.mkPen('r'))
            # mean = np.mean(e[1,:])
            # std = np.std(e[1,:])
            # thr = mean + 2.5 * std
            # thr = np.ones((1, 100)) * thr
            # self.plotPlot7.setData(np.linspace(0.0,float(self.datalength)/self.sampleRate,num=100, endpoint=True), thr[0,:])
            # self.plotPlot7.setPen(fn.mkPen('c'))
            #
            # # self.plotPlot4.setData(np.linspace(0.0,float(self.datalength)/self.sampleRate,num=np.shape(e)[1],endpoint=True),e[2,:])
            # # self.plotPlot4.setPen(fn.mkPen('g'))
            # # self.plotPlot5.setData(np.linspace(0.0,float(self.datalength)/self.sampleRate,num=np.shape(e)[1],endpoint=True),e[0,:])
            # # self.plotPlot5.setPen(fn.mkPen('b'))
            # # self.plotPlot6.setData(np.linspace(0.0,float(self.datalength)/self.sampleRate,num=np.shape(e)[1],endpoint=True),e[14,:])
            # # self.plotPlot6.setPen(fn.mkPen('k'))

        QApplication.processEvents()

    def updateRegion_spec(self):
        """ This is the listener for when a segment box is changed in the spectrogram.
        It updates the position of the matching box, and also the text within it.
        """
        sender = self.sender()
        i = 0
        while self.listRectanglesa2[i] != sender and i<len(self.listRectanglesa2):
            i = i+1
        if i==len(self.listRectanglesa2):
            print("Segment not found!")
        else:
            if type(sender) == self.ROItype:
                # update the box visual
                x1 = self.convertSpectoAmpl(sender.pos()[0])
                x2 = self.convertSpectoAmpl(sender.pos()[0]+sender.size()[0])
                self.segments[i][2] = self.convertYtoFreq(sender.pos()[1])#/np.shape(self.sg)[1]
                self.segments[i][3] = self.convertYtoFreq(sender.pos()[1]+sender.size()[1])#/np.shape(self.sg)[1]
                self.listLabels[i].setPos(sender.pos()[0], self.textpos)
            else:
                # update the segment visual
                x1 = self.convertSpectoAmpl(sender.getRegion()[0])
                x2 = self.convertSpectoAmpl(sender.getRegion()[1])
                self.listLabels[i].setPos(sender.getRegion()[0], self.textpos)
            # update the amplitude visual
            self.listRectanglesa1[i].setRegion([x1,x2])
            self.segmentsToSave = True

            # update the actual segment list and overview boxes
            startold = self.segments[i][0]
            endold = self.segments[i][1]
            species = self.segments[i][4]
            self.refreshOverviewWith(startold, endold, species, delete=True)

            self.segments[i][0] = x1 + self.startRead
            self.segments[i][1] = x2 + self.startRead
            self.refreshOverviewWith(self.segments[i][0], self.segments[i][1], species)

    def updateRegion_ampl(self):
        """ This is the listener for when a segment box is changed in the waveform plot.
        It updates the position of the matching box, and also the text within it.
        """
        sender = self.sender()
        i = 0
        while self.listRectanglesa1[i] != sender and i<len(self.listRectanglesa1):
            i = i+1
        if i==len(self.listRectanglesa1):
            print("Segment not found!")
        else:
            x1 = self.convertAmpltoSpec(sender.getRegion()[0])
            x2 = self.convertAmpltoSpec(sender.getRegion()[1])

            # if self.listRectanglesa2[i] is not None: - this shouldn't happen anyway
            if type(self.listRectanglesa2[i]) == self.ROItype:
                # update the box visual
                y1 = self.listRectanglesa2[i].pos().y()
                y2 = self.listRectanglesa2[i].size().y()
                self.listRectanglesa2[i].setPos(pg.Point(x1,y1))
                self.listRectanglesa2[i].setSize(pg.Point(x2-x1,y2))
            else:
                # update the segment visual
                self.listRectanglesa2[i].setRegion([x1,x2])
            self.listLabels[i].setPos(x1,self.textpos)
            self.segmentsToSave = True
            # how does this update amplitude visual??

            # update the actual segment list and overview boxes
            startold = self.segments[i][0]
            endold = self.segments[i][1]
            species = self.segments[i][4]
            self.refreshOverviewWith(startold, endold, species, delete=True)

            self.segments[i][0] = sender.getRegion()[0] + self.startRead
            self.segments[i][1] = sender.getRegion()[1] + self.startRead
            self.refreshOverviewWith(self.segments[i][0], self.segments[i][1], species)

    def addRegularSegments(self):
        """ Perform the Hartley bodge: make a file with 10s segments every minute """
        if len(self.segments) > 1:
            if self.segments[0][0] == 0 and self.segments[0][1] == 10:
                print("Not adding segments")
            else:
                i = 0
                while i < self.fileLength / self.sampleRate:
                    self.segments.append([i, i + self.config['protocolSize'], 0, 0, []])
                    i += self.config['protocolInterval']
                self.segmentsToSave = True
        else:
            i = 0
            while i < self.fileLength / self.sampleRate:
                self.segments.append([i, i + self.config['protocolSize'], 0, 0, []])
                i += self.config['protocolInterval']
            self.segmentsToSave = True

    """def drawProtocolMarks(self):
        # if check-ignore protocol is used, mark check-ignore limits.
        # Also called when the relevant parameters are changed in interface settings.

        # Clean old marks, if any
        if hasattr(self, 'protocolMarks'):
            for m in self.protocolMarks:
                self.p_spec.removeItem(m)
        self.protocolMarks = []

        if self.config['protocolOn']:
            linePen = pg.mkPen((148, 0, 211), width=5)
            lnum = 0
            linestart = 0
            # pages >1 start with an overlap zone, so need to offset marks:
            if self.currentFileSection > 0:
                linestart += self.config['fileOverlap']
            while linestart < self.datalength/self.sampleRate:
                lineend = min(self.datalength/self.sampleRate, linestart + self.config['protocolSize'])
                line = SupportClasses.FixedLineROI(((self.convertAmpltoSpec(linestart),0),
                                      (self.convertAmpltoSpec(lineend),0)), movable=False, pen=linePen)
                self.protocolMarks.append(line)
                self.p_spec.addItem(line)
                line.clearHandles()
                linestart += self.config['protocolInterval']
    """

    def refreshOverviewWith(self, startpoint, endpoint, species, delete=False):
        """Recalculates the overview box colours and refreshes their display.
        To be used when segments are added, deleted or moved."""
        # Work out which overview segment this segment is in (could be more than one)
        # min is to remove possible rounding error
        inds = int(self.convertAmpltoSpec(startpoint) / self.widthOverviewSegment)
        inde = min(int(self.convertAmpltoSpec(endpoint) / self.widthOverviewSegment),len(self.overviewSegments)-1)

        if species is None or "Don't Know" in species or type(species) is int or len(species)==0:
            brush = self.ColourNone
            if delete:
                self.overviewSegments[inds:inde+1,0] -= 1
            else:
                self.overviewSegments[inds:inde+1,0] += 1
        elif '?' in ''.join(species):
            brush = self.ColourPossible
            if delete:
                self.overviewSegments[inds:inde + 1, 2] -= 1
            else:
                self.overviewSegments[inds:inde + 1, 2] += 1
        else:
            brush = self.ColourNamed
            if delete:
                self.overviewSegments[inds:inde + 1, 1] -= 1
            else:
                self.overviewSegments[inds:inde + 1, 1] += 1

        # set the colour of these boxes in the overview
        for box in range(inds, inde + 1):
            if self.overviewSegments[box,0] > 0:
                self.SegmentRects[box].setBrush(self.ColourNone)
            elif self.overviewSegments[box,2] > 0:
                self.SegmentRects[box].setBrush(self.ColourPossible)
            elif self.overviewSegments[box,1] > 0:
                self.SegmentRects[box].setBrush(self.ColourNamed)
            else:
                # boxes w/o segments
                self.SegmentRects[box].setBrush(pg.mkBrush('w'))
            self.SegmentRects[box].update()

    def addSegment(self,startpoint,endpoint,y1=0,y2=0,species=None,saveSeg=True,index=-1,remaking=False):
        """ When a new segment is created, does the work of creating it and connecting its
        listeners. Also updates the relevant overview segment.
        startpoint, endpoint are in amplitude coordinates, while y1, y2 should be standard y coordinates (between 0 and 1)
        saveSeg means that we are drawing the saved ones. Need to check that those ones fit into
        the current window, can assume the other do, but have to save their times correctly.
        If a segment is too long for the current section, truncates it.
        """
        print("Segment added at %d-%d, %d-%d" % (startpoint, endpoint, self.convertYtoFreq(y1), self.convertYtoFreq(y2)))
        miny = self.convertFreqtoY(self.minFreqShow)
        maxy = self.convertFreqtoY(self.maxFreqShow)
        if not saveSeg:
            timeRangeStart = self.startRead
            timeRangeEnd = min(self.startRead + self.lenRead, self.fileLength / self.sampleRate)

            if startpoint >= timeRangeStart and endpoint <= timeRangeEnd:
                show = True
                # Put the startpoint and endpoint in the right range
                startpoint = startpoint - timeRangeStart
                endpoint = endpoint - timeRangeStart
            elif startpoint >= timeRangeStart and endpoint > timeRangeEnd:
                startpoint = startpoint - timeRangeStart
                endpoint = timeRangeEnd - timeRangeStart
                show = True
            elif startpoint < timeRangeStart and endpoint >= timeRangeEnd:
                startpoint = 0
                endpoint = endpoint - timeRangeStart
                show = True
            else:
                # not sure why these shouldn't be shown?
                print("Warning: a segment was not shown")
                show = False
        else:
            self.segmentsToSave = True
            show = True

        if show and ((y1 <= maxy and y2 >= miny) or (y1==0 and y2==0)):
            # This is one we want to show

            # Get the name and colour sorted
            if species is None or species==["Don't Know"] or len(species) == 0:
                if self.Hartley:
                    species = []
                else:
                    species = ["Don't Know"]
                brush = self.ColourNone
            elif "Don't Know" in species:
                brush = self.ColourNone
            elif '?' in ''.join(species):
                brush = self.ColourPossible
            else:
                brush = self.ColourNamed

            self.refreshOverviewWith(startpoint, endpoint, species)
            self.prevBoxCol = brush

            # Make sure startpoint and endpoint are in the right order
            if startpoint > endpoint:
                temp = startpoint
                startpoint = endpoint
                endpoint = temp

            # Add the segment in both plots and connect up the listeners
            if self.Hartley:
                p_ampl_r = SupportClasses.LinearRegionItem2(self, brush=brush,movable=False)
            else:
                p_ampl_r = SupportClasses.LinearRegionItem2(self, brush=brush)
            self.p_ampl.addItem(p_ampl_r, ignoreBounds=True)
            p_ampl_r.setRegion([startpoint, endpoint])
            p_ampl_r.sigRegionChangeFinished.connect(self.updateRegion_ampl)

            if y1==0 and y2==0:
                if self.Hartley:
                    p_spec_r = SupportClasses.LinearRegionItem2(self, brush = brush,movable=False)
                else:
                    p_spec_r = SupportClasses.LinearRegionItem2(self, brush = brush)
                p_spec_r.setRegion([self.convertAmpltoSpec(startpoint), self.convertAmpltoSpec(endpoint)])
            else:
                if y1 > y2:
                    temp = y1
                    y1 = y2
                    y2 = temp
                startpointS = QPointF(self.convertAmpltoSpec(startpoint),max(y1,miny))
                endpointS = QPointF(self.convertAmpltoSpec(endpoint),min(y2,maxy))
                p_spec_r = SupportClasses.ShadedRectROI(startpointS, endpointS - startpointS, parent=self)
                if self.config['transparentBoxes']:
                    col = self.prevBoxCol.rgb()
                    col = QtGui.QColor(col)
                    col.setAlpha(255)
                    p_spec_r.setBrush(None)
                    p_spec_r.setPen(pg.mkPen(col,width=1))
                else:
                    p_spec_r.setBrush(pg.mkBrush(self.prevBoxCol))
                    p_spec_r.setPen(pg.mkPen(None))
            self.p_spec.addItem(p_spec_r, ignoreBounds=True)
            p_spec_r.sigRegionChangeFinished.connect(self.updateRegion_spec)

            # Put the text into the box
            label = pg.TextItem(text=','.join(species), color='k', anchor=(0,1))
            # label = pg.TextItem(text=species, color='k')
            self.p_spec.addItem(label)
            label.setPos(self.convertAmpltoSpec(startpoint), self.textpos)

            # Add the segments to the relevent lists
            if remaking:
                self.listRectanglesa1[index] = p_ampl_r
                self.listRectanglesa2[index] = p_spec_r
                self.listLabels[index] = label
            else:
                self.listRectanglesa1.append(p_ampl_r)
                self.listRectanglesa2.append(p_spec_r)
                self.listLabels.append(label)

            if saveSeg:
                # Add the segment to the data
                # Increment the time to be correct for the current section of the file
                if y1==0 and y2==0:
                    self.segments.append([startpoint+self.startRead, endpoint+self.startRead, 0, 0, species])
                else:
                    self.segments.append([startpoint+self.startRead, endpoint+self.startRead, self.convertYtoFreq(y1), self.convertYtoFreq(y2), species])

            # mark this as the current segment
            if index>-1:
                self.box1id = index
            else:
                self.box1id = len(self.segments) - 1
        else:
            # Add a None element into the array so that the correct boxids work
            if remaking:
                self.listRectanglesa1[index] = None
                self.listRectanglesa2[index] = None
                self.listLabels[index] = None
            else:
                self.listRectanglesa1.append(None)
                self.listRectanglesa2.append(None)
                self.listLabels.append(None)

    def selectSegment(self, boxid):
        """ Changes the segment colors and enables playback buttons."""
        self.playSegButton.setEnabled(True)
        self.box1id = boxid

        brush = fn.mkBrush(self.ColourSelected)
        if self.listRectanglesa1[boxid] is not None and self.listRectanglesa2[boxid] is not None:
            self.listRectanglesa1[boxid].setBrush(brush)
            self.listRectanglesa2[boxid].setBrush(brush)
            self.listRectanglesa1[boxid].setHoverBrush(brush)
            self.listRectanglesa2[boxid].setHoverBrush(brush)

            self.listRectanglesa1[boxid].update()
            self.listRectanglesa2[boxid].update()
        
        # self.listRectanglesa2[boxid].setPen(fn.mkPen(self.ColourSelectedDark,width=1))
        # if it's a rectangle:
        if type(self.listRectanglesa2[boxid]) == self.ROItype:
            self.playBandLimitedSegButton.setEnabled(True)

    def deselectSegment(self, boxid):
        """ Restores the segment colors and disables playback buttons."""
        #print("deselected %d" % boxid)
        self.playSegButton.setEnabled(False)
        self.playBandLimitedSegButton.setEnabled(False)
        self.box1id = -1

        col = self.prevBoxCol
        col.setAlpha(100)
        self.listRectanglesa1[boxid].setBrush(fn.mkBrush(col))
        self.listRectanglesa2[boxid].setBrush(fn.mkBrush(col))
        col.setAlpha(200)
        self.listRectanglesa1[boxid].setHoverBrush(fn.mkBrush(col))
        self.listRectanglesa2[boxid].setHoverBrush(fn.mkBrush(col))
        col.setAlpha(100)
        if self.config['transparentBoxes'] and type(self.listRectanglesa2[boxid]) == self.ROItype:
            col = self.prevBoxCol.rgb()
            col = QtGui.QColor(col)
            col.setAlpha(255)
            self.listRectanglesa2[boxid].setBrush(pg.mkBrush(None))
            self.listRectanglesa2[boxid].setPen(col,width=1)

        self.listRectanglesa1[boxid].update()
        self.listRectanglesa2[boxid].update()

### mouse management

    def mouseMoved(self,evt):
        """ Listener for mouse moves.
        If the user moves the mouse in the spectrogram, print the time, frequency, power for the mouse location. """
        if not self.showPointerDetails.isChecked():
            return
        elif self.p_spec.sceneBoundingRect().contains(evt):
            mousePoint = self.p_spec.mapSceneToView(evt)
            indexx = int(mousePoint.x())
            indexy = int(mousePoint.y())
            if indexx > 0 and indexx < np.shape(self.sg)[0] and indexy > 0 and indexy < np.shape(self.sg)[1]:
                time = self.convertSpectoAmpl(mousePoint.x()) + self.currentFileSection * self.config['maxFileShow'] - (self.currentFileSection>0)*self.config['fileOverlap'] + self.startTime
                seconds = time % 60
                minutes = (time//60) % 60
                hours = (time//3600) % 24
                if hours>0:
                    self.pointData.setText('time=%.2d:%.2d:%05.2f (hh:mm:ss.ms), freq=%0.1f (Hz),power=%0.1f (dB)' % (hours,minutes,seconds, mousePoint.y() * self.sampleRate//2 / np.shape(self.sg)[1] + self.minFreqShow, self.sg[indexx, indexy]))
                else:
                    self.pointData.setText('time=%.2d:%05.2f (mm:ss.ms), freq=%0.1f (Hz),power=%0.1f (dB)' % (minutes,seconds, mousePoint.y() * self.sampleRate//2 / np.shape(self.sg)[1] + self.minFreqShow, self.sg[indexx, indexy]))

    def mouseClicked_ampl(self,evt):
        """ Listener for if the user clicks on the amplitude plot.
        If there is a box selected, get its colour.
        If the user has clicked inside the scene, they could be
        (1) clicking in an already existing box -> select it
        (2) clicking anywhere else -> start a box
        (3) clicking a second time to finish a box -> create the segment
        """
        pos = evt.scenePos()

        # if any box is selected, deselect (wherever clicked)
        if self.box1id>-1:
            self.deselectSegment(self.box1id)

        # if clicked inside scene:
        if self.p_ampl.sceneBoundingRect().contains(pos):
            mousePoint = self.p_ampl.mapSceneToView(pos)

            # if this is the second click and not a box, close the segment
            if self.started:
                # can't finish boxes in ampl plot
                if self.config['specMouseAction']>1:
                    if self.startedInAmpl:
                        # started in ampl and finish in ampl,
                        # so continue as usual to draw a segment
                        pass
                    else:
                        # started in spec so ignore this bullshit
                        return

                # remove the drawing box:
                self.p_spec.removeItem(self.vLine_s)
                self.p_ampl.removeItem(self.vLine_a)
                self.p_ampl.removeItem(self.drawingBox_ampl)
                self.p_spec.removeItem(self.drawingBox_spec)
                # disconnect GrowBox listeners, leave the position listener
                self.p_ampl.scene().sigMouseMoved.disconnect()
                self.p_spec.scene().sigMouseMoved.disconnect()
                if self.showPointerDetails.isChecked():
                    self.p_spec.scene().sigMouseMoved.connect(self.mouseMoved)

                # If the user has pressed shift, copy the last species and don't use the context menu
                # If they pressed Control, add ? to the names
                modifiers = QtGui.QApplication.keyboardModifiers()
                if modifiers == QtCore.Qt.ShiftModifier:
                    self.addSegment(self.start_ampl_loc, max(mousePoint.x(),0.0),species=self.lastSpecies)
                elif modifiers == QtCore.Qt.ControlModifier:
                    self.addSegment(self.start_ampl_loc,max(mousePoint.x(),0.0))
                    # Context menu
                    self.fillBirdList(unsure=True)
                    self.menuBirdList.popup(QPoint(evt.screenPos().x(), evt.screenPos().y()))
                else:
                    self.addSegment(self.start_ampl_loc,max(mousePoint.x(),0.0))
                    # Context menu
                    self.fillBirdList()
                    self.menuBirdList.popup(QPoint(evt.screenPos().x(), evt.screenPos().y()))

                # the new segment is now selected and can be played
                self.selectSegment(self.box1id)
                self.started = not(self.started)
                self.startedInAmpl = False

            # if this is the first click:
            else:
                # if this is right click (drawing mode):
                # (or whatever you want)
                if evt.button() == self.MouseDrawingButton:
                    if self.Hartley:
                        return
                    # this would prevent starting boxes in ampl plot
                    # if self.config['specMouseAction']>1:
                    #    return

                    nonebrush = self.ColourNone
                    self.start_ampl_loc = mousePoint.x()

                    # spectrogram plot bar and mouse followers:
                    self.vLine_s = pg.InfiniteLine(angle=90, movable=False,pen={'color': 'r', 'width': 3})
                    self.p_spec.addItem(self.vLine_s, ignoreBounds=True)
                    self.vLine_s.setPos(self.convertAmpltoSpec(self.start_ampl_loc))

                    self.drawingBox_spec = pg.LinearRegionItem(brush=nonebrush)
                    self.p_spec.addItem(self.drawingBox_spec, ignoreBounds=True)
                    self.drawingBox_spec.setRegion([self.convertAmpltoSpec(self.start_ampl_loc), self.convertAmpltoSpec(self.start_ampl_loc)])
                    self.p_spec.scene().sigMouseMoved.connect(self.GrowBox_spec)

                    # amplitude plot bar and mouse followers:
                    self.vLine_a = pg.InfiniteLine(angle=90, movable=False,pen={'color': 'r', 'width': 3})
                    self.p_ampl.addItem(self.vLine_a, ignoreBounds=True)
                    self.vLine_a.setPos(self.start_ampl_loc)

                    self.drawingBox_ampl = pg.LinearRegionItem(brush=nonebrush)
                    self.p_ampl.addItem(self.drawingBox_ampl, ignoreBounds=True)
                    self.drawingBox_ampl.setRegion([self.start_ampl_loc, self.start_ampl_loc])
                    self.p_ampl.scene().sigMouseMoved.connect(self.GrowBox_ampl)

                    self.started = not (self.started)
                    self.startedInAmpl = True

                # if this is left click (selection mode):
                else:
                    # Check if the user has clicked in a box
                    # Note: Returns the first one it finds, i.e. the newest
                    box1id = -1
                    for count in range(len(self.listRectanglesa1)):
                        if self.listRectanglesa1[count] is not None:
                            x1, x2 = self.listRectanglesa1[count].getRegion()
                            if x1 <= mousePoint.x() and x2 >= mousePoint.x():
                                box1id = count
                                break

                    # User clicked in a segment:
                    if box1id > -1:
                        # select the segment:
                        self.prevBoxCol = self.listRectanglesa1[box1id].brush.color()
                        self.selectSegment(box1id)

                        # popup dialog
                        modifiers = QtGui.QApplication.keyboardModifiers()
                        if modifiers == QtCore.Qt.ControlModifier:
                            self.fillBirdList(unsure=True)
                        else:
                            self.fillBirdList()
                        self.menuBirdList.popup(QPoint(evt.screenPos().x(), evt.screenPos().y()))
                    else:
                        # TODO: pan the view
                        pass

    def mouseClicked_spec(self,evt):
        """ Listener for if the user clicks on the spectrogram plot.
        See the amplitude version (mouseClicked_ampl()) for details. Although much of the code is a repeat,
        it is separated for clarity.
        """
        pos = evt.scenePos()

        # if any box is selected, deselect (wherever clicked)
        if self.box1id>-1:
            self.deselectSegment(self.box1id)

        # if clicked inside scene:
        if self.p_spec.sceneBoundingRect().contains(pos):
            mousePoint = self.p_spec.mapSceneToView(pos)

            # if this is the second click, close the segment/box
            # note: can finish segment with either left or right click
            if self.started:
                if self.config['specMouseAction']>1 and self.startedInAmpl:
                    # started in ampl, and spec is used for boxes, so can't continue here
                    return

                # remove the drawing box:
                if not self.config['specMouseAction']>1:
                    self.p_spec.removeItem(self.vLine_s)
                    self.p_ampl.scene().sigMouseMoved.disconnect()
                self.p_ampl.removeItem(self.vLine_a)
                self.p_ampl.removeItem(self.drawingBox_ampl)
                self.p_spec.removeItem(self.drawingBox_spec)
                # disconnect GrowBox listeners, leave the position listener
                self.p_spec.scene().sigMouseMoved.disconnect()
                if self.showPointerDetails.isChecked():
                    self.p_spec.scene().sigMouseMoved.connect(self.mouseMoved)

                # Pass either default y coords or box limits:
                x1 = self.start_ampl_loc
                x2 = self.convertSpectoAmpl(max(mousePoint.x(), 0.0))
                # Could add this check if right edge seems dangerous:
                # endx = min(x2, np.shape(self.sg)[0]+1)
                if self.config['specMouseAction']>1:
                    y1 = self.start_spec_y
                    y2 = mousePoint.y()
                    miny = self.convertFreqtoY(self.minFreqShow)
                    maxy = self.convertFreqtoY(self.maxFreqShow)
                    y1 = min(max(miny, y1), maxy)
                    y2 = min(max(miny, y2), maxy)
                else:
                    y1 = 0
                    y2 = 0
                # If the user has pressed shift, copy the last species and don't use the context menu
                # If they pressed Control, add ? to the names
                # note: Ctrl+Shift combo doesn't have a Qt modifier and is ignored.
                modifiers = QtGui.QApplication.keyboardModifiers()
                if modifiers == QtCore.Qt.ShiftModifier:
                    self.addSegment(x1, x2, y1, y2, species=self.lastSpecies)
                elif modifiers == QtCore.Qt.ControlModifier:
                    self.addSegment(x1, x2, y1, y2)
                    # Context menu
                    self.fillBirdList(unsure=True)
                    self.menuBirdList.popup(QPoint(evt.screenPos().x(), evt.screenPos().y()))
                else:
                    self.addSegment(x1, x2, y1, y2)
                    # Context menu
                    self.fillBirdList()
                    self.menuBirdList.popup(QPoint(evt.screenPos().x(), evt.screenPos().y()))

                # select the new segment/box
                self.selectSegment(self.box1id)
                self.started = not(self.started)
                self.startedInAmpl = False

            # if this is the first click:
            else:
                # if this is right click (drawing mode):
                if evt.button() == self.MouseDrawingButton:
                    if self.Hartley:
                        return
                    nonebrush = self.ColourNone
                    self.start_ampl_loc = self.convertSpectoAmpl(mousePoint.x())
                    self.start_spec_y = mousePoint.y()

                    # start a new box:
                    if self.config['specMouseAction']>1:
                        # spectrogram mouse follower box:
                        startpointS = QPointF(mousePoint.x(), mousePoint.y())
                        endpointS = QPointF(mousePoint.x(), mousePoint.y())

                        self.drawingBox_spec = SupportClasses.ShadedRectROI(startpointS, endpointS - startpointS, invertible=True)
                        self.drawingBox_spec.setBrush(nonebrush)
                        self.p_spec.addItem(self.drawingBox_spec, ignoreBounds=True)
                        self.p_spec.scene().sigMouseMoved.connect(self.GrowBox_spec)
                    # start a new segment:
                    else:
                        # spectrogram bar and mouse follower:
                        self.vLine_s = pg.InfiniteLine(angle=90, movable=False,pen={'color': 'r', 'width': 3})
                        self.p_spec.addItem(self.vLine_s, ignoreBounds=True)
                        self.vLine_s.setPos(mousePoint.x())

                        self.drawingBox_spec = pg.LinearRegionItem(brush=nonebrush)
                        self.p_spec.addItem(self.drawingBox_spec, ignoreBounds=True)
                        self.drawingBox_spec.setRegion([mousePoint.x(),mousePoint.x()])
                        self.p_spec.scene().sigMouseMoved.connect(self.GrowBox_spec)
                        # note - only in segment mode react to movement over ampl plot:
                        self.p_ampl.scene().sigMouseMoved.connect(self.GrowBox_ampl)

                    # for box and segment - amplitude plot bar:
                    self.vLine_a = pg.InfiniteLine(angle=90, movable=False,pen={'color': 'r', 'width': 3})
                    self.p_ampl.addItem(self.vLine_a, ignoreBounds=True)
                    self.vLine_a.setPos(self.start_ampl_loc)

                    self.drawingBox_ampl = pg.LinearRegionItem(brush=nonebrush)
                    self.p_ampl.addItem(self.drawingBox_ampl, ignoreBounds=True)
                    self.drawingBox_ampl.setRegion([self.start_ampl_loc, self.start_ampl_loc])

                    self.started = not (self.started)
                    self.startedInAmpl = False

                # if this is left click (selection mode):
                else:
                    # Check if the user has clicked in a box
                    # Note: Returns the first one it finds, i.e. the newest
                    box1id = -1
                    for count in range(len(self.listRectanglesa2)):
                        if type(self.listRectanglesa2[count]) == self.ROItype and self.listRectanglesa2[count] is not None:
                            x1 = self.listRectanglesa2[count].pos().x()
                            y1 = self.listRectanglesa2[count].pos().y()
                            x2 = x1 + self.listRectanglesa2[count].size().x()
                            y2 = y1 + self.listRectanglesa2[count].size().y()
                            if x1 <= mousePoint.x() and x2 >= mousePoint.x() and y1 <= mousePoint.y() and y2 >= mousePoint.y():
                                box1id = count
                                break
                        elif self.listRectanglesa2[count] is not None:
                            x1, x2 = self.listRectanglesa2[count].getRegion()
                            if x1 <= mousePoint.x() and x2 >= mousePoint.x():
                                box1id = count
                                break

                    # User clicked in a segment:
                    if box1id > -1:
                        # select the segment:
                        self.prevBoxCol = self.listRectanglesa1[box1id].brush.color()
                        self.selectSegment(box1id)

                        modifiers = QtGui.QApplication.keyboardModifiers()
                        if modifiers == QtCore.Qt.ControlModifier:
                            self.fillBirdList(unsure=True)
                        else:
                            self.fillBirdList()
                        self.menuBirdList.popup(QPoint(evt.screenPos().x(), evt.screenPos().y()))
                    else:
                        # TODO: pan the view
                        pass

    def GrowBox_ampl(self,pos):
        """ Listener for when a segment is being made in the amplitude plot.
        Makes the blue box that follows the mouse change size. """
        if self.p_ampl.sceneBoundingRect().contains(pos):
            mousePoint = self.p_ampl.mapSceneToView(pos)
            self.drawingBox_ampl.setRegion([self.start_ampl_loc, mousePoint.x()])
            self.drawingBox_spec.setRegion([self.convertAmpltoSpec(self.start_ampl_loc), self.convertAmpltoSpec(mousePoint.x())])

    def GrowBox_spec(self, pos):
        """ Listener for when a segment is being made in the spectrogram plot.
        Makes the blue box that follows the mouse change size. """
        if self.p_spec.sceneBoundingRect().contains(pos):
            mousePoint = self.p_spec.mapSceneToView(pos)
            self.drawingBox_ampl.setRegion([self.start_ampl_loc, self.convertSpectoAmpl(mousePoint.x())])
            if self.config['specMouseAction']>1 and not self.startedInAmpl:
                # making a box
                posY = mousePoint.y() - self.start_spec_y
                self.drawingBox_spec.setSize([mousePoint.x()-self.convertAmpltoSpec(self.start_ampl_loc), posY])
            else:
                # making a segment
                self.drawingBox_spec.setRegion([self.convertAmpltoSpec(self.start_ampl_loc), mousePoint.x()])

    def birdSelectedList(self,index):
        """ If the user clicks in the full bird list, update the text, and copy the species into the short list """
        birdname = self.fullbirdlist.view().currentIndex().parent().data(0) 
        if birdname is None:
            birdname = self.fullbirdlist.currentText()
        else:
            birdname = birdname + ' (' + self.fullbirdlist.currentText() + ')'
        self.birdSelectedMenu(birdname,fromList=True)
        if not self.multipleBirds:
            self.menuBirdList.hide()

    def birdSelectedMenu(self,birditem,fromList=False):
        """ Collects the label for a bird from the context menu and processes it.
        Has to update the overview segments in case their colour should change.
        Also handles getting the name through a message box if necessary.
        """
        if type(birditem) is not str:
            birdname = birditem.text()
        else:
            birdname = birditem

        startpoint = self.segments[self.box1id][0]-self.startRead
        endpoint = self.segments[self.box1id][1]-self.startRead
        oldname = self.segments[self.box1id][4]

        # if it was checked, uncheck
        # basically re-create all names here:
        self.refreshOverviewWith(startpoint, endpoint, oldname, delete=True)
        self.segments[self.box1id][4] = []
        for t in oldname:
            # don't add the current species and Don't Know
            if t != birdname and t != "Don't Know":
                self.updateText(t)

        # if species wasn't in the list before, means it is now ticked, so add it:
        if birdname not in oldname and birdname != "Other":
            self.updateText(birdname)

        # patch for updating if all names were deleted:
        if self.segments[self.box1id][4] == []:
            if self.Hartley:
                self.updateText(text=[])
            else:
                self.updateText(text="Don't Know")

        # Now update the text
        if birdname != 'Other':
            # Put the selected bird name at the top of the list
            if len(birdname) > 0 and birdname[-1] == '?':
                birdname = birdname[:-1]
            if self.config['ReorderList']:
                # Either move the label to the top of the list, or delete the last
                if birdname in self.shortBirdList:
                    self.shortBirdList.remove(birdname)
                else:
                    del self.shortBirdList[-1]
                self.shortBirdList.insert(0,birdname)
        else:
            # This allows textual name entry
            # Ask the user for the new name, and save it
            text, ok = QInputDialog.getText(self, 'Bird name', 'Enter the bird name as species, (subsp) :')
            if ok:
                text = str(text).title()
                self.updateText(text)

                if text in self.longBirdList:
                    pass
                else:
                    # Add the new bird name.
                    if self.config['ReorderList']:
                        self.shortBirdList.insert(0,text)
                        del self.shortBirdList[-1]
                    self.longBirdList.append(text)
                    self.longBirdList = sorted(self.longBirdList, key=str.lower)
                    self.longBirdList.remove('Unidentifiable')
                    self.longBirdList.append('Unidentifiable')
                    json.dump(self.longBirdList, open(os.path.join(self.configdir, self.config['BirdListLong']), 'w'),indent=1)
                    
                    # self.saveConfig = True

        # refresh overview boxes after all updates:
        self.refreshOverviewWith(startpoint, endpoint, self.segments[self.box1id][4])

        if not self.multipleBirds:
            # select the bird and close
            self.menuBirdList.hide()

    def updateText(self,text,segID=None):
        """ When the user sets or changes the name in a segment, update the text and the colour. """
        if segID is None:
            segID = self.box1id

        # produce list from text
        if self.multipleBirds:
            if type(text) is list:
                self.segments[segID][4].extend(text)
                self.lastSpecies = text
            else:
                self.segments[segID][4].append(text)
                self.lastSpecies = [text]
            # get the unique elements:
            self.segments[segID][4] = list(set(self.segments[segID][4]))
        else:
            if type(text) is list:
                self.segments[segID][4] = text
            else:
                self.segments[segID][4] = [text]

        # Store the species in case the user wants it for the next segment
        self.segmentsToSave = True

        # produce text from list, to update the label
        text = ','.join(self.segments[segID][4])
        self.listLabels[segID].setText(text,'k')

        # Update the colour
        if "Don't Know" not in self.segments[segID][4] and len(self.segments[segID][4]) > 0:
            if '?' in text:
                self.prevBoxCol = self.ColourPossible
            else:
                self.prevBoxCol = self.ColourNamed
        else:
            self.prevBoxCol = self.ColourNone
        

    """def processMultipleBirdSelections(self):
        # TODO??
        pass"""

    def setColourMap(self,cmap):
        """ Listener for the menu item that chooses a colour map.
        Loads them from the file as appropriate and sets the lookup table.
        """
        self.config['cmap'] = cmap

        pos, colour, mode = colourMaps.colourMaps(cmap)

        cmap = pg.ColorMap(pos, colour,mode)
        self.lut = cmap.getLookupTable(0.0, 1.0, 256)

        self.specPlot.setLookupTable(self.lut)
        self.overviewImage.setLookupTable(self.lut)

    def invertColourMap(self):
        """ Listener for the menu item that converts the colour map"""
        # self.config['invertColourMap'] = not self.config['invertColourMap']
        self.config['invertColourMap'] = self.invertcm.isChecked()
        self.setColourLevels()

    def setColourLevels(self):
        """ Listener for the brightness and contrast sliders being changed. Also called when spectrograms are loaded, etc.
        Translates the brightness and contrast values into appropriate image levels.
        Calculation is simple.
        """
        minsg = np.min(self.sg)
        maxsg = np.max(self.sg)
        self.config['brightness'] = self.brightnessSlider.value()
        self.config['contrast'] = self.contrastSlider.value()
        self.colourStart = (self.config['brightness'] / 100.0 * self.config['contrast'] / 100.0) * (maxsg - minsg) + minsg
        self.colourEnd = (maxsg - minsg) * (1.0 - self.config['contrast'] / 100.0) + self.colourStart

        if self.config['invertColourMap']:
            self.overviewImage.setLevels([self.colourEnd, self.colourStart])
            self.specPlot.setLevels([self.colourEnd, self.colourStart])
        else:
            self.overviewImage.setLevels([self.colourStart, self.colourEnd])
            self.specPlot.setLevels([self.colourStart, self.colourEnd])

    def moveLeft(self):
        """ When the left button is pressed (next to the overview plot), move everything along
        Allows a 10% overlap """
        minX, maxX = self.overviewImageRegion.getRegion()
        newminX = max(0,minX-(maxX-minX)*0.9)
        self.overviewImageRegion.setRegion([newminX, newminX+maxX-minX])
        self.updateOverview()
        self.playPosition = int(self.convertSpectoAmpl(newminX)*1000.0)

    def moveRight(self):
        """ When the right button is pressed (next to the overview plot), move everything along
        Allows a 10% overlap """
        minX, maxX = self.overviewImageRegion.getRegion()
        newminX = min(np.shape(self.sg)[0]-(maxX-minX),minX+(maxX-minX)*0.9)
        self.overviewImageRegion.setRegion([newminX, newminX+maxX-minX])
        self.updateOverview()
        self.playPosition = int(self.convertSpectoAmpl(newminX)*1000.0)

    def prepare5minMove(self):
        self.saveSegments()
        self.resetStorageArrays()
        self.loadFile()

    def movePrev5mins(self):
        """ When the button to move to the next 5 minutes is pressed, enable that.
        Have to check if the buttons should be disabled or not,
        save the segments and reset the arrays, then call loadFile.
        """
        self.currentFileSection -= 1
        self.next5mins.setEnabled(True)
        if self.currentFileSection <= 0:
            self.prev5mins.setEnabled(False)
        self.prepare5minMove()

    def moveNext5mins(self):
        """ When the button to move to the previous 5 minutes is pressed, enable that.
        Have to check if the buttons should be disabled or not,
        save the segments and reset the arrays, then call loadFile.
        """
        self.currentFileSection += 1
        self.prev5mins.setEnabled(True)
        if self.currentFileSection >= self.nFileSections-1:
            self.next5mins.setEnabled(False)
        self.prepare5minMove()

    def scroll(self):
        """ When the slider at the bottom of the screen is moved, move everything along. """
        newminX = self.scrollSlider.value()
        minX, maxX = self.overviewImageRegion.getRegion()
        self.overviewImageRegion.setRegion([newminX, newminX+maxX-minX])
        self.updateOverview()
        self.playPosition = int(self.convertSpectoAmpl(newminX)*1000.0)

    def changeWidth(self, value):
        """ Listener for the spinbox that decides the width of the main window.
        It updates the top figure plots as the window width is changed.
        Slightly annoyingly, it gets called when the value gets reset, hence the first line. """
        if not hasattr(self,'overviewImageRegion'):
            return
        self.windowSize = value

        # Redraw the highlight in the overview figure appropriately
        minX, maxX = self.overviewImageRegion.getRegion()
        newmaxX = self.convertAmpltoSpec(value)+minX
        self.overviewImageRegion.setRegion([minX, newmaxX])
        self.scrollSlider.setMaximum(np.shape(self.sg)[0]-self.convertAmpltoSpec(self.widthWindow.value()))
        # self.updateOverview()

# ===============
# Generate the various dialogs that match the menu items

    def loadSegment(self, hr2=False):
        """ Loads a segment for the HumanClassify dialogs """
        if hr2:
            wavobj = wavio.read(self.filename)
        else:
            wavobj = wavio.read(self.filename, self.config['maxFileShow'], self.startRead)
        self.audiodata = wavobj.data

        if self.audiodata.dtype is not 'float':
            self.audiodata = self.audiodata.astype('float')  # / 32768.0

        if np.shape(np.shape(self.audiodata))[0] > 1:
            self.audiodata = self.audiodata[:, 0]

        # Get the data for the spectrogram
        sgRaw = self.sp.spectrogram(self.audiodata, self.config['window_width'],
                                    self.config['incr'], mean_normalise=self.sgMeanNormalise, equal_loudness=self.sgEqualLoudness, onesided=self.sgOneSided, multitaper=self.sgMultitaper)
        maxsg = np.min(sgRaw)
        self.sg = np.abs(np.where(sgRaw == 0, 0.0, 10.0 * np.log10(sgRaw / maxsg)))

    def showFirstPage(self):
        """ After the HumanClassify dialogs have closed, need to show the correct data on the screen
         Returns to the page user started with """
        if self.config['maxFileShow']<self.datalengthSec:
            self.currentFileSection = self.currentPage
            self.prepare5minMove()
            self.next5mins.setEnabled(True)
            self.prev5mins.setEnabled(False)

    def humanClassifyDialog1(self):
        """ Create the dialog that shows calls to the user for verification.
        There are two versions in here depending on whether you wish to show them from all the pages (5 min sections), the default, or not.
        The only difference is that that version requires sorting the segments and loading of new file sections and making the spectrogram intermittently.
        """

        # Store the current page to return to
        self.currentPage = self.currentFileSection
        self.segmentsDone = 0

        # Check there are segments to show on this page
        if not self.config['showAllPages']:
            if len(self.segments)>0:
                self.box1id = 0
                while self.box1id<len(self.segments) and self.listRectanglesa2[self.box1id] is None:
                    self.box1id += 1
        else:
            self.box1id = 0

        if (self.config['showAllPages'] and len(self.segments)==0) or (not self.config['showAllPages'] and (self.box1id == len(self.segments) or len(self.listRectanglesa2)==0)):
            msg = QMessageBox()
            msg.setIcon(QMessageBox.Information)
            msg.setText("No segments to check")
            msg.setWindowIcon(QIcon('img/Avianz.ico'))
            msg.setIconPixmap(QPixmap("img/Owl_warning.png"))
            msg.setWindowTitle("No segments")
            msg.setStandardButtons(QMessageBox.Ok)
            msg.exec_()
            return
        else:
            if self.config['showAllPages']:
                # Showing them on all pages is a bit more of a pain
                # Sort the segments into increasing time order, apply same order to listRects and labels
                sortOrder = sorted(range(len(self.segments)), key=self.segments.__getitem__)
                self.segments = [self.segments[i] for i in sortOrder]
                self.listRectanglesa1 = [self.listRectanglesa1[i] for i in sortOrder]
                self.listRectanglesa2 = [self.listRectanglesa2[i] for i in sortOrder]
                self.listLabels = [self.listLabels[i] for i in sortOrder]

                # Check which page is first to have segments on
                self.currentFileSection = -1

            self.humanClassifyDialog1 = Dialogs.HumanClassify1(self.lut,self.colourStart,self.colourEnd,self.config['invertColourMap'], self.brightnessSlider.value(), self.contrastSlider.value(), self.shortBirdList, self.longBirdList, self.multipleBirds, self)
            # load the first image:
            self.box1id = -1
            self.humanClassifyDialog1.setSegNumbers(0, len(self.segments))
            if hasattr(self, 'humanClassifyDialogSize'):
                self.humanClassifyDialog1.resize(self.humanClassifyDialogSize)

            self.humanClassifyNextImage1()
            self.humanClassifyDialog1.show()
            self.humanClassifyDialog1.activateWindow()
            #self.humanClassifyDialog1.close.clicked.connect(self.humanClassifyClose1)
            self.humanClassifyDialog1.buttonPrev.clicked.connect(self.humanClassifyPrevImage)
            self.humanClassifyDialog1.correct.clicked.connect(self.humanClassifyCorrect1)
            self.humanClassifyDialog1.delete.clicked.connect(self.humanClassifyDelete1)
            # self.statusLeft.setText("Ready")

    def humanClassifyClose1(self):
        """ Listener for the human verification dialog. """
        self.humanClassifyDialogSize = self.humanClassifyDialog1.size()
        self.humanClassifyDialog1.done(1)
        self.box1id = -1
        # Want to show a page at the end, so make it the first one
        if self.config['showAllPages']:
            self.showFirstPage()

    def humanClassifyNextImage1(self):
        """ Get the next image """
        self.humanClassifyDialogSize = self.humanClassifyDialog1.size()
        if self.box1id < len(self.segments)-1:
            self.box1id += 1
            species = list(self.segments[self.box1id][4])

            # Update the colour in case of sudden dialog closing
            text = ','.join(species)
            if "Don't Know" not in text and len(species) > 0:
                if '?' in text:
                    self.prevBoxCol = self.ColourPossible
                else:
                    self.prevBoxCol = self.ColourNamed
            else:
                self.prevBoxCol = self.ColourNone

            # update "done/to go" numbers:
            #print("Next image",self.segments[self.box1id])
            self.humanClassifyDialog1.setSegNumbers(self.box1id, len(self.segments))
            if not self.config['showAllPages']:
                # Different calls for the two types of region
                if self.listRectanglesa2[self.box1id] is not None:
                    if type(self.listRectanglesa2[self.box1id]) == self.ROItype:
                        x1nob = self.listRectanglesa2[self.box1id].pos()[0]
                        x2nob = x1nob + self.listRectanglesa2[self.box1id].size()[0]
                    else:
                        x1nob, x2nob = self.listRectanglesa2[self.box1id].getRegion()
                    x1 = int(x1nob - self.config['reviewSpecBuffer'])
                    x1 = max(x1, 0)
                    x2 = int(x2nob + self.config['reviewSpecBuffer'])
                    x2 = min(x2, len(self.sg))
                    x3 = int((self.listRectanglesa1[self.box1id].getRegion()[0] - self.config['reviewSpecBuffer']) * self.sampleRate)
                    x3 = max(x3, 0)
                    x4 = int((self.listRectanglesa1[self.box1id].getRegion()[1] + self.config['reviewSpecBuffer']) * self.sampleRate)
                    x4 = min(x4, len(self.audiodata))
                    self.humanClassifyDialog1.setImage(self.sg[x1:x2, :], self.audiodata[x3:x4], self.sampleRate, self.config['incr'],
                                                       species, self.convertAmpltoSpec(x1nob)-x1, self.convertAmpltoSpec(x2nob)-x1, 
                                                       self.segments[self.box1id][0], self.segments[self.box1id][1], self.minFreq, self.maxFreq)
            else:
                # Check if have moved to next segment, and if so load it
                # If there was a section without segments this would be a bit inefficient, actually no, it was wrong!
                if self.segments[self.box1id][0] > (self.currentFileSection+1)*self.config['maxFileShow']:
                    while self.segments[self.box1id][0] > (self.currentFileSection+1)*self.config['maxFileShow']:
                        self.currentFileSection += 1
                    self.startRead = self.currentFileSection * self.config['maxFileShow']
                    with pg.BusyCursor():
                        print("Loading next page", self.currentFileSection)
                        self.loadSegment()
                self.humanClassifyDialog1.setWindowTitle('Check Classifications: page ' + str(self.currentFileSection+1))

                # Show the next segment
                if self.segments[self.box1id] is not None:
                    x1nob = self.segments[self.box1id][0] - self.startRead
                    x2nob = self.segments[self.box1id][1] - self.startRead
                    x1 = int(self.convertAmpltoSpec(x1nob - self.config['reviewSpecBuffer']))
                    x1 = max(x1, 0)
                    x2 = int(self.convertAmpltoSpec(x2nob + self.config['reviewSpecBuffer']))
                    x2 = min(x2, len(self.sg))
                    x3 = int((x1nob - self.config['reviewSpecBuffer']) * self.sampleRate)
                    x3 = max(x3, 0)
                    x4 = int((x2nob + self.config['reviewSpecBuffer']) * self.sampleRate)
                    x4 = min(x4, len(self.audiodata))
                    self.humanClassifyDialog1.setImage(self.sg[x1:x2, :], self.audiodata[x3:x4], self.sampleRate, self.config['incr'],
                                                   species, self.convertAmpltoSpec(x1nob)-x1, self.convertAmpltoSpec(x2nob)-x1,
                                                   self.segments[self.box1id][0], self.segments[self.box1id][1], self.minFreq, self.maxFreq)
                else:
                    print("Segment %s missing for some reason" % self.box1id)

        else:
            msg = QMessageBox()
            msg.setIcon(QMessageBox.Information)
            msg.setWindowIcon(QIcon('img/Avianz.ico'))
            msg.setIconPixmap(QPixmap("img/Owl_done.png"))
            msg.setText("All segmentations checked")
            msg.setWindowTitle("Finished")
            msg.setStandardButtons(QMessageBox.Ok)
            msg.exec_()
            self.humanClassifyClose1()

    def humanClassifyPrevImage(self):
        """ Go back one image by changing boxid and calling NextImage.
        Note: won't undo deleted segments."""
        if self.box1id>0:
            self.box1id -= 2
            self.humanClassifyNextImage1()

    def updateLabel(self,label):
        """ Update the label on a segment that is currently shown in the display. """
        # birdSelectedMenu flips the state of each label
        # so need to pass all labels for deletion, or clean before updating
        
        # Need to keep track of self.multipleBirds
        multipleTemp = self.multipleBirds
        self.multipleBirds = True
        self.segments[self.box1id][4] = []
        for l in label:
            self.birdSelectedMenu(l)
        if label==[]:
            self.birdSelectedMenu("Don't Know")
        self.multipleBirds = multipleTemp

        if self.listRectanglesa2[self.box1id] is not None:
            self.listRectanglesa1[self.box1id].setBrush(self.prevBoxCol)
            self.listRectanglesa1[self.box1id].update()
            if self.config['transparentBoxes'] and type(self.listRectanglesa2[self.box1id]) == self.ROItype:
                col = self.prevBoxCol.rgb()
                col = QtGui.QColor(col)
                col.setAlpha(255)
                self.listRectanglesa2[self.box1id].setPen(col, width=1)
            else:
                self.listRectanglesa2[self.box1id].setBrush(self.prevBoxCol)

            self.listRectanglesa2[self.box1id].update()
            self.segmentsToSave = True

    def humanClassifyCorrect1(self):
        """ Correct segment labels, save the old ones if necessary """
        startpoint = self.segments[self.box1id][0]-self.startRead
        endpoint = self.segments[self.box1id][1]-self.startRead
        oldname = list(self.segments[self.box1id][4])

        self.humanClassifyDialog1.stopPlayback()
        self.segmentsDone += 1
        label, self.saveConfig, checkText = self.humanClassifyDialog1.getValues()

        if len(checkText) > 0:
            if text in self.longBirdList:
                pass
            else:
                self.longBirdList.append(text)
                self.longBirdList = sorted(self.longBirdList, key=str.lower)
                self.longBirdList.remove('Unidentifiable')
                self.longBirdList.append('Unidentifiable')
                json.dump(self.longBirdList, open(os.path.join(self.configdir, self.config['BirdListLong']), 'w'),indent=1)

        # Todo: boxid[4] has been updated so this if doesn't effect? added update label to else but not the ideal sol
        if label != self.segments[self.box1id][4]:
            if self.config['saveCorrections']:
                # Save the correction
                outputError = [self.segments[self.box1id], label]
                file = open(self.filename + '.corrections', 'a')
                json.dump(outputError, file,indent=1)
                file.close()

            # force wipe old overview to empty,
            # because it's difficult to maintain old species properly through dialogs
            self.refreshOverviewWith(startpoint, endpoint, oldname, delete=True)
            self.refreshOverviewWith(startpoint, endpoint, "Don't Know")
            self.updateLabel(label)

            if self.saveConfig:
                self.longBirdList.append(text)
                self.longBirdList = sorted(self.longBirdList, key=str.lower)
                self.longBirdList.remove('Unidentifiable')
                self.longBirdList.append('Unidentifiable')
                json.dump(self.longBirdList, open(os.path.join(self.configdir, self.config['BirdListLong']), 'w'),indent=1)
        elif '?' in ''.join(label):
            # Remove the question mark, since the user has agreed
            for i in range(len(self.segments[self.box1id][4])):
                if self.segments[self.box1id][4][i][-1] == '?':
                    self.segments[self.box1id][4][i] = self.segments[self.box1id][4][i][:-1] 

            # force wipe old overview to empty
            self.refreshOverviewWith(startpoint, endpoint, oldname, delete=True)
            self.refreshOverviewWith(startpoint, endpoint, "Don't Know")
            self.updateLabel(self.segments[self.box1id][4])
        else:
            # segment info matches, so don't do anything
            pass

        self.humanClassifyDialog1.tbox.setText('')
        self.humanClassifyDialog1.tbox.setEnabled(False)
        self.humanClassifyNextImage1()

    def humanClassifyDelete1(self):
        """ If the user has deleted a segment in the review, delete it from the main display """
        id = self.box1id
        self.humanClassifyDialog1.stopPlayback()
        self.deleteSegment(self.box1id)

        self.box1id = id-1
        self.segmentsToSave = True
        self.humanClassifyNextImage1()
        self.segmentsDone += 1

    def humanRevDialog2(self):
        """ Create the dialog that shows sets of calls to the user for verification.
        """
        if len(self.segments)==0 or self.box1id == len(self.segments) or len(self.listRectanglesa2)==0:
            msg = QMessageBox()
            msg.setIcon(QMessageBox.Information)
            msg.setText("No segments to check")
            msg.setIconPixmap(QPixmap('img/Owl_warning.png'))
            msg.setWindowIcon(QIcon('img/Avianz.ico'))
            msg.setWindowTitle("No segment")
            msg.setStandardButtons(QMessageBox.Ok)
            msg.exec_()
            return
        self.statusLeft.setText("Checking...")

        # Get all labels
        names = [item[4] for item in self.segments]
        # Need to have a single list, so this makes it
        flatten = lambda list: [item for sublist in list for item in sublist]
        names = flatten(names)
        names = [re.sub('\?','',item) for item in names]

        # Get all labels
        #names = [item[4] for item in self.segments]
        #names = [n if n[-1] != '?' else n[:-1] for n in names]

        # Make them unique
        keys = {}
        for n in names:
            keys[n] = 1
        names = keys.keys()
        self.humanClassifyDialog2a = Dialogs.HumanClassify2a(names)

        if self.humanClassifyDialog2a.exec_() == 1:
            label = self.humanClassifyDialog2a.getValues()
            self.indices = []

            # Sort all segs into order, avoid showAllPages to make it simple
            sortOrder = sorted(range(len(self.segments)), key=self.segments.__getitem__)
            self.segments = [self.segments[i] for i in sortOrder]
            self.listRectanglesa1 = [self.listRectanglesa1[i] for i in sortOrder]
            self.listRectanglesa2 = [self.listRectanglesa2[i] for i in sortOrder]
            self.listLabels = [self.listLabels[i] for i in sortOrder]
            # filter segments to show
            segments2show = []   # segments to show
            ids = []
            id = 0
            # then find segments with label to review
            for seg in self.segments:
                if label in seg[4] or label+'?' in seg[4]:
                    segments2show.append(seg)
                    ids.append(id)  # their actual indices
                id += 1

            # and show them
            self.loadSegment(hr2=True)
            #print("segments to go to dialog2: ", segments2show)
            segments = copy.deepcopy(segments2show)
            self.humanClassifyDialog2 = Dialogs.HumanClassify2(self.sg, self.audiodata, segments2show,
                                                               label, self.sampleRate, self.audioFormat,
                                                               self.config['incr'], self.lut, self.colourStart,
                                                               self.colourEnd, self.config['invertColourMap'], self.brightnessSlider.value(), self.contrastSlider.value())
            self.humanClassifyDialog2.exec_()
            errorInds = self.humanClassifyDialog2.getValues()
            print("Errors identified: ", errorInds, len(errorInds))

            if len(errorInds) > 0:
                outputErrors = []
                for ind in errorInds:
                    outputErrors.append(segments[ind])
                    # Delete segment if it only has that label, otherwise remove that label
                    if len(self.segments[ids[ind]][4]) == 1:
                        # if single species, mark for deletion
                        self.deleteSegment(id=ids[ind], hr=True)
                        ids = [x-1 for x in ids]
                    else:
                        # if multiple species in label, only edit the label
                        self.box1id = ids[ind]
                        # this will "untick" that bird from the selected segment:
                        self.birdSelectedMenu(label)

                self.segmentsToSave = True
                if self.config['saveCorrections']:
                    # Save the errors in a file
                    file = open(self.filename + '.corrections_' + str(label), 'a')
                    json.dump(outputErrors, file,indent=1)
                    file.close()

            # avoid '?' and confirm the segments
            id = 0
            for seg in self.segments:
                for sp in seg[4]:
                    if sp[:-1] == label and sp[-1] == '?':
                        self.box1id = id
                        # this will untick the 'species?' and tick the 'species'
                        self.birdSelectedMenu(sp)
                        self.birdSelectedMenu(label)
                        self.segmentsToSave = True
                id += 1
            # Todo: update excel? hopefully it's not necessary (1) there is 'export to excel' option
            # (2) corresponding excel might be in a parent directory, so locating it correctly is tricky and creating anoher excel in the same level as sound file is extra cost.
            self.saveSegments()
            # for seg in self.segments:
            #     self.updateLabel(self.segments[self.box1id][4])
        self.statusLeft.setText("Ready")

    def showSpectrogramDialog(self):
        """ Create the spectrogram dialog when the button is pressed.
        """
        if not hasattr(self,'spectrogramDialog'):
            self.spectrogramDialog = Dialogs.Spectrogram(self.config['window_width'],self.config['incr'],self.minFreq,self.maxFreq, self.minFreqShow,self.maxFreqShow)
        self.spectrogramDialog.show()
        self.spectrogramDialog.activateWindow()
        self.spectrogramDialog.activate.clicked.connect(self.spectrogram)
        # This next line was for dynamic update.
        # self.connect(self.spectrogramDialog, SIGNAL("changed"), self.spectrogram)

    def spectrogram(self):
        """ Listener for the spectrogram dialog.
        Has to do quite a bit of work to make sure segments are in the correct place, etc."""
        [windowType, self.sgMeanNormalise, self.sgEqualLoudness, self.sgMultitaper, window_width, incr, minFreq, maxFreq] = self.spectrogramDialog.getValues()
        if (minFreq >= maxFreq):
            msg = QMessageBox()
            msg.setIcon(QMessageBox.Information)
            msg.setText("Incorrect frequency range")
            msg.setIconPixmap(QPixmap("img/Owl_warning.png"))
            msg.setWindowIcon(QIcon('img/Avianz.ico'))
            msg.setWindowTitle("Error")
            msg.setStandardButtons(QMessageBox.Ok)
            msg.exec_()
        with pg.BusyCursor():
            self.statusLeft.setText("Updating the spectrogram...")
            self.sp.setWidth(int(str(window_width)), int(str(incr)))
            oldSpecy = np.shape(self.sg)[1]
            sgRaw = self.sp.spectrogram(self.audiodata,window=str(windowType),mean_normalise=self.sgMeanNormalise,equal_loudness=self.sgEqualLoudness,onesided=self.sgOneSided,multitaper=self.sgMultitaper)
            maxsg = np.min(sgRaw)
            self.sg = np.abs(np.where(sgRaw==0,0.0,10.0 * np.log10(sgRaw/maxsg)))

            # If the size of the spectrogram has changed, need to update the positions of things
            if int(str(incr)) != self.config['incr'] or int(str(window_width)) != self.config['window_width']:
                self.config['incr'] = int(str(incr))
                self.config['window_width'] = int(str(window_width))
                if hasattr(self, 'seg'):
                    self.seg.setNewData(self.audiodata, sgRaw, self.sampleRate, self.config['window_width'], self.config['incr'])

            self.redoFreqAxis(minFreq,maxFreq)

            self.statusLeft.setText("Ready")

    def showDenoiseDialog(self):
        """ Create the denoising dialog when the relevant button is pressed.
        """
        self.denoiseDialog = Dialogs.Denoise(DOC=self.DOC,minFreq=self.minFreq,maxFreq=self.maxFreq)
        self.denoiseDialog.show()
        self.denoiseDialog.activateWindow()
        self.denoiseDialog.activate.clicked.connect(self.denoise)
        self.denoiseDialog.undo.clicked.connect(self.denoise_undo)
        self.denoiseDialog.save.clicked.connect(self.denoise_save)

    def backup(self):
        """ Enables denoising to be undone. """
        if hasattr(self, 'audiodata_backup'):
            if self.audiodata_backup is not None:
                audiodata_backup_new = np.empty(
                    (np.shape(self.audiodata_backup)[0], np.shape(self.audiodata_backup)[1] + 1))
                audiodata_backup_new[:, :-1] = np.copy(self.audiodata_backup)
                audiodata_backup_new[:, -1] = np.copy(self.audiodata)
                self.audiodata_backup = audiodata_backup_new
            else:
                self.audiodata_backup = np.empty((np.shape(self.audiodata)[0], 1))
                self.audiodata_backup[:, 0] = np.copy(self.audiodata)
        else:
            self.audiodata_backup = np.empty((np.shape(self.audiodata)[0], 1))
            self.audiodata_backup[:, 0] = np.copy(self.audiodata)

    def denoise(self):
        """ Listener for the denoising dialog.
        Calls the denoiser and then plots the updated data.
        """
        # TODO: should it be saved automatically, or a button added?
        if self.CLI:
            # in CLI mode, default values will be retrieved from dialogs.
            self.denoiseDialog = Dialogs.Denoise(DOC=self.DOC,minFreq=self.minFreq,maxFreq=self.maxFreq)
            # values can be passed here explicitly, e.g.:
            # self.denoiseDialog.depth.setValue(10)
            # or could add an argument to pass custom defaults, e.g.:
            # self.denoiseDialog = Dialogs.Denoise(defaults=("wt", 1, 2, 'a')
        with pg.BusyCursor():
            opstartingtime = time.time()
            print("Denoising requested at " + time.strftime('%H:%M:%S', time.gmtime(opstartingtime)))
            self.statusLeft.setText("Denoising...")
            if not self.DOC:
                [alg,depthchoice,depth,thrType,thr,wavelet,start,end,width] = self.denoiseDialog.getValues()
            else:
                [alg, start, end, width] = self.denoiseDialog.getValues()
            self.backup()
            if not hasattr(self, 'waveletDenoiser'):
                self.waveletDenoiser = WaveletFunctions.WaveletFunctions(data=self.audiodata,wavelet=None,maxLevel=self.config['maxSearchDepth'])

            if str(alg) == "Wavelets" and not self.DOC:
                if thrType is True:
                    thrType = 'Soft'
                else:
                    thrType = 'Hard'
                if depthchoice:
                    depth = 0
                else:
                    depth = int(str(depth))
                self.audiodata = self.waveletDenoiser.waveletDenoise(self.audiodata,thrType,float(str(thr)),depth,wavelet=str(wavelet))
                start = self.minFreqShow
                end = self.maxFreqShow

            elif str(alg) == "Wavelets" and self.DOC:
                self.audiodata = self.waveletDenoiser.waveletDenoise(self.audiodata)
                start = self.minFreqShow
                end = self.maxFreqShow

            elif str(alg) == "Bandpass --> Wavelets" and not self.DOC:
                if thrType is True:
                    thrType = 'soft'
                else:
                    thrType = 'hard'
                if depthchoice:
                    depth = None
                else:
                    depth = int(str(depth))
                self.audiodata = self.sp.bandpassFilter(self.audiodata,int(str(start)),int(str(end)))
                self.audiodata = self.waveletDenoiser.waveletDenoise(self.audiodata,thrType,float(str(thr)),depth,wavelet=str(wavelet))
            elif str(alg) == "Wavelets --> Bandpass" and not self.DOC:
                if thrType is True:
                    thrType = 'soft'
                else:
                    thrType = 'hard'
                if depthchoice:
                    depth = None
                else:
                    depth = int(str(depth))
                self.audiodata = self.waveletDenoiser.waveletDenoise(self.audiodata,thrType,float(str(thr)),depth,wavelet=str(wavelet))
                self.audiodata = self.sp.bandpassFilter(self.audiodata,self.sampleRate,start=int(str(start)),end=int(str(end)),minFreq=self.minFreq,maxFreq=self.maxFreq)

            elif str(alg) == "Bandpass":
                self.audiodata = self.sp.bandpassFilter(self.audiodata,self.sampleRate, start=int(str(start)), end=int(str(end)),minFreq=self.minFreq,maxFreq=self.maxFreq)
            elif str(alg) == "Butterworth Bandpass":
                self.audiodata = self.sp.ButterworthBandpass(self.audiodata, self.sampleRate, low=int(str(start)), high=int(str(end)),minFreq=self.minFreq,maxFreq=self.maxFreq)
            else:
                #"Median Filter"
                self.audiodata = self.sp.medianFilter(self.audiodata,int(str(width)))

            print("Denoising calculations completed in %.4f seconds" % (time.time() - opstartingtime))

            sgRaw = self.sp.spectrogram(self.audiodata,mean_normalise=self.sgMeanNormalise,equal_loudness=self.sgEqualLoudness,onesided=self.sgOneSided,multitaper=self.sgMultitaper)
            maxsg = np.min(sgRaw)
            self.sg = np.abs(np.where(sgRaw==0,0.0,10.0 * np.log10(sgRaw/maxsg)))
            self.overviewImage.setImage(self.sg)

            self.specPlot.setImage(self.sg)
            self.amplPlot.setData(np.linspace(0.0,self.datalength/self.sampleRate,num=self.datalength,endpoint=True),self.audiodata)

            # Update the frequency axis
            self.redoFreqAxis(int(start),int(end), store=False)

            if hasattr(self,'spectrogramDialog'):
                self.spectrogramDialog.setValues(self.minFreq,self.maxFreq,self.minFreqShow,self.maxFreqShow)

            self.setColourLevels()

            print("Denoising completed in %s seconds" % round(time.time() - opstartingtime, 4))
            self.statusLeft.setText("Ready")

    def denoise_undo(self):
        """ Listener for undo button in denoising dialog.
        """
        # TODO: Can I actually delete something from an object?
        print("Undoing",np.shape(self.audiodata_backup))
        if hasattr(self,'audiodata_backup'):
            if self.audiodata_backup is not None:
                if np.shape(self.audiodata_backup)[1]>0:
                    self.audiodata = np.copy(self.audiodata_backup[:,-1])
                    self.audiodata_backup = self.audiodata_backup[:,:-1]
                    self.sp.setNewData(self.audiodata,self.sampleRate)
                    sgRaw = self.sp.spectrogram(self.audiodata,mean_normalise=self.sgMeanNormalise,equal_loudness=self.sgEqualLoudness,onesided=self.sgOneSided,multitaper=self.sgMultitaper)
                    maxsg = np.min(sgRaw)
                    self.sg = np.abs(np.where(sgRaw == 0, 0.0, 10.0 * np.log10(sgRaw / maxsg)))
                    self.overviewImage.setImage(self.sg)
                    self.specPlot.setImage(self.sg)
                    self.amplPlot.setData(
                        np.linspace(0.0, self.datalengthSec, num=self.datalength, endpoint=True),
                        self.audiodata)
                    if hasattr(self,'seg'):
                        self.seg.setNewData(self.audiodata,sgRaw,self.sampleRate,self.config['window_width'],self.config['incr'])

                    # TODO: Would be better to save previous
                    self.redoFreqAxis(0,self.sampleRate//2)
                    self.setColourLevels()

    def denoise_save(self):
        """ Listener for save button in denoising dialog.
        Adds _d to the filename and saves it as a new sound file.
        """
        filename = self.filename[:-4] + '_d' + self.filename[-4:]
        wavio.write(filename,self.audiodata.astype('int16'),self.sampleRate,scale='dtype-limits', sampwidth=2)
        self.statusLeft.setText("Saved")
        msg = QMessageBox()
        msg.setIcon(QMessageBox.Information)
        msg.setText("Destination: " + '\n' + filename)
        msg.setIconPixmap(QPixmap("img/Owl_done.png"))
        msg.setWindowIcon(QIcon('img/Avianz.ico'))
        msg.setWindowTitle("Saved")
        msg.setStandardButtons(QMessageBox.Ok)
        msg.exec_()
        return

    def save_selected_sound(self, id=-1):
        """ Listener for 'Save selected sound' menu item.
        choose destination and give it a name
        """
        if self.box1id is None or self.box1id == -1:
            print("No box selected")
            msg = QMessageBox()
            msg.setIcon(QMessageBox.Information)
            msg.setText("No sound selected to save")
            msg.setIconPixmap(QPixmap("img/Owl_warning.png"))
            msg.setWindowIcon(QIcon('img/Avianz.ico'))
            msg.setWindowTitle("No segment")
            msg.setStandardButtons(QMessageBox.Ok)
            msg.exec_()
            return
        else:
            if type(self.listRectanglesa2[self.box1id]) == self.ROItype:
                x1 = self.listRectanglesa2[self.box1id].pos().x()
                x2 = x1 + self.listRectanglesa2[self.box1id].size().x()
            else:
                x1, x2 = self.listRectanglesa2[self.box1id].getRegion()
            x1 = math.floor(x1 * self.config['incr']) #/ self.sampleRate
            x2 = math.floor(x2 * self.config['incr']) #/ self.sampleRate
            filename, drop = QFileDialog.getSaveFileName(self, 'Save File as', self.SoundFileDir, '*.wav')
            if filename:
                wavio.write(str(filename) + '.wav', self.audiodata[int(x1):int(x2)].astype('int16'), self.sampleRate, scale='dtype-limits', sampwidth=2)
            # update the file list box
            self.fillFileList(os.path.basename(self.filename))

    def redoFreqAxis(self,start,end, store=True):
        """ This is the listener for the menu option to make the frequency axis tight (after bandpass filtering or just spectrogram changes)
                store: boolean, indicates whether changes should be stored in the config
        """

        self.minFreqShow = max(start,self.minFreq)
        self.maxFreqShow = min(end,self.maxFreq)
        if store:
            self.config['minFreq'] = start
            self.config['maxFreq'] = end

        height = self.sampleRate // 2 / np.shape(self.sg)[1]
        pixelstart = int(self.minFreqShow/height)
        pixelend = int(self.maxFreqShow/height)

        self.overviewImage.setImage(self.sg[:,pixelstart:pixelend])
        self.specPlot.setImage(self.sg[:,pixelstart:pixelend])

        # Remove everything and redraw it
        self.removeSegments(delete=False)
        for r in self.SegmentRects:
            self.p_overview2.removeItem(r)
        self.SegmentRects = []
        #self.p_overview.removeItem(self.overviewImageRegion)

        self.drawOverview()
        self.drawfigMain(remaking=True)

        QApplication.processEvents()

    def trainWaveletDialog(self):
        """ Create the wavelet training dialog for the relevant menu item
        """
        self.waveletTDialog = Dialogs.WaveletTrain(np.max(self.audiodata))
        self.waveletTDialog.show()
        self.waveletTDialog.activateWindow()
        self.dName=None
        self.waveletTDialog.browse.clicked.connect(self.browseTrainData)
        self.waveletTDialog.genGT.clicked.connect(self.prepareTrainData)
        self.waveletTDialog.train.clicked.connect(self.trainWavelet)
        self.waveletTDialog.browseTest.clicked.connect(self.browseTestData)
        self.waveletTDialog.test.clicked.connect(self.testWavelet)

    def testWavelet(self):
        if hasattr(self, 'dNameTest'):
            if hasattr(self, 'species'):
                ind = self.species.find('>')
                if ind != -1:
                    species = self.species.replace('>', '(')
                    species = species + ')'
                else:
                    species = self.species
                speciesData = json.load(open(os.path.join(self.filtersDir, species + '.txt')))
                TP = 0
                FP = 0
                TN = 0
                FN = 0
                # speciesData = json.load(open(os.path.join('Filters', self.species + '.txt')))
                ws = WaveletSegment.WaveletSegment()
                for root, dirs, files in os.walk(str(self.dNameTest)):
                    for file in files:
                        if file.endswith('.wav') and os.stat(root + '/' + file).st_size != 0 and file + '.data' in files:
                            wavFile = root + '/' + file
                            metaData = self.annotation2GT(wavFile, self.species)
                            Segments, tp1, fp1, tn1, fn1 = ws.waveletSegment_test(fName=wavFile[:-4], data=None, sampleRate=None, spInfo=speciesData, trainTest=True)
                            # print(tp1, fp1, tn1, fn1)
                            TP += tp1
                            FP += fp1
                            TN += tn1
                            FN += fn1
                print('--Test summary--\n%d %d %d %d' %(TP, FP, TN, FN))
                if TP+FN != 0:
                    recall = TP/(TP+FN)
                else:
                    recall = 0
                if TP+FP != 0:
                    precision = TP/(TP+FP)
                else:
                    precision = 0
                if TN+FP != 0:
                    specificity = TN/(TN+FP)
                else:
                    specificity = 0
                if TP+FP+TN+FN != 0:
                    accuracy = (TP+TN)/(TP+FP+TN+FN)
                    self.waveletTDialog.note_step3.setText(' Detection summary:TPR:%.2f%% -- FPR:%.2f%%\n\t\t  Recall:%.2f%%\n\t\t  Precision:%.2f%%\n\t\t  Specificity:%.2f%%\n\t\t  Accuracy:%.2f%%' % (recall*100, 100-specificity*100, recall*100, precision*100, specificity*100, accuracy*100))
            else:
                msg = QMessageBox()
                msg.setIconPixmap(QPixmap("img/Owl_warning.png"))
                msg.setWindowIcon(QIcon('img/Avianz.ico'))
                msg.setText("Please train the detector first!")
                msg.setWindowTitle("Train first")
                msg.setStandardButtons(QMessageBox.Ok)
                msg.exec_()
        else:
            msg = QMessageBox()
            msg.setIconPixmap(QPixmap("img/Owl_warning.png"))
            msg.setWindowIcon(QIcon('img/Avianz.ico'))
            msg.setText("Please specify testing data")
            msg.setWindowTitle("Testing data")
            msg.setStandardButtons(QMessageBox.Ok)
            msg.exec_()

    def trainWavelet(self):
        """ Listener for the wavelet training dialog.
        """
        # TODO: Needs work
        self.species = str(self.waveletTDialog.species.currentText()).title()
        minLen = float(self.waveletTDialog.minlen.text())
        maxLen = float(self.waveletTDialog.maxlen.text())
        minFrq = int(self.waveletTDialog.fLow.value())
        maxFrq = int(self.waveletTDialog.fHigh.value())
        fs = int(self.waveletTDialog.fs.value())
        if self.waveletTDialog.wind.checkState() == 0:
            wind = False
        else:
            wind = True
        if self.waveletTDialog.rain.checkState() == 0:
            rain = False
        else:
            rain = True
        if self.waveletTDialog.ff.checkState() == 0:
            ff = False
        else:
            ff = True
        # print("wind, rain, ff:", wind, rain, ff)
        speciesData = {'Name': self.species, 'SampleRate': fs, 'TimeRange': [minLen,maxLen], 'FreqRange': [minFrq, maxFrq]}
        ws = WaveletSegment.WaveletSegment()
        # calculate f0_low and f0_high from GT
        if ff:
            f0_low = []     # int(self.waveletTDialog.f0Low.text())
            f0_high = []    # int(self.waveletTDialog.f0High.text())
            for root, dirs, files in os.walk(str(self.dName)):
                for file in files:
                    if file.endswith('.wav') and os.stat(root + '/' + file).st_size != 0 and file[:-4] + '-sec.txt' in files and file + '.data' in files:
                        wavFile = root + '/' + file[:-4]
                        datFile = root + '/' + file + '.data'
                        # calculate f0_low and f0_high from GT
                        if os.path.isfile(datFile):
                            with open(datFile) as f:
                                segments = json.load(f)
                            for seg in segments:
                                if seg[0] == -1:
                                    continue
                                elif seg[4][0].title() == self.species:
                                    secs = seg[1] - seg[0]
                                    wavobj = wavio.read(wavFile+'.wav', nseconds=secs, offset=seg[0])
                                    data = wavobj.data
                                    if np.shape(np.shape(data))[0] > 1:
                                        data = data[:, 0]
                                    sampleRate = wavobj.rate
                                    if data is not 'float':
                                        data = data.astype('float')
                                    if fs != sampleRate:
                                        data = librosa.core.audio.resample(data, sampleRate, fs)
                                    f0_l, f0_h = self.ff(data, speciesData)
                                    if f0_l != 0 and f0_h != 0:
                                        f0_low.append(f0_l)
                                        f0_high.append(f0_h)
            if len(f0_low) > 0 and len(f0_high) > 0:
                f0_low = np.min(f0_low)
                f0_high = np.max(f0_high)
            else:
                # user to enter?
                f0_low = minFrq
                f0_high = maxFrq

<<<<<<< HEAD
        # Get detection measures over all M,thr combinations
        with pg.BusyCursor():
            speciesData = {'Name': self.species, 'SampleRate': fs, 'TimeRange': [minLen, maxLen],
                           'FreqRange': [minFrq, maxFrq], 'WaveletParams': [0.5, 1]} # last params are thr, M
            # returns 2d lists of nodes over M x thr, or stats over M x thr
            thrList = np.linspace(0,1,num=5)
            MList = np.linspace(0.25, 2.0, num=5)
            nodes, TP, FP, TN, FN = ws.waveletSegment_train(self.dName, thrList, MList, spInfo=speciesData, df=False)
            print("Filtered nodes: ", nodes)

            TPR = TP/(TP+FN)
            FPR = 1 - TN/(FP+TN)
            print("TP rate: ", TPR)
            print("FP rate: ", FPR)
=======
        # Change M and threshold then plot
        M_range = np.linspace(0.25, 1.5, num=3)
        thr_range = np.linspace(0, 1, num=5)
        optimumNodes_M = []
        TPR_M = []
        FPR_M = []
        iterNum = 1
        with pg.BusyCursor():
            for M in M_range:
                print('Current M:', M)
                # Find wavelet nodes for different thresholds
                optimumNodes = []
                TPR = []
                FPR = []
                for thr in thr_range:
                    speciesData = {'Name': self.species, 'SampleRate': fs, 'TimeRange': [minLen, maxLen],
                                   'FreqRange': [minFrq, maxFrq], 'WaveletParams': [thr, M]}
                    optimumNodes_thr = []
                    TP = FP = TN = FN = 0
                    for root, dirs, files in os.walk(str(self.dName)):
                        for file in files:
                            if file.endswith('.wav') and os.stat(root + '/' + file).st_size != 0 and file[:-4] + '-sec.txt' in files and file + '.data' in files:
                                wavFile = root + '/' + file[:-4]
                                print('Current:', wavFile)
                                nodes, stats = ws.waveletSegment_train(wavFile, spInfo=speciesData, df=False)
                                TP += stats[0]
                                FP += stats[1]
                                TN += stats[2]
                                FN += stats[3]
                                print("Iteration %d/%d\n" % (iterNum, len(M_range)*len(thr_range)))
                                print("Filtered nodes: ", nodes)
                                print("Parameters: ", M, thr)
                                for node in nodes:
                                    if node not in optimumNodes_thr:
                                        optimumNodes_thr.append(node)
                    TPR_thr = TP/(TP+FN)
                    FPR_thr = 1 - TN/(FP+TN)
                    TPR.append(TPR_thr)
                    FPR.append(FPR_thr)
                    optimumNodes.append(optimumNodes_thr)
                    iterNum += 1
                TPR_M.append(TPR)
                FPR_M.append(FPR)
                optimumNodes_M.append(optimumNodes)
>>>>>>> c655fc6b

        # Plot AUC and let the user to choose threshold and M
        self.thr = 0.5 # default, get updated when user double-clicks on ROC curve
        self.M = 0.25  # default, get updated when user double-clicks on ROC curve
        self.optimumNodesSel = []

        plt.style.use('ggplot')
        valid_markers = ([item[0] for item in mks.MarkerStyle.markers.items() if
                          item[1] is not 'nothing' and not item[1].startswith('tick') and not item[1].startswith(
                              'caret')])
        markers = np.random.choice(valid_markers, len(M_range)*len(thr_range), replace=False)
        fig, ax = plt.subplots()
<<<<<<< HEAD
        for i in range(len(MList)):
            # each line - different M (rows of result arrays)
            ax.plot(FPR[i], TPR[i], marker='o', linestyle='dashed', linewidth=2, markersize=10, picker=5)
        datacursor(display='multiple', draggable=True)
        ax.set_title('Double click to choose TPR and FPR')
=======
        for i in range(len(M_range)):
            ax.plot(FPR_M[i], TPR_M[i], marker=markers[i], label='M='+str(M_range[i]))
            # ax.plot(FPR_M[i], TPR_M[i], marker=markers[i], linestyle='dashed', linewidth=2, markersize=10, picker=5)
        ax.set_title('Double click and set Tolerance')
>>>>>>> c655fc6b
        ax.set_xlabel('False Positive Rate (FPR)')
        ax.set_ylabel('True Positive Rate (TPR)')
        fig.canvas.set_window_title('ROC Curve - %s' % (self.species))
        ax.set_ybound(0, 1)
        ax.set_xbound(0, 1)
        ax.yaxis.set_major_formatter(mtick.PercentFormatter(1, 0))
        ax.xaxis.set_major_formatter(mtick.PercentFormatter(1, 0))
        ax.legend()
        # plt.get_current_fig_manager().window.setWindowIcon(QtGui.QIcon('img/Avianz.ico'))
        def onclick(event):
            if event.dblclick:
                fpr_cl = event.xdata
                tpr_cl = event.ydata
                print("fpr_cl, tpr_cl: ",fpr_cl, tpr_cl)
                if tpr_cl is not None and fpr_cl is not None:
                    msg = QMessageBox()
                    msg.setIcon(QMessageBox.Information)
                    msg.setText('Confirm %d%% Sensitivity with %d%% FPR?' % (tpr_cl*100, fpr_cl*100))
                    msg.setIconPixmap(QPixmap("img/Owl_thinking.png"))
                    msg.setWindowIcon(QIcon('img/Avianz.ico'))
                    msg.setWindowTitle('Set Tolerance - %s' % (self.species))
                    msg.setStandardButtons(QMessageBox.Yes | QMessageBox.No)
                    reply = msg.exec_()
                    if reply == QMessageBox.Yes:
                        # TODO: Interpolate?, currently get the closest point
                        # get M and thr for closest point
                        distarr = (tpr_cl - TPR)**2 + (fpr_cl - FPR)**2
                        M_min_ind, thr_min_ind = np.unravel_index(np.argmin(distarr), distarr.shape)
                        self.M = M_range[M_min_ind]
                        self.thr = thr_range[thr_min_ind]
                        # Get nodes for closest point
                        self.optimumNodesSel = nodes[M_min_ind][thr_min_ind]

                        plt.close()
                        speciesData['Wind'] = wind
                        speciesData['Rain'] = rain
                        speciesData['F0'] = ff
                        if ff:
                            speciesData['F0Range'] = [f0_low, f0_high]
                        speciesData['WaveletParams'].clear()
                        speciesData['WaveletParams'].append(self.thr)
                        speciesData['WaveletParams'].append(self.M)
                        speciesData['WaveletParams'].append(self.optimumNodesSel)

                        ind = self.species.find('>')
                        if ind != -1:
                            species = self.species.replace('>', '(')
                            species = species + ')'
                        else:
                            species = self.species
                        filename = os.path.join(self.filtersDir, species + '.txt')
                        if os.path.isfile(filename):
                            msg = QMessageBox()
                            msg.setIcon(QMessageBox.Information)
                            # Add it to the Filter list
                            msg.setText('Are you sure you want to Overwrite the existing filter\nfor %s?' %(species))
                            msg.setIconPixmap(QPixmap("img/Owl_thinking.png"))
                            msg.setWindowIcon(QIcon('img/Avianz.ico'))
                            msg.setWindowTitle('Save Filter')
                            msg.setStandardButtons(QMessageBox.Yes | QMessageBox.No)
                            reply = msg.exec_()
                            if reply == QMessageBox.Yes:
                                print("Saving new filter to ", filename)
                                f = open(filename, 'w')
                                f.write(json.dumps(speciesData))
                                f.close()
                                msg = QMessageBox()
                                msg.setIcon(QMessageBox.Information)
                                msg.setText('Training completed!\nFollow Step 3 and test on a separate dataset before actual use.')
                                msg.setIconPixmap(QPixmap("img/Owl_done.png"))
                                msg.setWindowIcon(QIcon('img/Avianz.ico'))
                                msg.setWindowTitle('Training completed!')
                                msg.setStandardButtons(QMessageBox.Ok)
                                msg.exec_()
                                self.FilterFiles.append(self.species)
                                self.waveletTDialog.test.setEnabled(True)
                        else:
                            print("Saving new filter to ", filename)
                            f = open(filename, 'w')
                            f.write(json.dumps(speciesData))
                            f.close()
                            # Add it to the Filter list
                            msg = QMessageBox()
                            msg.setIcon(QMessageBox.Information)
                            msg.setText("Training completed!\nFollow Step 3 and test on a separate dataset before actual use.")
                            msg.setIconPixmap(QPixmap("img/Owl_done.png"))
                            msg.setWindowIcon(QIcon('img/Avianz.ico'))
                            msg.setWindowTitle("Training completed!")
                            msg.setStandardButtons(QMessageBox.Ok)
                            msg.exec_()
                            self.FilterFiles.append(self.species)
                            self.waveletTDialog.test.setEnabled(True)
        cid = fig.canvas.mpl_connect('button_press_event', onclick)
        plt.show()
        # plt.raise_()

    def ff(self, data, speciesData):
        sc = SupportClasses.preProcess(audioData=data, spInfo=speciesData, df=True)  # species left empty to avoid bandpass filter
        data, sampleRate = sc.denoise_filter(level=10)
        sp = SignalProc.SignalProc([], 0, 512, 256)
        sgRaw = sp.spectrogram(data, 512, 256, mean_normalise=True, onesided=True, multitaper=False)
        segment = Segment.Segment(data, sgRaw, sp, sampleRate, 512, 256)
        pitch, y, minfreq, W = segment.yin(minfreq=100)
        ind = np.squeeze(np.where(pitch > minfreq))
        pitch = pitch[ind]
        if pitch.size == 0:
            return 0, 0
        if ind.size < 2:
            f0 = pitch
            return f0,f0
        else:
            return round(np.min(pitch)), round(np.max(pitch))

    def prepareTrainData(self):
        """ Listener for the wavelet training dialog.
        """
        species = str(self.waveletTDialog.species.currentText())
        if species == 'Choose species...':
            msg = QMessageBox()
            msg.setIconPixmap(QPixmap("img/Owl_warning.png"))
            msg.setWindowIcon(QIcon('img/Avianz.ico'))
            msg.setText("Please specify the species!")
            msg.setWindowTitle("Species")
            msg.setStandardButtons(QMessageBox.Ok)
            msg.exec_()
            return
        if self.dName is None or self.dName == '':
            msg = QMessageBox()
            msg.setIconPixmap(QPixmap("img/Owl_warning.png"))
            msg.setWindowIcon(QIcon('img/Avianz.ico'))
            msg.setText("Please specify training data!")
            msg.setWindowTitle("Training data")
            msg.setStandardButtons(QMessageBox.Ok)
            msg.exec_()
            return
        f_low = []
        f_high = []
        fs =[]
        len_min = []
        len_max = []
        for root, dirs, files in os.walk(str(self.dName)):
            for file in files:
                if file.endswith('.wav') and os.stat(root + '/' + file).st_size != 0 and file + '.data' in files:
                    wavFile = root + '/' + file
                    metaData = self.annotation2GT(wavFile, species)
                    len_min.append(metaData[0])
                    len_max.append(metaData[1])
                    f_low.append(metaData[2])
                    f_high.append(metaData[3])
                    fs.append(metaData[4])
        self.waveletTDialog.minlen.setText(str(round(np.min(len_min),2)))
        self.waveletTDialog.maxlen.setText(str(round(np.max(len_max),2)))
        self.waveletTDialog.fLow.setRange(0, int(np.min(fs))/2)
        self.waveletTDialog.fLow.setValue(int(np.min(f_low)))
        self.waveletTDialog.fHigh.setRange(0, int(np.min(fs))/2)
        self.waveletTDialog.fHigh.setValue(int(np.max(f_high)))
        self.waveletTDialog.fs.setValue(int(np.min(fs)))
        self.waveletTDialog.fs.setRange(0, int(np.min(fs)))
        self.waveletTDialog.note_step2.setText('Above fields propagated using training data.\nAdjust if required.')
        self.waveletTDialog.train.setEnabled(True)        

        msg = QMessageBox()
        msg.setIcon(QMessageBox.Information)
        msg.setText("Follow Step 2 to complete training.")
        msg.setIconPixmap(QPixmap("img/Owl_done.png"))
        msg.setWindowIcon(QIcon('img/Avianz.ico'))
        msg.setWindowTitle("Preperation Done!")
        msg.setStandardButtons(QMessageBox.Ok)
        msg.exec_()
        return

    def annotation2GT(self, wavFile, species, duration=0):
        """
        This generates the ground truth for a given sound file
        Given the AviaNZ annotation, returns the ground truth as a txt file
        """
        datFile = wavFile + '.data'
        eFile = datFile[:-9] + '-sec.txt'
        if duration == 0:
            wavobj = wavio.read(wavFile)
            sampleRate = wavobj.rate
            data = wavobj.data
            duration = int(np.ceil(len(data) / sampleRate))  # number of secs
        GT = np.zeros((duration, 4))
        GT = GT.tolist()
        GT[:][1] = str(0)
        GT[:][2] = ''
        GT[:][3] = ''
        # fHigh and fLow for text boxes
        fLow = sampleRate/2
        fHigh = 0
        lenMin = duration
        lenMax =0
        if os.path.isfile(datFile):
            # print(datFile)
            with open(datFile) as f:
                segments = json.load(f)
            for seg in segments:
                if seg[0] == -1:
                    continue
                if not species.title() in seg[4]:
                    continue
                else:
                    # print("lenMin, seg[1]-seg[0]", lenMin, seg[1]-seg[0])
                    if lenMin > seg[1]-seg[0]:
                        lenMin = seg[1]-seg[0]
                    if lenMax < seg[1]-seg[0]:
                        lenMax = seg[1]-seg[0]
                    if fLow > seg[2]:
                        fLow = seg[2]
                    if fHigh < seg[3]:
                        fHigh = seg[3]
                    type = species.title()
                    quality = ''
                    s = int(math.floor(seg[0]))
                    e = int(math.ceil(seg[1]))
                    #print("start and end: ", s, e)
                    for i in range(s, e):
                        GT[i][1] = str(1)
                        GT[i][2] = type
                        GT[i][3] = quality
        for line in GT:
            if line[1] == 0.0:
                line[1] = '0'
            if line[2] == 0.0:
                line[2] = ''
            if line[3] == 0.0:
                line[3] = ''
        # now save GT as a .txt file
        for i in range(1, duration + 1):
            GT[i - 1][0] = str(i)  # add time as the first column to make GT readable
        # strings = (str(item) for item in GT)
        with open(eFile, "w") as f:
            for l, el in enumerate(GT):
                string = '\t'.join(map(str, el))
                for item in string:
                    f.write(item)
                f.write('\n')
            f.write('\n')
        # print(lenMin, lenMax, fLow, fHigh, sampleRate)
        return [lenMin, lenMax, fLow, fHigh, sampleRate]

    def browseTrainData(self):
        """ Listener for the wavelet training dialog.
        """
        self.dName = QtGui.QFileDialog.getExistingDirectory(self, 'Choose Folder to Process')
        # get the species list from annotations
        spList = ['Choose species...']
        for root, dirs, files in os.walk(str(self.dName)):
            for filename in files:
                if filename.endswith('.data'):
                    datFile = root + '/' + filename
                    if os.path.isfile(datFile):
                        with open(datFile) as f:
                            segments = json.load(f)
                            for seg in segments:
                                if seg[0] == -1:
                                    continue
                                elif len(seg[4])>0:
                                    for birdName in seg[4]:
                                        if len(birdName)>0 and birdName[-1] == '?':
                                            if birdName[:-1] not in spList:
                                                spList.append(birdName[:-1])
                                        elif birdName not in spList:
                                            spList.append(birdName)
        self.waveletTDialog.species.clear()
        self.waveletTDialog.species.addItems(spList)
        self.waveletTDialog.fillFileList(self.dName)
        self.waveletTDialog.genGT.setEnabled(True)
        self.waveletTDialog.raise_()

    def browseTestData(self):
        """ Listener for the wavelet training dialog.
        """
        self.waveletTDialog.note_step3.clear()
        self.dNameTest = QtGui.QFileDialog.getExistingDirectory(self, 'Choose Folder to Test')
        self.waveletTDialog.fillFileList(self.dNameTest, False)
        self.waveletTDialog.test.setEnabled(True)
        self.waveletTDialog.raise_()

    def segmentationDialog(self):
        """ Create the segmentation dialog when the relevant button is pressed.
        """
        self.segmentDialog = Dialogs.Segmentation(np.max(self.audiodata),DOC=self.DOC, species=self.FilterFiles)
        self.segmentDialog.show()
        self.segmentDialog.activateWindow()
        self.segmentDialog.undo.clicked.connect(self.segment_undo)
        self.segmentDialog.activate.clicked.connect(self.segment)

    def segment(self):
        """ Listener for the segmentation dialog. Calls the relevant segmenter.
        """
        if self.CLI:
            self.segmentDialog = Dialogs.Segmentation(np.max(self.audiodata))

        opstartingtime = time.time()
        print('Segmenting requested at ' + time.strftime('%H:%M:%S', time.gmtime(opstartingtime)))

        self.segmentsToSave = True
        # TODO: Currently just gives them all the label "Don't Know"
        [alg, medThr,HarmaThr1,HarmaThr2,PowerThr,minfreq,minperiods,Yinthr,window,FIRThr1,CCThr1,species,resolution,species_cc] = self.segmentDialog.getValues()
        with pg.BusyCursor():
            species = str(species)
            self.statusLeft.setText('Segmenting...')
            if str(alg) == 'Default':
                newSegments = self.seg.bestSegments()
            elif str(alg) == 'Median Clipping':
                newSegments = self.seg.medianClip(float(str(medThr)), minSegment=self.config['minSegment'])
                newSegments = self.seg.checkSegmentOverlap(newSegments, minSegment=self.config['minSegment'])
            elif str(alg) == 'Harma':
                newSegments = self.seg.Harma(float(str(HarmaThr1)),float(str(HarmaThr2)),minSegment=self.config['minSegment'])
                newSegments = self.seg.checkSegmentOverlap(newSegments, minSegment=self.config['minSegment'])
            elif str(alg) == 'Power':
                newSegments = self.seg.segmentByPower(float(str(PowerThr)))
                newSegments = self.seg.checkSegmentOverlap(newSegments, minSegment=self.config['minSegment'])
            elif str(alg) == 'Onsets':
                newSegments = self.seg.onsets()
                newSegments = self.seg.checkSegmentOverlap(newSegments, minSegment=self.config['minSegment'])
            elif str(alg) == 'Fundamental Frequency':
                newSegments, pitch, times = self.seg.yin(int(str(minfreq)),int(str(minperiods)),float(str(Yinthr)),int(str(window)),returnSegs=True)
                newSegments = self.seg.checkSegmentOverlap(newSegments, minSegment=self.config['minSegment'])
            elif str(alg) == 'FIR':
                newSegments = self.seg.segmentByFIR(float(str(FIRThr1)))
                newSegments = self.seg.checkSegmentOverlap(newSegments, minSegment=self.config['minSegment'])
            elif str(alg)=='Wavelets':
                if species == 'Choose species...':
                    msg = QMessageBox()
                    msg.setIconPixmap(QPixmap('img/Owl_warning.png'))
                    msg.setWindowIcon(QIcon('img/Avianz.ico'))
                    msg.setText('Please select your species!')
                    msg.setWindowTitle('Select Species')
                    msg.setStandardButtons(QMessageBox.Ok)
                    msg.exec_()
                    return
                else:
                    speciesData = json.load(open(os.path.join(self.filtersDir, species+'.txt')))
                    ws = WaveletSegment.WaveletSegment()
                    newSegments = ws.waveletSegment_test(fName=None,data=self.audiodata, sampleRate=self.sampleRate, spInfo=speciesData, trainTest=False)
            elif str(alg)=='Cross-Correlation':
                if species_cc != 'Choose species...':
                    # need to load template/s
                    newSegments = self.findMatches(float(str(CCThr1)), species_cc)
                else:
                    newSegments = self.findMatches(float(str(CCThr1)))

            print('Segments: ', newSegments)
            # print "to excel", newSegments
                # # Here the idea is to use both ML and wavelets then label AND as definite and XOR as possible just for wavelets
                # # but ML is extremely slow and crappy. So I decided to use just the wavelets
                # newSegmentsML = WaveletSegment.findCalls_learn(fName=None,data=self.audiodata, sampleRate=self.sampleRate, species=species,trainTest=False)
                # print np.shape(newSegmentsML),type(newSegmentsML), newSegmentsML
                #
                # newSegments = WaveletSegment.findCalls_test(fName=None,data=self.audiodata, sampleRate=self.sampleRate, species='kiwi',trainTest=False)
                # # print type(newSegments),newSegments
                # import itertools
                # newSegments=list(itertools.chain.from_iterable(newSegments))
                # temp=np.zeros(len(newSegmentsML))
                # for i in newSegments:
                #     temp[i]=1
                # newSegments=temp.astype(int)
                # newSegments=newSegments.tolist()
                # print np.shape(newSegments), type(newSegments), newSegments
                #
                # newSegmentsDef=np.minimum.reduce([newSegmentsML,newSegments])
                # newSegmentsDef=newSegmentsDef.tolist()
                # print "newSegmentsDef:", np.shape(newSegmentsDef), type(newSegmentsDef), newSegmentsDef
                # C=[(a and not b) or (not a and b) for a,b in zip(newSegmentsML,newSegments)]
                # newSegmentsPb=[int(c) for c in C]
                # print "newSegmentsPosi:", np.shape(newSegmentsPb), type(newSegmentsPb), newSegmentsPb
                #
                # # convert these segments to [start,end] format
                # newSegmentsDef=self.binary2seg(newSegmentsDef)
                # newSegmentsPb=self.binary2seg(newSegmentsPb)

            # post process to remove short segments, wind, rain, and use F0 check.
            if species == 'All species' and species_cc == 'Choose species...' or str(alg) == 'Default' or str(alg) == 'Median Clipping' or str(alg) == 'Harma' or str(alg) == 'Power' or str(alg) == 'Onsets' or str(alg) == 'Fundamental Frequency' or str(alg) == 'FIR':
                post = SupportClasses.postProcess(audioData=self.audiodata, sampleRate=self.sampleRate, segments=newSegments, spInfo={})
                post.wind(sppSpecific=False)
                post.rainClick(sppSpecific=False)
            else:
                post = SupportClasses.postProcess(audioData=self.audiodata, sampleRate=self.sampleRate,
                                                  segments=newSegments, spInfo=speciesData)
                post.short()  #TODO: keep 'deleteShort' in filter file?
                if speciesData['Wind']:
                    post.wind()
                    print('After wind: ', post.segments)
                if speciesData['Rain']:
                    post.rainClick()
                    print('After rain: ', post.segments)
                if speciesData['F0']:
                    post.fundamentalFrq()
                    print('After ff: ', post.segments)

            newSegments = post.segments
            print("After post processing: ", newSegments)

            # Generate annotation friendly output.
            if str(alg)=='Wavelets':
                 if len(newSegments)>0:
                    y1 = self.convertFreqtoY(speciesData['FreqRange'][0]/2)
                    y2 = self.convertFreqtoY(speciesData['SampleRate']/2)
                    if speciesData['SampleRate']/2 > self.sampleRate:
                        y2 = self.convertFreqtoY(self.sampleRate/2-self.sampleRate*0.01)
                    for seg in newSegments:
                        self.addSegment(float(seg[0]), float(seg[1]), y1, y2,
                                        [species.title() + "?"],index=-1)
                        self.segmentsToSave = True
            elif str(alg)=='Cross-Correlation' and species_cc != 'Choose species...':
                if len(newSegments) > 0:
                    y1 = self.convertFreqtoY(speciesData['FreqRange'][0]/2)
                    y2 = self.convertFreqtoY(speciesData['SampleRate']/2)
                    if speciesData['SampleRate']/2 > self.sampleRate:
                        y2 = self.convertFreqtoY(self.sampleRate / 2 - self.sampleRate * 0.01)
                    for seg in newSegments:
                        self.addSegment(float(seg[0]), float(seg[1]), y1, y2,
                                        [species_cc.title() + "?"], index=-1)
                        self.segmentsToSave = True
            else:
                if len(newSegments)>0:
                    for seg in newSegments:
                        self.addSegment(seg[0],seg[1])
                        self.segmentsToSave = True

            self.lenNewSegments = len(newSegments)
            self.segmentDialog.undo.setEnabled(True)
            self.statusLeft.setText('Ready')
        print('Segmentation finished at %s' % (time.time() - opstartingtime))

    def segment_undo(self):
        """ Listener for undo button in segmentation dialog.
        This is very cheap: the segments were appended, so delete the last len of them (from the end)
        """
        end = len(self.segments)
        for seg in range(end-1,end-self.lenNewSegments-1,-1):
            self.deleteSegment(seg)
        self.segmentDialog.undo.setEnabled(False)

    def exportSeg(self, annotation=None):
        # find all the species
        species = set()
        species.add("All species")
        for seg in self.segments:
            for birdName in seg[4]:
                if birdName.endswith('?'):
                    species.add(birdName[:-1])
                else:
                    species.add(birdName)
        species = list(species)
        for root, dirs, files in os.walk(str(self.SoundFileDir)):
            for file in files:
                file = os.path.join(root, file)
                if fnmatch.fnmatch(file, self.filename[:-4] + "_*.xlsx"):
                    print("Removing file %s" % file)
                    os.remove(file)
        out = SupportClasses.exportSegments(startTime=self.startTime, segments=self.segments, filename=self.filename[:-4], resolution=10, datalength=self.datalength, numpages=self.nFileSections, sampleRate=self.sampleRate, species=species)
        out.excel()
        # add user notification
        # QMessageBox.about(self, "Segments Exported", "Check this directory for the excel output: " + '\n' + self.SoundFileDir)
        msg = QMessageBox()
        msg.setIcon(QMessageBox.Information)
        msg.setText("Check this directory for the excel output: " + '\n' + self.SoundFileDir)
        msg.setIconPixmap(QPixmap("img/Owl_done.png"))
        msg.setWindowIcon(QIcon('img/Avianz.ico'))
        msg.setWindowTitle("Segments Exported")
        msg.setStandardButtons(QMessageBox.Ok)
        msg.exec_()
        return

    def findMatches(self,thr=0.4, species='Choose species...'):
        """ Calls the cross-correlation function to find matches like the currently highlighted box.
        It also check if you have selected a species, then allow to read those templates and match.
        """
        # print ("inside find Matches: ", species)
        segments = []
        if species != 'Choose species...' and os.path.exists('Sound Files/' + species):
            self.statusLeft.setText("Finding matches...")
            print("Reading template/s")
            # Todo: do more than one template and merge result?
            wavobj = wavio.read('Sound Files/'+species+'/train1_1.wav')

            # Parse wav format details based on file header:
            sampleRate = wavobj.rate
            audiodata = wavobj.data
            # minFreq = 0
            # maxFreq = self.sampleRate / 2.
            # fileLength = wavobj.nframes

            if audiodata.dtype is not 'float':
                audiodata = audiodata.astype('float')  # / 32768.0

            if np.shape(np.shape(audiodata))[0] > 1:
                audiodata = audiodata[:, 0]
            # downsample
            print("fs: ", sampleRate, self.sppInfo[str(species)][4])
            if sampleRate != self.sppInfo[str(species)][4]:
                audiodata = librosa.core.audio.resample(audiodata, sampleRate, self.sppInfo[str(species)][4])
                sampleRate = self.sppInfo[str(species)][4]
            datalength = np.shape(audiodata)[0]
            len_seg = datalength / sampleRate

            sp_temp = SignalProc.SignalProc([], 0, self.config['window_width'], self.config['incr'])
            sgRaw_temp = sp_temp.spectrogram(audiodata, self.config['window_width'],
                                        self.config['incr'], mean_normalise=self.sgMeanNormalise,
                                        equal_loudness=self.sgEqualLoudness, onesided=self.sgOneSided,
                                        multitaper=self.sgMultitaper)

            # Get the data for the spectrogram
            if self.sampleRate != self.sppInfo[str(species)][4]:
                data1 = librosa.core.audio.resample(self.audiodata, self.sampleRate, self.sppInfo[str(species)][4])
                sampleRate1 = self.sppInfo[str(species)][4]
            else:
                data1 = self.audiodata
                sampleRate1 = self.sampleRate
            sgRaw = self.sp.spectrogram(data1,mean_normalise=self.sgMeanNormalise,equal_loudness=self.sgEqualLoudness,onesided=self.sgOneSided,multitaper=self.sgMultitaper)
            indices = self.seg.findCCMatches(sgRaw_temp,sgRaw,thr)
            # scale indices to match with self.samplerate
            indices = [i*self.sampleRate/sampleRate1 for i in indices]
            # print('indices:', indices)
            # identifySegments(seg=indices, minlength=10)
            # indices are in spectrogram pixels, need to turn into times
            y1 = self.convertFreqtoY(self.sppInfo[str(species)][2]/2)
            if self.sppInfo[str(species)][4]/2 > self.sampleRate:
                y2 = self.convertFreqtoY(self.sampleRate / 2 - self.sampleRate * 0.01)
            else:
                y2 = self.convertFreqtoY(self.sppInfo[str(species)][4] / 2)
            for i in indices:
                if np.abs(i) > self.config['overlap_allowed']:
                    time = i*self.config['incr'] / self.sampleRate
                    # print(time, time + len_seg,self.segments)
                    # self.addSegment(time, time+len_seg,y1,y2,[species+'?'])
                    segments.append([time, time+len_seg])
        elif self.box1id is None or self.box1id == -1:
            print("No box selected")
            msg = QMessageBox()
            msg.setIcon(QMessageBox.Information)
            msg.setText("No segment selected to match")
            msg.setIconPixmap(QPixmap("img/Owl_warning.png"))
            msg.setWindowIcon(QIcon('img/Avianz.ico'))
            msg.setWindowTitle("No segment")
            msg.setStandardButtons(QMessageBox.Ok)
            msg.exec_()
            return []
        else:
            self.statusLeft.setText("Finding matches...")
            # Only want to draw new segments, so find out how many there are now
            seglen = len(self.segments)
            # Get the segment -- note that takes the full y range
            if type(self.listRectanglesa2[self.box1id]) == self.ROItype:
                x1 = self.listRectanglesa2[self.box1id].pos().x()
                x2 = x1 + self.listRectanglesa2[self.box1id].size().x()
            else:
                x1, x2 = self.listRectanglesa2[self.box1id].getRegion()
            # Get the data for the spectrogram
            sgRaw = self.sp.spectrogram(self.audiodata,mean_normalise=self.sgMeanNormalise,equal_loudness=self.sgEqualLoudness,onesided=self.sgOneSided,multitaper=self.sgMultitaper)
            segment = sgRaw[int(x1):int(x2),:]
            len_seg = (x2-x1) * self.config['incr'] / self.sampleRate
            indices = self.seg.findCCMatches(segment,sgRaw,thr)
            # indices are in spectrogram pixels, need to turn into times
            for i in indices:
                # Miss out the one selected: note the hack parameter
                if np.abs(i-x1) > self.config['overlap_allowed']:
                    time = i*self.config['incr'] / self.sampleRate
                    segments.append([time, time+len_seg])
                    # self.addSegment(time, time+len_seg,0,0,self.segments[self.box1id][4])
            self.statusLeft.setText("Ready")
        return segments

    def classifySegments(self):
        # TODO: Finish this
        # Note that this still works on 1 second -- species-specific parameter eventually (here twice: as 1 and in sec loop)
        if self.segments is None or len(self.segments) == 0:
            msg = QMessageBox()
            msg.setIcon(QMessageBox.Information)
            msg.setText("No segments to recognise")
            msg.setWindowIcon(QIcon('img/Avianz.ico'))
            msg.setIconPixmap(QPixmap("img/Owl_warning.png"))
            msg.setWindowTitle("No segments")
            msg.setStandardButtons(QMessageBox.Ok)
            msg.exec_()
            return
        else:
            with pg.BusyCursor():
                # TODO: Ask for species; brown kiwi for now
                # TODO: ***** TIDY UP WAVELET SEG, USE THIS!
                for i in range(len(self.segments)):
                    seglength = np.abs(self.segments[i][1] - self.segments[i][0])
                    if seglength <= 1:
                        # Recognise as is
                        label = WaveletSegment.computeWaveletEnergy(self.audiodata[self.segments[i][0]:self.segments[i][1]],wavelet='dmey2')
                        self.updateText(label,i)
                    else:
                        for sec in range(math.ceil(seglength)):
                            label = WaveletSegment.computeWaveletEnergy(self.audiodata[sec*self.sampleRate+self.segments[i][0]:(sec+1)*self.sampleRate+self.segments[i][0]],wavelet='dmey2')
                            # TODO: Check if the labels match, decide what to do if not
                        self.updateText(label,i)

    def recognise(self):
        # This will eventually call methods to do automatic recognition
        # Actually, will produce a dialog to ask which species, etc.
        # TODO
        pass

# ===============
# Code for playing sounds
    def playVisible(self):
        """ Listener for button to play the visible area.
        On PLAY, turns to PAUSE and two other buttons turn to STOPs.
        """
        if self.media_obj.isPlaying():
            self.pausePlayback()
        else:
            if self.media_obj.state() != QAudio.SuspendedState and not self.media_obj.keepSlider:
                # restart playback
                range = self.p_ampl.viewRange()[0]
                self.setPlaySliderLimits(range[0]*1000, range[1]*1000)
                # (else keep play slider range from before)
            self.playButton.setIcon(self.style().standardIcon(QtGui.QStyle.SP_MediaPause))
            self.playSegButton.setIcon(self.style().standardIcon(QtGui.QStyle.SP_MediaStop))
            self.playBandLimitedSegButton.setIcon(self.style().standardIcon(QtGui.QStyle.SP_MediaStop))
            self.media_obj.pressedPlay(start=self.segmentStart, stop=self.segmentStop, audiodata=self.audiodata)

    def playSelectedSegment(self):
        """ Listener for PlaySegment button.
        Get selected segment start and end (or return if no segment selected).
        On PLAY, all three buttons turn to STOPs.
        """
        if self.media_obj.isPlaying():
            self.stopPlayback()
        else:
            if self.box1id > -1:
                self.stopPlayback()

                start = self.listRectanglesa1[self.box1id].getRegion()[0] * 1000
                stop = self.listRectanglesa1[self.box1id].getRegion()[1] * 1000

                self.setPlaySliderLimits(start, stop)
                self.playButton.setIcon(self.style().standardIcon(QtGui.QStyle.SP_MediaPause))
                self.playSegButton.setIcon(self.style().standardIcon(QtGui.QStyle.SP_MediaStop))
                self.playBandLimitedSegButton.setIcon(self.style().standardIcon(QtGui.QStyle.SP_MediaStop))
                self.media_obj.filterSeg(start, stop, self.audiodata)
            else:
                print("Can't play, no segment selected")

    def playBandLimitedSegment(self):
        """ Listener for PlayBandlimitedSegment button.
        Gets the band limits of the segment, bandpass filters, then plays that.
        Currently uses FIR bandpass filter -- Butterworth is commented out.
        On PLAY, all three buttons turn to STOPs.
        """
        if self.media_obj.isPlaying():
            self.stopPlayback()
        else:
            if self.box1id > -1:
                self.stopPlayback()
                # check frequency limits, + small buffer bands
                bottom = max(0.1, self.minFreq, self.segments[self.box1id][2])
                top = min(self.segments[self.box1id][3], self.maxFreq-0.1)

                print("Extracting samples between %d-%d Hz" % (bottom, top))
                start = self.listRectanglesa1[self.box1id].getRegion()[0] * 1000
                stop = self.listRectanglesa1[self.box1id].getRegion()[1] * 1000
                self.setPlaySliderLimits(start, stop)
                self.playButton.setIcon(self.style().standardIcon(QtGui.QStyle.SP_MediaPause))
                self.playSegButton.setIcon(self.style().standardIcon(QtGui.QStyle.SP_MediaStop))
                self.playBandLimitedSegButton.setIcon(self.style().standardIcon(QtGui.QStyle.SP_MediaStop))

                # filter the data into a temporary file or buffer
                self.media_obj.filterBand(self.segmentStart, self.segmentStop, bottom, top, self.audiodata, self.sp)
            else:
                print("Can't play, no segment selected")

    def pausePlayback(self):
        """ Restores the PLAY buttons, calls media_obj to pause playing."""
        self.media_obj.pressedPause()

        # Reset all button icons:
        self.playButton.setIcon(self.style().standardIcon(QtGui.QStyle.SP_MediaPlay))
        self.playSegButton.setIcon(QtGui.QIcon('img/playsegment.png'))
        self.playBandLimitedSegButton.setIcon(QtGui.QIcon('img/playBandLimited.png'))

    def stopPlayback(self):
        """ Restores the PLAY buttons, slider, text, calls media_obj to stop playing."""
        self.media_obj.pressedStop()
        if not hasattr(self, 'segmentStart') or self.segmentStart is None:
            self.segmentStart = 0
        self.playSlider.setValue(-1000)
        self.bar.setValue(-1000)
        self.timePlayed.setText(self.convertMillisecs(self.segmentStart) + "/" + self.totalTime)

        # Reset all button icons:
        self.playButton.setIcon(self.style().standardIcon(QtGui.QStyle.SP_MediaPlay))
        self.playSegButton.setIcon(QtGui.QIcon('img/playsegment.png'))
        self.playBandLimitedSegButton.setIcon(QtGui.QIcon('img/playBandLimited.png'))

    def movePlaySlider(self):
        """ Listener called on sound notify (every 20 ms).
        Controls the slider, text timer, and listens for playback finish.
        """
        eltime = self.media_obj.processedUSecs() // 1000 + self.media_obj.timeoffset

        # listener for playback finish. Note small buffer for catching up
        if eltime > (self.segmentStop-10):
            print("Stopped at %d ms" % eltime)
            self.stopPlayback()
        else:
            self.playSlider.setValue(eltime)
            self.timePlayed.setText(self.convertMillisecs(eltime) + "/" + self.totalTime)
            # playSlider.value() is in ms, need to convert this into spectrogram pixels
            self.bar.setValue(self.convertAmpltoSpec(eltime / 1000.0 - 0.1))

    def setPlaySliderLimits(self, start, end):
        """ Uses start/end in ms, does what it says, and also seeks file position marker.
        """
        offset = (self.startRead + self.startTime) * 1000 # in ms, absolute
        self.playSlider.setRange(start + offset, end + offset)
        self.segmentStart = self.playSlider.minimum() - offset # relative to file start
        self.segmentStop = self.playSlider.maximum() - offset # relative to file start

    def volSliderMoved(self, value):
        self.media_obj.applyVolSlider(value)

    def barMoved(self, evt):
        """ Listener for when the bar showing playback position moves.
        """
        self.playSlider.setValue(self.convertSpectoAmpl(evt.x()) * 1000)
        self.media_obj.seekToMs(self.convertSpectoAmpl(evt.x()) * 1000, self.segmentStart)

    def setOperatorReviewerDialog(self):
        """ Listener for Set Operator/Reviewer menu item.
        """
        if hasattr(self, 'operator') and hasattr(self, 'reviewer') :
            self.setOperatorReviewerDialog = Dialogs.OperatorReviewer(operator=self.operator,reviewer=self.reviewer)
        else:
            self.setOperatorReviewerDialog = Dialogs.OperatorReviewer(operator='', reviewer='')
        #self.setOperatorReviewerDialog.activateWindow()
        self.setOperatorReviewerDialog.activate.clicked.connect(self.changeOperator)
        self.setOperatorReviewerDialog.exec()

    def changeOperator(self):
        """ Listener for the operator/reviewer dialog.
        """
        name1, name2 = self.setOperatorReviewerDialog.getValues()
        self.operator = str(name1)
        self.reviewer = str(name2)
        self.statusRight.setText("Operator: " + self.operator + ", Reviewer: "+self.reviewer)
        self.setOperatorReviewerDialog.close()
        self.segmentsToSave = True

    def addNoiseData(self):
        """ Listener for the adding metadata about noise action """
        self.getNoiseDataDialog = Dialogs.addNoiseData(self.noiseLevel, self.noiseTypes)
        self.getNoiseDataDialog.activate.clicked.connect(self.getNoiseData)
        self.getNoiseDataDialog.exec()

    def getNoiseData(self):
        """ Collect data about the noise from the dialog """
        self.noiseLevel, self.noiseTypes = self.getNoiseDataDialog.getNoiseData()
        print(self.noiseLevel,self.noiseTypes)
        self.getNoiseDataDialog.close()
        self.segmentsToSave = True
        
    def saveImage(self, imageFile=''):
        exporter = pge.ImageExporter(self.w_spec.scene())

        if imageFile=='':
            imageFile, drop = QFileDialog.getSaveFileName(self, "Save Image", "", "Images (*.png *.xpm *.jpg)");
        try:
            # works but requires devel (>=0.11) version of pyqtgraph:
            exporter.export(imageFile + '.png')
            print("Exporting spectrogram to file %s.wav" % imageFile)
        except:
            print("Failed to save image")

    def changeSettings(self):
        """ Create the parameter tree when the Interface settings menu is pressed.
        """
        self.saveSegments()
        fn1 = self.config['BirdListShort']
        if '/' in fn1:
            ind = fn1[-1::-1].index('/')
            fn1 = fn1[-ind:]
        fn2 = self.config['BirdListLong']
        if fn2 is not None and '/' in fn2:
            ind = fn2[-1::-1].index('/')
            fn2 = fn2[-ind:]
        hasMultipleSegments = False
        for s in self.segments:
            if len(s[4])>1:
                hasMultipleSegments=True

        params = [
            {'name': 'Mouse settings', 'type' : 'group', 'children': [
                {'name': 'Use right button to make segments', 'type': 'bool', 'tip': 'If true, segments are drawn with right clicking.',
                 'value': self.config['drawingRightBtn']},
                {'name': 'Spectrogram mouse action', 'type': 'list', 'values':
                    {'Mark segments by clicking' : 1, 'Mark boxes by clicking' : 2, 'Mark boxes by dragging' : 3},
                 'value': self.config['specMouseAction']}
            ]},

            {'name': 'Paging', 'type': 'group', 'children': [
                {'name': 'Page size', 'type': 'float', 'value': self.config['maxFileShow'], 'limits': (5, 900),
                 'step': 5,
                 'suffix': ' sec'},
                {'name': 'Page overlap', 'type': 'float', 'value': self.config['fileOverlap'], 'limits': (0, 20),
                 'step': 2,
                 'suffix': ' sec'},
            ]},

            {'name': 'Annotation', 'type': 'group', 'children': [
                {'name': 'Annotation overview cell length', 'type': 'float',
                 'value': self.config['widthOverviewSegment'],
                 'limits': (5, 300), 'step': 5,
                 'suffix': ' sec'},
                {'name': 'Make boxes transparent', 'type': 'bool',
                     'value': self.config['transparentBoxes']},
                {'name': 'Segment colours', 'type': 'group', 'children': [
                    {'name': 'Confirmed segments', 'type': 'color', 'value': self.config['ColourNamed'],
                     'tip': "Correctly labeled segments"},
                    {'name': 'Possible', 'type': 'color', 'value': self.config['ColourPossible'],
                     'tip': "Segments that need further approval"},
                    {'name': "Don't know", 'type': 'color', 'value': self.config['ColourNone'],
                     'tip': "Segments that are not labelled"},
                    {'name': 'Currently selected', 'type': 'color', 'value': self.config['ColourSelected'],
                     'tip': "Currently delected segment"},
                ]},
                {'name': 'Check-ignore protocol', 'type': 'group', 'children': [
                    {'name': 'Show check-ignore marks', 'type': 'bool', 'value': self.config['protocolOn']},
                    {'name': 'Length of checking zone', 'type': 'float', 'value': self.config['protocolSize'],
                     'limits': (1, 300), 'step': 1, 'suffix': ' sec'},
                    {'name': 'Repeat zones every', 'type': 'float', 'value': self.config['protocolInterval'],
                     'limits': (1, 600), 'step': 1, 'suffix': ' sec'},
                ]}
            ]},

            {'name': 'Bird List', 'type': 'group', 'children': [
                {'name': 'Common Bird List', 'type': 'group', 'children': [
                    # {'name': 'Filename', 'type': 'text', 'value': self.config['BirdListShort']},
                    {'name': 'Filename', 'type': 'str', 'value': fn1, 'readonly': True},
                    {'name': 'Choose File', 'type': 'action'},
                ]},
                {'name': 'Full Bird List', 'type': 'group', 'children': [
                    # {'name': 'Filename', 'type': 'str', 'value': fn2,'readonly':True, 'tip': "Can be None"},
                    {'name': 'Filename', 'type': 'str', 'value': fn2, 'readonly': True},
                    {'name': 'No long list', 'type': 'bool',
                     'value': self.config['BirdListLong'] is None or self.config['BirdListLong'] == 'None',
                     'tip': "If you don't have a long list of birds"},
                    {'name': 'Choose File', 'type': 'action'}
                ]},
                {'name': 'Dynamically reorder bird list', 'type': 'bool', 'value': self.config['ReorderList']},
                {'name': 'Default to multiple species', 'type': 'bool', 'value': self.config['MultipleSpecies'],
                 'readonly': hasMultipleSegments},
            ]},
            {'name': 'Human classify', 'type': 'group', 'children': [
                {'name': 'Save corrections', 'type': 'bool', 'value': self.config['saveCorrections'],
                 'tip': "This helps the developers"},
            ]},

            {'name': 'Output parameters', 'type': 'group', 'children': [
                {'name': 'Show all pages', 'type': 'bool', 'value': self.config['showAllPages'],
                 'tip': "Where to show segments from when looking at outputs"},
                {'name': 'Auto save segments every', 'type': 'float', 'value': self.config['secsSave'],
                 'step': 5,
                 'limits': (5, 900),
                 'suffix': ' sec'},
            ]},

            {'name': 'User', 'type': 'group', 'children': [
                {'name': 'Operator', 'type': 'str', 'value': self.config['operator'],
                 'tip': "Person name"},

                {'name': 'Reviewer', 'type': 'str', 'value': self.config['reviewer'],
                 'tip': "Person name"},
            ]},
            {'name': 'Maximise window on startup', 'type': 'bool', 'value': self.config['StartMaximized']},
            {'name': 'Require noise data', 'type': 'bool', 'value': self.config['RequireNoiseData']},
        ]

        ## Create tree of Parameter objects
        self.p = Parameter.create(name='params', type='group', children=params)
        self.p.sigTreeStateChanged.connect(self.changeParams)
        ## Create ParameterTree widget
        self.t = ParameterTree()
        self.t.setParameters(self.p, showTop=False)
        self.t.show()
        self.t.setWindowTitle('AviaNZ - Interface Settings')
        self.t.setWindowIcon(QIcon('img/Avianz.ico'))
        self.t.setFixedSize(520, 900)

    def changeParams(self,param, changes):
        """ Update the config and the interface if anything changes in the tree
        """
        # first save the annotations
        self.saveSegments()

        for param, change, data in changes:
            path = self.p.childPath(param)
            if path is not None:
                childName = '.'.join(path)
            else:
                childName = param.name()

            if childName=='Output parameters.Auto save segments every':
                self.config['secsSave']=data
            elif childName=='Annotation.Annotation overview cell length':
                self.config['widthOverviewSegment']=data
            elif childName=='Annotation.Make boxes transparent':
                self.config['transparentBoxes']=data
                self.dragRectsTransparent()
            elif childName == 'Mouse settings.Use right button to make segments':
                self.config['drawingRightBtn'] = data
                if self.config['drawingRightBtn']:
                    self.MouseDrawingButton = QtCore.Qt.RightButton
                else:
                    self.MouseDrawingButton = QtCore.Qt.LeftButton
            elif childName == 'Mouse settings.Spectrogram mouse action':
                self.config['specMouseAction'] = data
                self.p_spec.enableDrag = data==3
            elif childName == 'Paging.Page size':
                self.config['maxFileShow'] = data
            elif childName=='Paging.Page overlap':
                self.config['fileOverlap'] = data
            elif childName == 'Maximise window on startup':
                self.config['StartMaximized'] = data
                if data:
                    self.showMaximized()
            elif childName == 'Bird List.Dynamically reorder bird list':
                self.config['ReorderList'] = data
            elif childName == 'Bird List.Default to multiple species':
                self.config['MultipleSpecies'] = data
            elif childName == 'Require noise data':
                self.config['RequireNoiseData'] = data
            elif childName=='Human classify.Save corrections':
                self.config['saveCorrections'] = data
            elif childName=='Bird List.Common Bird List.Filename':
                self.config['BirdListShort'] = data
            elif childName=='Bird List.Full Bird List.Filename':
                self.config['BirdListLong'] = data
            elif childName=='Annotation.Segment colours.Confirmed segments':
                rgbaNamed = list(data.getRgb())
                if rgbaNamed[3] > 100:
                    rgbaNamed[3] = 100
                self.config['ColourNamed'] = rgbaNamed
                self.ColourNamed = QtGui.QColor(self.config['ColourNamed'][0], self.config['ColourNamed'][1],
                                                self.config['ColourNamed'][2], self.config['ColourNamed'][3])
                self.ColourNamedDark = QtGui.QColor(self.config['ColourNamed'][0], self.config['ColourNamed'][1],
                                                    self.config['ColourNamed'][2], 255)
            elif childName=='Annotation.Segment colours.Possible':
                rgbaVal = list(data.getRgb())
                if rgbaVal[3] > 100:
                    rgbaVal[3] = 100
                self.config['ColourPossible'] = rgbaVal
                self.ColourPossible = QtGui.QColor(self.config['ColourPossible'][0], self.config['ColourPossible'][1],
                                                   self.config['ColourPossible'][2], self.config['ColourPossible'][3])
                self.ColourPossibleDark = QtGui.QColor(self.config['ColourPossible'][0],
                                                       self.config['ColourPossible'][1],
                                                       self.config['ColourPossible'][2], 255)
            elif childName=="Annotation.Segment colours.Don't know":
                rgbaVal = list(data.getRgb())
                if rgbaVal[3] > 100:
                    rgbaVal[3] = 100
                self.config['ColourNone'] = rgbaVal
                self.ColourNone = QtGui.QColor(self.config['ColourNone'][0], self.config['ColourNone'][1],
                                               self.config['ColourNone'][2], self.config['ColourNone'][3])
                self.ColourNoneDark = QtGui.QColor(self.config['ColourNone'][0], self.config['ColourNone'][1],
                                                   self.config['ColourNone'][2], 255)
            elif childName=='Annotation.Segment colours.Currently selected':
                rgbaVal = list(data.getRgb())
                if rgbaVal[3] > 100:
                    rgbaVal[3] = 100
                self.config['ColourSelected'] = rgbaVal
                # update the interface
                self.ColourSelected = QtGui.QColor(self.config['ColourSelected'][0], self.config['ColourSelected'][1],
                                                   self.config['ColourSelected'][2], self.config['ColourSelected'][3])
                self.ColourSelectedDark = QtGui.QColor(self.config['ColourSelected'][0], self.config['ColourSelected'][1],
                                                   self.config['ColourSelected'][2], 255)
            elif childName=='Annotation.Check-ignore protocol.Show check-ignore marks':
                self.config['protocolOn'] = data
                self.addRegularSegments()
            elif childName=='Annotation.Check-ignore protocol.Length of checking zone':
                self.config['protocolSize'] = data
                self.addRegularSegments()
            elif childName=='Annotation.Check-ignore protocol.Repeat zones every':
                self.config['protocolInterval'] = data
                self.addRegularSegments()
            elif childName=='Output parameters.Show all pages':
                self.config['showAllPages'] = data
            elif childName=='User.Operator':
                self.config['operator'] = data
                self.operator = data
                self.statusRight.setText("Operator: " + str(self.operator) + ", Reviewer: " + str(self.reviewer))
            elif childName=='User.Reviewer':
                self.config['reviewer'] = data
                self.reviewer = data
                self.statusRight.setText("Operator: " + str(self.operator) + ", Reviewer: " + str(self.reviewer))
            elif childName=='Bird List.Common Bird List.Choose File':
                filename, drop = QtGui.QFileDialog.getOpenFileName(self, 'Choose File', self.SoundFileDir, "Text files (*.txt)")
                if filename is not '':
                    self.config['BirdListShort'] = filename
                    self.shortBirdList = json.load(open(self.config['BirdListShort']))
                if '/' in filename:
                    ind = filename[-1::-1].index('/')
                    filename = filename[-ind:]
                self.p['Bird List','Common Bird List', 'Filename'] = filename
            elif childName=='Bird List.Full Bird List.Choose File':
                filename, drop = QtGui.QFileDialog.getOpenFileName(self, 'Choose File', self.SoundFileDir, "Text files (*.txt)")
                if filename is not '':
                    self.config['BirdListLong'] = filename
                    self.longBirdList = json.load(open(self.config['BirdListLong']))
                if '/' in filename:
                    ind = filename[-1::-1].index('/')
                    filename = filename[-ind:]
                if filename is not '':
                    self.p['Bird List','Full Bird List','Filename'] = filename
                    self.p['Bird List','Full Bird List','No long list'] = False
            elif childName=='Bird List.Full Bird List.No long list':
                if param.value():
                    self.config['BirdListLong'] = 'None'
                    self.p['Bird List','Full Bird List','Filename'] = 'None'
                    self.longBirdList = None
                else:
                    if self.p['Bird List','Full Bird List','Filename'] is None or self.p['Bird List','Full Bird List','Filename'] == '' or self.p['Bird List','Full Bird List','Filename'] == 'None':
                        filename, drop = QtGui.QFileDialog.getOpenFileName(self, 'Choose File', self.SoundFileDir, "Text files (*.txt)")
                        if filename is not '':
                            if '/' in filename:
                                ind = filename[-1::-1].index('/')
                                filename = filename[-ind:]
                            self.p['Bird List','Full Bird List','Filename'] = filename
                            self.config['BirdListLong'] = filename
                            self.longBirdList = json.load(open(self.config['BirdListLong']))

        self.saveConfig = True
        # Find the '/' in the fileName
        #i=len(self.filename)-1
        #while self.filename[i] != '/' and i>0:
            #i = i-1

        if '/' in self.filename:
            ind = self.filename[-1::-1].index('/')
        else:
            ind = 0

        self.resetStorageArrays()
        self.loadFile(self.filename[-ind:])

# ============
# Various actions: deleting segments, saving, quitting
    def deleteSegment(self,id=-1,hr=False):
        """ Listener for delete segment button, or backspace key. Also called when segments are deleted by the
        human classify dialogs.
        Stops playback immediately in all cases.
        Deletes the segment that is selected, otherwise does nothing.
        Updates the overview segments as well.
        """

        if self.media_obj.isPlaying():
            # includes resetting playback buttons
            self.stopPlayback()

        if not hr and (id<0 or not id):
            id = self.box1id

        #if id<0 or not id:
            # delete selected
            #id = self.box1id

        if id>-1:
            startpoint = self.segments[id][0]-self.startRead
            endpoint = self.segments[id][1]-self.startRead
            species = self.segments[id][4]

            self.refreshOverviewWith(startpoint, endpoint, species, delete=True)

            if self.listRectanglesa1[id] is not None:
                self.listRectanglesa1[id].sigRegionChangeFinished.disconnect()
                self.listRectanglesa2[id].sigRegionChangeFinished.disconnect()
                self.p_ampl.removeItem(self.listRectanglesa1[id])
                self.p_spec.removeItem(self.listRectanglesa2[id])
                self.p_spec.removeItem(self.listLabels[id])
            del self.listLabels[id]
            del self.segments[id]
            del self.listRectanglesa1[id]
            del self.listRectanglesa2[id]
            self.segmentsToSave = True

            self.box1id = -1

    def deleteAll(self):
        """ Listener for delete all button.
        Checks if the user meant to do it, then calls removeSegments()
        """
        if len(self.segments) == 0:
            msg = QMessageBox()
            msg.setIcon(QMessageBox.Information)
            msg.setText("No segments to delete")
            msg.setWindowIcon(QIcon('img/Avianz.ico'))
            msg.setIconPixmap(QPixmap("img/Owl_warning.png"))
            msg.setWindowTitle("No segments")
            msg.setStandardButtons(QMessageBox.Ok)
            msg.exec_()
            return
        else:
            msg = QMessageBox()
            msg.setIconPixmap(QPixmap("img/Owl_thinking.png"))
            msg.setWindowIcon(QIcon('img/Avianz.ico'))
            msg.setText("Are you sure you want to delete all segments?")
            msg.setWindowTitle("Delete All Segments")
            msg.setStandardButtons(QMessageBox.Yes | QMessageBox.No)
            reply = msg.exec_()
            if reply == QMessageBox.Yes:
                self.removeSegments()
                self.segmentsToSave = True
                if self.Hartley:
                    self.segmentsToSave = False
                    if os.path.isfile(self.filename + '.data'):
                        os.remove(self.filename + '.data')
                    if os.path.isfile(self.filename[:-4] + '_output.xlsx'):
                        os.remove(self.filename[:-4] + '_output.xlsx')
                    self.listFiles.currentItem().setForeground(Qt.black)

            # reset segment playback buttons
            self.playSegButton.setEnabled(False)
            self.playBandLimitedSegButton.setEnabled(False)

    def removeSegments(self,delete=True):
        """ Remove all the segments in response to the menu selection, or when a new file is loaded. """
        for r in self.listLabels:
            if r is not None:
                self.p_spec.removeItem(r)
        for r in self.listRectanglesa1:
            if r is not None:
                try:
                    r.sigRegionChangeFinished.disconnect()
                    self.p_ampl.removeItem(r)
                except:
                    pass
        for r in self.listRectanglesa2:
            if r is not None:
                try:
                    r.sigRegionChangeFinished.disconnect()
                    self.p_spec.removeItem(r)
                except:
                    pass
        for r in self.SegmentRects:
            r.setBrush(pg.mkBrush('w'))
            r.update()

        if delete:
            self.segments=[]
            self.listRectanglesa1 = []
            self.listRectanglesa2 = []
            self.listLabels = []
            self.box1id = -1

    def saveSegments(self):
        # TODO: Fix this up to include quitting stuff
        """ Save the segmentation data as a json file.
        Name of the file is the name of the wave file + .data"""

        # def checkSave():
        #     msg = QMessageBox()
        #     msg.setIcon(QMessageBox.Information)
        #     msg.setText("Do you want to save?")
        #     msg.setInformativeText("You didn't identify any segments, are you sure you want to save this annotation?")
        #     msg.setWindowTitle("No segments")
        #     msg.setStandardButtons(QMessageBox.Yes | QMessageBox.No)
        #     msg.buttonClicked.connect(msgbtn)
        #     retval = msg.exec_()
        #     print "value of pressed message box button:", retval
        #     return retval

        if self.segmentsToSave:
            print("Saving segments to " + self.filename + '.data')
            if len(self.segments) > 0:
                if self.segments[0][0] > -1:
                    self.segments.insert(0, [-1, self.datalengthSec, self.operator, self.reviewer, [self.noiseLevel, self.noiseTypes]])
            else:
                self.segments.insert(0, [-1, self.datalengthSec, self.operator, self.reviewer, [self.noiseLevel, self.noiseTypes]])

            if isinstance(self.filename, str):
                file = open(self.filename + '.data', 'w')
            else:
                file = open(str(self.filename) + '.data', 'w')
            json.dump(self.segments,file)
            file.write("\n")
            #if self.Hartley:
                #if self.previousFile is not None:
                    #self.previousFile.setForeground(Qt.red)
            self.segmentsToSave = False
            del self.segments[0]
            if self.Hartley:
                self.exportToExcel_Hartley()
        else:
            print("Nothing to save")

    """def makeNewFilter(species,minLen,maxLen,minFrq,maxFrq,fs,f0_low,f0_high,thr,M,optimumNodes):
        # Write out a new dictionary for a filter for a particular species 

        dict = {'Name': species, 'SampleRate': fs, 'TimeRange': [minLen,maxLen], 'FreqRange': [minFrq, maxFrq], 'F0Range': [f0_low, f0_high], 'WaveletParams': [thr, M, optimumNodes]}

        # Check if file exists
        filename = self.config['FiltersDir']+species+'.txt'
        # TODO: More?
        if isfile(filename):
            print("File already exists, overwriting")
        json.dump(dict,filename)"""

    # TODO: Move this to SupportClasses, or just delete?
    def exportToExcel_Hartley(self):
        eFile = self.filename[:-4] + '_output.xlsx'

        wb = Workbook()
        ws = wb.active
        ws.cell(row=1, column=1, value="Interval")
        for col in range(1,len(self.shortBirdList)+1):
            #print(self.config['BirdList'][col-1])
            ws.cell(row=1, column=1+col, value=self.shortBirdList[col-1])
        lastrow = 2

        props = np.zeros(len(self.shortBirdList))

        for seg in self.segments[lastrow-2:]:
            #print(lastrow)
            ws.cell(row=lastrow,column=1,value=lastrow-1)
            for col in range(1,len(self.shortBirdList)+1):
                if self.shortBirdList[col-1] in seg[4]:
                #if (self.shortBirdList[col-1]+',') in seg[4]:
                    #print(seg[4],"1")
                    ws.cell(row=lastrow, column=col+1, value=1)
                    props[col-1] += 1
                else:
                    #print(seg[4],"0")
                    ws.cell(row=lastrow, column=col+1, value=0)
            lastrow += 1
        
        wb.create_sheet(title='Summary', index=2)
        ws = wb['Summary']
        ws.cell(row=1, column=1, value="Species")
        ws.cell(row=1, column=2, value="Proportion")
        for row in range(1,len(self.shortBirdList)+1):
            ws.cell(row=row+1, column=1, value=self.shortBirdList[row-1])
            ws.cell(row=row+1, column=2, value=props[row-1]/(lastrow-2))

        wb.save(str(eFile))
        print("Saved to "+eFile)

    def restart(self):
        """ Listener for the restart option, which uses exit(1) to restart the program at the splash screen """
        print("Restarting")

        # Check if user requires noise data
        if self.config['RequireNoiseData'] and self.noiseLevel is None:
            self.addNoiseData()

        self.saveSegments()
        if self.saveConfig == True:
            try:
                print("Saving config file")
                json.dump(self.config, open(self.configfile, 'w'),indent=1)
            except Exception as e:
                print("ERROR while saving config file:")
                print(e)

        # Save the shortBirdList
        json.dump(self.shortBirdList, open(os.path.join(self.configdir, self.config['BirdListShort']), 'w'),indent=1)
        QApplication.exit(1)
        
    def closeEvent(self, event):
        """ Catch the user closing the window by clicking the Close button instead of quitting. """
        self.quit()

    def quit(self):
        """ Listener for the quit button, also called by closeEvent().
        Add in the operator and reviewer at the top, and then save the segments and the config file.
        """

        print("Quitting")

        # Check if user requires noise data
        if self.config['RequireNoiseData'] and self.noiseLevel is None:
            self.addNoiseData()

        self.saveSegments()
        if self.saveConfig == True:
            try:
                print("Saving config file")
                json.dump(self.config, open(self.configfile, 'w'),indent=1)
            except Exception as e:
                print("ERROR while saving config file:")
                print(e)

        # Save the shortBirdList
        json.dump(self.shortBirdList, open(os.path.join(self.configdir, self.config['BirdListShort']), 'w'),indent=1)
        QApplication.quit()

    def backupDatafiles(self):
        print("Backing up files in ", self.SoundFileDir)
        listOfDataFiles = QDir(self.SoundFileDir).entryList(['*.data'])
        for file in listOfDataFiles:
            source = self.SoundFileDir + '/' + file
            destination = source[:-5]+".backup"
            if os.path.isfile(destination):
                pass
                #print(destination," exists, not backing up")
            else:
                #print(source)
                #print(destination," doesn't exist")
                copyfile(source, destination)

    def eventFilter(self, obj, event):
        # This is an event filter for the context menu. It allows the user to select
        # multiple birds by stopping the menu being closed on first click
        if self.multipleBirds and event.type() in [QtCore.QEvent.MouseButtonRelease]:
            if isinstance(obj, QtGui.QMenu):
                if obj.activeAction():
                    if not obj.activeAction().menu(): 
                        #if the selected action does not have a submenu
                        #eat the event, but trigger the function
                        obj.activeAction().trigger()
                        return True
        return QMenu.eventFilter(self,obj, event)

# =============

@click.command()
@click.option('-c', '--cli', is_flag=True, help='Run in command-line mode')
@click.option('-s', '--cheatsheet', is_flag=True, help='Make the cheat sheet images')
@click.option('-f', '--infile', type=click.Path(), help='Input wav file (mandatory in CLI mode)')
@click.option('-o', '--imagefile', type=click.Path(), help='If specified, a spectrogram will be saved to this file')
@click.argument('command', nargs=-1)
def mainlauncher(cli, cheatsheet, infile, imagefile, command):
    # determine config location
    if platform.system() == 'Windows':
        # Win
        configdir = os.path.expandvars(os.path.join("%APPDATA%", "AviaNZ"))
    elif platform.system() == 'Linux' or platform.system() == 'Darwin':
        # Unix
        configdir = os.path.expanduser("~/.avianz/")
    else:
        print("ERROR: what OS is this? %s" % platform.system())
        sys.exit()

    # if config files not found, copy from distributed backups:
    # (exceptions here not handled and should always result in crashes)
    necessaryFiles = ["AviaNZconfig.txt", "ListCommonBirds.txt", "ListDOCBirds.txt"]
    if not os.path.isdir(configdir):
        print("Creating config dir %s" % configdir)
        try:
            os.makedirs(configdir)
        except:
            print("ERROR: failed to make config dir")
            sys.exit()
    for f in necessaryFiles:
        if not os.path.isfile(os.path.join(configdir, f)):
            print("File %s not found in config dir, providing default" % f)
            try:
                shutil.copy2(os.path.join("Config", f), configdir)
            except:
                print("ERROR: failed to copy essential config files")
                sys.exit()

    # copy over filters to ~/.avianz/Filters/:
    filterdir = os.path.join(configdir, "Filters/")
    if not os.path.isdir(filterdir):
        print("Creating filter dir %s" % filterdir)
        os.makedirs(filterdir)
    for f in os.listdir("Filters"):
        ff = os.path.join("Filters", f) # Kiwi.txt
        if not os.path.isfile(os.path.join(filterdir, f)): # ~/.avianz/Filters/Kiwi.txt
            print("Filter %s not found, providing default" % f)
            try:
                shutil.copy2(ff, filterdir) # cp Filters/Kiwi.txt ~/.avianz/Filters/
            except Exception as e:
                print("Warning: failed to copy filter %s to %s" % (ff, filterdir))
                print(e)

    # run splash screen:
    if cli:
        print("Starting AviaNZ in CLI mode")
        if not cheatsheet and not isinstance(infile, str):
            print("ERROR: valid input file (-f) is mandatory in CLI mode!")
            sys.exit()
        avianz = AviaNZ(configdir=configdir,CLI=True, cheatsheet=cheatsheet, firstFile=infile, imageFile=imagefile, command=command)
        print("Analysis complete, closing AviaNZ")
    else:
        print("Starting AviaNZ in GUI mode")
        # This screen asks what you want to do, then processes the response
        first = Dialogs.StartScreen()
        first.setWindowIcon(QtGui.QIcon('img/AviaNZ.ico'))
        first.show()
        app.exec_()
        
        task = first.getValues()

        if task == 1:
            avianz = AviaNZ(configdir=configdir)
            avianz.setWindowIcon(QtGui.QIcon('img/AviaNZ.ico'))
        elif task==2:
            avianz = AviaNZ_batch.AviaNZ_batchProcess()
            avianz.setWindowIcon(QtGui.QIcon('img/AviaNZ.ico'))
        elif task==4:
            avianz = AviaNZ_batch.AviaNZ_reviewAll(configdir=configdir)

        avianz.show()
        out = app.exec_()
        QApplication.closeAllWindows()
        if out == 1:
            mainlauncher()

# Start the application
app = QApplication(sys.argv)
mainlauncher()<|MERGE_RESOLUTION|>--- conflicted
+++ resolved
@@ -3358,23 +3358,8 @@
                 else:
                     species = self.species
                 speciesData = json.load(open(os.path.join(self.filtersDir, species + '.txt')))
-                TP = 0
-                FP = 0
-                TN = 0
-                FN = 0
-                # speciesData = json.load(open(os.path.join('Filters', self.species + '.txt')))
                 ws = WaveletSegment.WaveletSegment()
-                for root, dirs, files in os.walk(str(self.dNameTest)):
-                    for file in files:
-                        if file.endswith('.wav') and os.stat(root + '/' + file).st_size != 0 and file + '.data' in files:
-                            wavFile = root + '/' + file
-                            metaData = self.annotation2GT(wavFile, self.species)
-                            Segments, tp1, fp1, tn1, fn1 = ws.waveletSegment_test(fName=wavFile[:-4], data=None, sampleRate=None, spInfo=speciesData, trainTest=True)
-                            # print(tp1, fp1, tn1, fn1)
-                            TP += tp1
-                            FP += fp1
-                            TN += tn1
-                            FN += fn1
+                Segments, TP, FP, TN, FN = ws.waveletSegment_test(dirName=self.dNameTest, data=None, sampleRate=None, spInfo=speciesData, trainTest=True)
                 print('--Test summary--\n%d %d %d %d' %(TP, FP, TN, FN))
                 if TP+FN != 0:
                     recall = TP/(TP+FN)
@@ -3472,14 +3457,13 @@
                 f0_low = minFrq
                 f0_high = maxFrq
 
-<<<<<<< HEAD
         # Get detection measures over all M,thr combinations
         with pg.BusyCursor():
             speciesData = {'Name': self.species, 'SampleRate': fs, 'TimeRange': [minLen, maxLen],
                            'FreqRange': [minFrq, maxFrq], 'WaveletParams': [0.5, 1]} # last params are thr, M
             # returns 2d lists of nodes over M x thr, or stats over M x thr
-            thrList = np.linspace(0,1,num=5)
-            MList = np.linspace(0.25, 2.0, num=5)
+            thrList = np.linspace(0,1,num=3)
+            MList = np.linspace(0.25, 1.5, num=3)
             nodes, TP, FP, TN, FN = ws.waveletSegment_train(self.dName, thrList, MList, spInfo=speciesData, df=False)
             print("Filtered nodes: ", nodes)
 
@@ -3487,52 +3471,6 @@
             FPR = 1 - TN/(FP+TN)
             print("TP rate: ", TPR)
             print("FP rate: ", FPR)
-=======
-        # Change M and threshold then plot
-        M_range = np.linspace(0.25, 1.5, num=3)
-        thr_range = np.linspace(0, 1, num=5)
-        optimumNodes_M = []
-        TPR_M = []
-        FPR_M = []
-        iterNum = 1
-        with pg.BusyCursor():
-            for M in M_range:
-                print('Current M:', M)
-                # Find wavelet nodes for different thresholds
-                optimumNodes = []
-                TPR = []
-                FPR = []
-                for thr in thr_range:
-                    speciesData = {'Name': self.species, 'SampleRate': fs, 'TimeRange': [minLen, maxLen],
-                                   'FreqRange': [minFrq, maxFrq], 'WaveletParams': [thr, M]}
-                    optimumNodes_thr = []
-                    TP = FP = TN = FN = 0
-                    for root, dirs, files in os.walk(str(self.dName)):
-                        for file in files:
-                            if file.endswith('.wav') and os.stat(root + '/' + file).st_size != 0 and file[:-4] + '-sec.txt' in files and file + '.data' in files:
-                                wavFile = root + '/' + file[:-4]
-                                print('Current:', wavFile)
-                                nodes, stats = ws.waveletSegment_train(wavFile, spInfo=speciesData, df=False)
-                                TP += stats[0]
-                                FP += stats[1]
-                                TN += stats[2]
-                                FN += stats[3]
-                                print("Iteration %d/%d\n" % (iterNum, len(M_range)*len(thr_range)))
-                                print("Filtered nodes: ", nodes)
-                                print("Parameters: ", M, thr)
-                                for node in nodes:
-                                    if node not in optimumNodes_thr:
-                                        optimumNodes_thr.append(node)
-                    TPR_thr = TP/(TP+FN)
-                    FPR_thr = 1 - TN/(FP+TN)
-                    TPR.append(TPR_thr)
-                    FPR.append(FPR_thr)
-                    optimumNodes.append(optimumNodes_thr)
-                    iterNum += 1
-                TPR_M.append(TPR)
-                FPR_M.append(FPR)
-                optimumNodes_M.append(optimumNodes)
->>>>>>> c655fc6b
 
         # Plot AUC and let the user to choose threshold and M
         self.thr = 0.5 # default, get updated when user double-clicks on ROC curve
@@ -3543,20 +3481,12 @@
         valid_markers = ([item[0] for item in mks.MarkerStyle.markers.items() if
                           item[1] is not 'nothing' and not item[1].startswith('tick') and not item[1].startswith(
                               'caret')])
-        markers = np.random.choice(valid_markers, len(M_range)*len(thr_range), replace=False)
+        markers = np.random.choice(valid_markers, len(MList)*len(thrList), replace=False)
         fig, ax = plt.subplots()
-<<<<<<< HEAD
         for i in range(len(MList)):
             # each line - different M (rows of result arrays)
-            ax.plot(FPR[i], TPR[i], marker='o', linestyle='dashed', linewidth=2, markersize=10, picker=5)
-        datacursor(display='multiple', draggable=True)
-        ax.set_title('Double click to choose TPR and FPR')
-=======
-        for i in range(len(M_range)):
-            ax.plot(FPR_M[i], TPR_M[i], marker=markers[i], label='M='+str(M_range[i]))
-            # ax.plot(FPR_M[i], TPR_M[i], marker=markers[i], linestyle='dashed', linewidth=2, markersize=10, picker=5)
-        ax.set_title('Double click and set Tolerance')
->>>>>>> c655fc6b
+            ax.plot(FPR[i], TPR[i], marker=markers[i], label='M='+str(MList[i]))
+        ax.set_title('Double click to choose TPR and FPR and set tolerance')
         ax.set_xlabel('False Positive Rate (FPR)')
         ax.set_ylabel('True Positive Rate (TPR)')
         fig.canvas.set_window_title('ROC Curve - %s' % (self.species))
@@ -3585,8 +3515,8 @@
                         # get M and thr for closest point
                         distarr = (tpr_cl - TPR)**2 + (fpr_cl - FPR)**2
                         M_min_ind, thr_min_ind = np.unravel_index(np.argmin(distarr), distarr.shape)
-                        self.M = M_range[M_min_ind]
-                        self.thr = thr_range[thr_min_ind]
+                        self.M = MList[M_min_ind]
+                        self.thr = thrList[thr_min_ind]
                         # Get nodes for closest point
                         self.optimumNodesSel = nodes[M_min_ind][thr_min_ind]
 
@@ -3894,7 +3824,7 @@
                 else:
                     speciesData = json.load(open(os.path.join(self.filtersDir, species+'.txt')))
                     ws = WaveletSegment.WaveletSegment()
-                    newSegments = ws.waveletSegment_test(fName=None,data=self.audiodata, sampleRate=self.sampleRate, spInfo=speciesData, trainTest=False)
+                    newSegments = ws.waveletSegment_test(data=self.audiodata, sampleRate=self.sampleRate, spInfo=speciesData, trainTest=False)
             elif str(alg)=='Cross-Correlation':
                 if species_cc != 'Choose species...':
                     # need to load template/s
