# Version 3.0 14/09/20
# Authors: Stephen Marsland, Nirosha Priyadarshani, Julius Juodakis, Virginia Listanti

# This is the main class for the AviaNZ interface.

#    AviaNZ bioacoustic analysis program
#    Copyright (C) 2017--2020

#    This program is free software: you can redistribute it and/or modify
#    it under the terms of the GNU General Public License as published by
#    the Free Software Foundation, either version 3 of the License, or
#    (at your option) any later version.

#    This program is distributed in the hope that it will be useful,
#    but WITHOUT ANY WARRANTY; without even the implied warranty of
#    MERCHANTABILITY or FITNESS FOR A PARTICULAR PURPOSE.  See the
#    GNU General Public License for more details.

#    You should have received a copy of the GNU General Public License
#    along with this program.  If not, see <http://www.gnu.org/licenses/>.

# ? click, shutil

import sys, os, json, platform, re, shutil
from shutil import copyfile

from PyQt5.QtGui import QIcon, QStandardItemModel, QStandardItem, QKeySequence, QPixmap
from PyQt5.QtWidgets import QApplication, QInputDialog, QFileDialog, QMainWindow, QActionGroup, QToolButton, QLabel, QSlider, QScrollBar, QDoubleSpinBox, QPushButton, QListWidgetItem, QMenu, QFrame, QMessageBox, QWidgetAction, QComboBox, QTreeView, QShortcut, QGraphicsProxyWidget, QWidget, QVBoxLayout, QGroupBox, QSizePolicy, QHBoxLayout, QSpinBox, QAbstractSpinBox, QLineEdit, QToolBar
from PyQt5.QtCore import Qt, QDir, QTimer, QPoint, QPointF, QLocale, QModelIndex, QRectF
from PyQt5.QtMultimedia import QAudio

import wavio
import numpy as np
from scipy.ndimage.filters import median_filter

import pyqtgraph as pg
from pyqtgraph.Qt import QtCore, QtGui
from pyqtgraph.dockarea import DockArea, Dock
import pyqtgraph.functions as fn
import pyqtgraph.exporters as pge
from pyqtgraph.parametertree import Parameter, ParameterTree

import SupportClasses, SupportClasses_GUI
import Dialogs
import DialogsTraining
import SignalProc
import Segment
import WaveletSegment
import WaveletFunctions
import Clustering
import Features
import colourMaps

import librosa
import webbrowser, copy, math
import time
import openpyxl
import xml.etree.ElementTree as ET

pg.setConfigOption('background','w')
pg.setConfigOption('foreground','k')
pg.setConfigOption('antialias',True)
print("Package import complete.")

# import pdb
# from PyQt5.QtCore import pyqtRemoveInputHook
# from pdb import set_trace
#
# def debug_trace():
#     pyqtRemoveInputHook()
#     set_trace()


class AviaNZ(QMainWindow):
    """Main class for the user interface.
    Contains most of the user interface and plotting code"""

    def __init__(self,root=None,configdir=None,CLI=False,cheatsheet=False,zooniverse=False,firstFile='', imageFile='', command=''):
        """Initialisation of the class. Load main config and bird lists from configdir.
        Also initialises the data structures and loads an initial file (specified explicitly)
        and sets up the window.
        One interesting configuration point is the DOC setting, which hides the more 'research' functions."""
        print("Starting AviaNZ...")

        super(AviaNZ, self).__init__()
        self.root = root
        self.CLI = CLI
        self.cheatsheet = cheatsheet
        self.zooniverse = zooniverse

        # configdir passes the standard user app dir based on OS.
        # At this point, the main config file should already be ensured to exist.
        self.configdir = configdir
        self.configfile = os.path.join(configdir, "AviaNZconfig.txt")
        self.ConfigLoader = SupportClasses.ConfigLoader()
        self.config = self.ConfigLoader.config(self.configfile)
        self.saveConfig = True

        # Load filters
        self.filtersDir = os.path.join(configdir, self.config['FiltersDir'])
        self.FilterDicts = self.ConfigLoader.filters(self.filtersDir)

        # Load the birdlists - both are now necessary:
        self.shortBirdList = self.ConfigLoader.shortbl(self.config['BirdListShort'], configdir)
        if self.shortBirdList is None:
            raise OSError("Short bird list missing, cannot continue")
        self.longBirdList = self.ConfigLoader.longbl(self.config['BirdListLong'], configdir)
        if self.longBirdList is None:
            raise OSError("Long bird list missing, cannot continue")
        self.batList = self.ConfigLoader.batl(self.config['BatList'], configdir)
        if self.batList is None:
            raise OSError("Bat list missing, cannot continue")

        # avoid comma/point problem in number parsing
        QLocale.setDefault(QLocale(QLocale.English, QLocale.NewZealand))
        print('Locale is set to ' + QLocale().name())

        # The data structures for the segments
        self.listLabels = []
        self.listRectanglesa1 = []
        self.listRectanglesa2 = []
        self.SegmentRects = []
        self.segmentPlots=[]
        self.box1id = -1

        self.started = False
        self.startedInAmpl = False
        self.startTime = 0
        self.segmentsToSave = False
        self.viewCallType = False
        self.batmode = False
        # TODO: put in config?
        self.sgType = 'Standard'

        self.lastSpecies = [{"species": "Don't Know", "certainty": 0, "filter": "M"}]
        self.DOC = self.config['DOC']
        self.extra = "none"
        self.slowSpeed = 2

        # Whether or not the context menu allows multiple birds.
        self.multipleBirds = self.config['MultipleSpecies']

        if len(self.config['RecentFiles']) > 0:
            self.SoundFileDir = os.path.dirname(self.config['RecentFiles'][-1])
            if not os.path.isdir(self.SoundFileDir):
                self.SoundFileDir = self.config['SoundFileDir']
        else:
            self.SoundFileDir = self.config['SoundFileDir']
        self.filename = None
        self.focusRegion = None
        self.operator = self.config['operator']
        self.reviewer = self.config['reviewer']

        # For preventing callbacks involving overview panel
        self.updateRequestedByOverview = False

        # Spectrogram
        self.sgOneSided = True
        self.sgMeanNormalise = True
        self.sgEqualLoudness = False

        # working directory
        if not os.path.isdir(self.SoundFileDir):
            print("Directory doesn't exist: making it")
            os.makedirs(self.SoundFileDir)

        #self.backupDatafiles()

        # INPUT FILE LOADING
        # search order: infile -> firstFile -> dialog
        # Make life easier for now: preload a birdsong
        if not os.path.isfile(firstFile) and not cheatsheet and not zooniverse:
            # For distribution:
            firstFile = self.SoundFileDir
            # Can also use:
            # firstFile = self.SoundFileDir + '/' + 'kiwi_1min.wav'

        if not os.path.isfile(firstFile) and not cheatsheet and not zooniverse:
            if self.CLI:
                print("file %s not found, exiting" % firstFile)
                raise OSError("No input file, cannot continue")
            else:
                # pop up a dialog to select file
                firstFile, drop = QFileDialog.getOpenFileName(self, 'Choose File', self.SoundFileDir, "WAV or BMP files (*.wav *.bmp);; Only WAV files (*.wav);; Only BMP files (*.bmp)")
                while firstFile == '':
                    msg = SupportClasses_GUI.MessagePopup("w", "Select Sound File", "Choose a sound file to proceed.\nDo you want to continue?")
                    msg.setStandardButtons(QMessageBox.Yes | QMessageBox.No)
                    reply = msg.exec_()
                    if reply == QMessageBox.Yes:
                        firstFile, drop = QFileDialog.getOpenFileName(self, 'Choose File', self.SoundFileDir, "WAV or BMP files (*.wav *.bmp);; Only WAV files (*.wav);; Only BMP files (*.bmp)")
                    else:
                        sys.exit()

        # parse firstFile to dir and file parts
        if not cheatsheet and not zooniverse:
            self.SoundFileDir = os.path.dirname(firstFile)
            print("Working dir set to %s" % self.SoundFileDir)
            print("Opening file %s" % firstFile)

        # to keep code simpler, graphic options are created even in CLI mode
        # they're just not shown because QMainWindow.__init__ is skipped
        if not self.CLI:
            QMainWindow.__init__(self, root)

        # parse mouse settings
        if self.config['drawingRightBtn']:
            self.MouseDrawingButton = QtCore.Qt.RightButton
        else:
            self.MouseDrawingButton = QtCore.Qt.LeftButton

        # Boxes with area smaller than this will be ignored -
        # to avoid accidentally creating little boxes
        self.minboxsize = 0.1

        self.createMenu()
        self.createFrame()

        self.resetStorageArrays()
        if self.CLI:
            if cheatsheet or zooniverse:
                # use infile and imagefile as directories
                print(firstFile)
                self.SoundFileDir = firstFile
                # Read folders and sub-folders
                for root, dirs, files in os.walk(firstFile):
                    for f in files:
                        if f[-4:].lower() == '.wav':
                            print(os.path.join(root, f))
                            self.loadFile(os.path.join(root, f), cs=True)
                            self.widthWindow.setValue(60)  # self.datalengthSec)
                            print('file path: ', os.path.join(root, f[:-4]))
                            self.brightnessSlider.setValue(20)
                            self.saveImage(os.path.join(root, f[:-4]+'.png'))
            else:
                self.loadFile(firstFile)
                while command!=():
                    c = command[0]
                    command = command[1:]
                    print("Next command to execute is %s" % c)
                    if c=="denoise":
                        self.denoise()
                    elif c=="segment":
                        self.segment()
                    else:
                        print("ERROR: %s is not a valid command" % c)
                        raise ValueError("CLI command not recognized")
                if imageFile!='':
                    # reset images to show full width if in CLI:
                    self.widthWindow.setValue(self.datalengthSec)
                    # looks unnecessary:
                    # self.p_spec.setXRange(0, self.convertAmpltoSpec(self.datalengthSec), update=True, padding=0)
                    self.saveImage(imageFile)
        else:
            # Make the window and associated widgets
            self.setWindowTitle('AviaNZ')
            self.setWindowIcon(QIcon('img/AviaNZ.ico'))
            # Show the window
            if self.config['StartMaximized']:
                self.showMaximized()
                # extra toggle because otherwise Windows starts at a non-maximized size
                self.setWindowState(self.windowState() ^ Qt.WindowMaximized)
                self.setWindowState(self.windowState() | Qt.WindowMaximized)
            else:
                self.show()

            # some old leftover?
            # keyPressed = QtCore.Signal(int)

            # Save the segments every minute
            self.timer = QTimer()
            self.timer.timeout.connect(self.saveSegments)
            self.timer.start(self.config['secsSave']*1000)

            self.listLoadFile(os.path.basename(firstFile))

        if self.DOC and not cheatsheet and not zooniverse:
            self.setOperatorReviewerDialog()

    def createMenu(self):
        """ Create the menu entries at the top of the screen and link them as appropriate.
        Some of them are initialised according to the data in the configuration file."""

        fileMenu = self.menuBar().addMenu("&File")
        openIcon = self.style().standardIcon(QtGui.QStyle.SP_DialogOpenButton)
        fileMenu.addAction(openIcon, "&Open sound file", self.openFile, "Ctrl+O")
        # fileMenu.addAction("&Change Directory", self.chDir)
        fileMenu.addAction("&Set Operator/Reviewer (Current File)", self.setOperatorReviewerDialog)
        fileMenu.addSeparator()
        for recentfile in self.config['RecentFiles']:
            fileMenu.addAction(recentfile, lambda arg=recentfile: self.openFile(arg))
        fileMenu.addSeparator()
        fileMenu.addAction("Restart Program",self.restart,"Ctrl+R")
        fileMenu.addAction(QIcon(QPixmap('img/exit.png')), "Quit",QApplication.quit,"Ctrl+Q")

        # This is a very bad way to do this, but I haven't worked anything else out (setMenuRole() didn't work)
        # Add it a second time, then it appears!
        if platform.system() == 'Darwin':
            fileMenu.addAction("&Quit",QApplication.quit,"Ctrl+Q")

        specMenu = self.menuBar().addMenu("&Appearance")

        self.useAmplitudeTick = specMenu.addAction("Show amplitude plot", self.useAmplitudeCheck)
        self.useAmplitudeTick.setCheckable(True)
        self.useAmplitudeTick.setChecked(self.config['showAmplitudePlot'])
        self.useAmplitude = True

        self.useFilesTick = specMenu.addAction("Show file list", self.useFilesCheck)
        self.useFilesTick.setCheckable(True)
        self.useFilesTick.setChecked(self.config['showListofFiles'])

        # this can go under "Change interface settings"
        self.showOverviewSegsTick = specMenu.addAction("Show annotation overview", self.showOverviewSegsCheck)
        self.showOverviewSegsTick.setCheckable(True)
        self.showOverviewSegsTick.setChecked(self.config['showAnnotationOverview'])

        self.showPointerDetails = specMenu.addAction("Show pointer details in spectrogram", self.showPointerDetailsCheck)
        self.showPointerDetails.setCheckable(True)
        self.showPointerDetails.setChecked(self.config['showPointerDetails'])

        specMenu.addSeparator()

        colMenu = specMenu.addMenu("&Choose colour map")
        colGroup = QActionGroup(self)
        for colour in self.config['ColourList']:
            cm = colMenu.addAction(colour)
            cm.setCheckable(True)
            if colour==self.config['cmap']:
                cm.setChecked(True)
            receiver = lambda checked, cmap=colour: self.setColourMap(cmap)
            cm.triggered.connect(receiver)
            colGroup.addAction(cm)
        self.invertcm = specMenu.addAction("Invert colour map",self.invertColourMap)
        self.invertcm.setCheckable(True)
        self.invertcm.setChecked(self.config['invertColourMap'])

        # specMenu.addSeparator()
        specMenu.addAction("Change spectrogram parameters",self.showSpectrogramDialog)

        if not self.DOC:
            specMenu.addSeparator()
            self.showDiagnosticTick = specMenu.addAction("Show training diagnostics",self.showDiagnosticDialog)
            self.showDiagnosticCNN = specMenu.addAction("Show CNN training diagnostics", self.showDiagnosticDialogCNN)
            self.extraMenu = specMenu.addMenu("Diagnostic plots")
            extraGroup = QActionGroup(self)
            for ename in ["none", "Wavelet scalogram", "Wavelet correlations", "Wind energy", "Rain", "Filtered spectrogram, new + AA", "Filtered spectrogram, new", "Filtered spectrogram, old"]:
                em = self.extraMenu.addAction(ename)
                em.setCheckable(True)
                if ename == self.extra:
                    em.setChecked(True)
                receiver = lambda checked, ename=ename: self.setExtraPlot(ename)
                em.triggered.connect(receiver)
                extraGroup.addAction(em)

        specMenu.addSeparator()
        markMenu = specMenu.addMenu("Mark on spectrogram")
        self.showFundamental = markMenu.addAction("Fundamental frequency", self.showFundamentalFreq,"Ctrl+F")
        self.showFundamental.setCheckable(True)
        self.showFundamental.setChecked(True)
        self.showSpectral = markMenu.addAction("Spectral derivative", self.showSpectralDeriv)
        self.showSpectral.setCheckable(True)
        self.showSpectral.setChecked(False)
        self.showFormant = markMenu.addAction("Formants", self.showFormants)
        self.showFormant.setCheckable(True)
        self.showFormant.setChecked(False)
        self.showEnergies = markMenu.addAction("Maximum energies", self.showMaxEnergy)
        self.showEnergies.setCheckable(True)
        self.showEnergies.setChecked(False)

        # if not self.DOC:
        #     cqt = specMenu.addAction("Show CQT", self.showCQT)

        specMenu.addSeparator()

        self.readonly = specMenu.addAction("Make read only",self.makeReadOnly)
        self.readonly.setCheckable(True)
        self.readonly.setChecked(self.config['readOnly'])

        specMenu.addSeparator()
        specMenu.addAction("Interface settings", self.changeSettings)
        specMenu.addAction("Put docks back",self.dockReplace)

        actionMenu = self.menuBar().addMenu("&Actions")
        actionMenu.addAction("&Delete all segments", self.deleteAll, "Ctrl+D")
        self.addRegularAction = actionMenu.addAction("&Mark regular segments", self.addRegularSegments, "Ctrl+M")

        actionMenu.addSeparator()
        self.denoiseAction = actionMenu.addAction("Denoise",self.showDenoiseDialog)
        actionMenu.addAction("Add metadata about noise", self.addNoiseData, "Ctrl+N")
        #actionMenu.addAction("Find matches",self.findMatches)

        if not self.DOC:
            actionMenu.addAction("Filter spectrogram",self.medianFilterSpec)
            actionMenu.addAction("Denoise spectrogram",self.denoiseImage)

        actionMenu.addSeparator()
        self.segmentAction = actionMenu.addAction("Segment",self.segmentationDialog,"Ctrl+S")

        actionMenu.addAction("Calculate segment statistics", self.calculateStats)

        if not self.DOC:
            actionMenu.addAction("Cluster segments", self.classifySegments,"Ctrl+C")
            actionMenu.addAction("Export segments to Excel",self.exportSeg)
            actionMenu.addSeparator()

        actionMenu.addSeparator()
        self.showInvSpec = actionMenu.addAction("Save sound file", self.invertSpectrogram)

        actionMenu.addSeparator()

        actionMenu.addAction("Export current view as image",self.saveImage,"Ctrl+I")

        # "Recognisers" menu
        recMenu = self.menuBar().addMenu("&Recognisers")
        extrarecMenu = recMenu.addMenu("Train an automated recogniser")
        extrarecMenu.addAction("Train a wavelet recogniser", self.buildRecogniser)
        extrarecMenu.addAction("Extend a wavelet recogniser with CNN", self.buildCNN)
        recMenu.addAction("Test a recogniser", self.testRecogniser)
        recMenu.addAction("Manage recognisers", self.manageFilters)

        # "Utilities" menu
        utilMenu = self.menuBar().addMenu("&Utilities")
        utilMenu.addAction("Import from Excel", self.excel2Annotation)
        utilMenu.addAction("Import from Freebird", self.tag2Annotation)
        utilMenu.addAction("Backup annotations", self.backupAnnotations)
        utilMenu.addAction("Split WAV/DATA files", self.launchSplitter)

        helpMenu = self.menuBar().addMenu("&Help")
        helpMenu.addAction("Help", self.showHelp, "Ctrl+H")
        helpMenu.addAction("Cheat Sheet", self.showCheatSheet)
        helpMenu.addSeparator()
        helpMenu.addAction("About", self.showAbout, "Ctrl+A")
        if platform.system() == 'Darwin':
            helpMenu.addAction("About", self.showAbout, "Ctrl+A")

    def showAbout(self):
        """ Create the About Message Box"""
        msg = SupportClasses_GUI.MessagePopup("a", "About", ".")
        msg.exec_()
        return

    def showHelp(self):
        """ Show the user manual (a pdf file), make it offline for easy access"""
        # webbrowser.open_new(r'file://' + os.path.realpath('./Docs/AviaNZManual.pdf'))
        webbrowser.open_new(r'http://avianz.net/docs/AviaNZManual.pdf')

    def showCheatSheet(self):
        """ Show the cheatsheet of sample spectrograms"""
        webbrowser.open_new(r'http://www.avianz.net/index.php/resources/cheat-sheet/about-cheat-sheet')

    def launchSplitter(self):
        """ Close the main window, start splitter QMainWindow """
        print("Switching to AviaNZ Splitter")
        QApplication.exit(2)

    def createFrame(self):
        """ Creates the main window.
        This consists of a set of pyqtgraph docks with widgets in.
         d_ for docks, w_ for widgets, p_ for plots"""

        # Make the window and set its size
        self.area = DockArea()
        self.setCentralWidget(self.area)
        self.resize(1240,600)
        self.move(100,50)

        # Make the colours that are used in the interface
        # The dark ones are to draw lines instead of boxes
        self.ColourSelected = QtGui.QColor(self.config['ColourSelected'][0], self.config['ColourSelected'][1], self.config['ColourSelected'][2], self.config['ColourSelected'][3])
        self.ColourNamed = QtGui.QColor(self.config['ColourNamed'][0], self.config['ColourNamed'][1], self.config['ColourNamed'][2], self.config['ColourNamed'][3])
        self.ColourNone = QtGui.QColor(self.config['ColourNone'][0], self.config['ColourNone'][1], self.config['ColourNone'][2], self.config['ColourNone'][3])
        self.ColourPossible = QtGui.QColor(self.config['ColourPossible'][0], self.config['ColourPossible'][1], self.config['ColourPossible'][2], self.config['ColourPossible'][3])

        self.ColourSelectedDark = QtGui.QColor(self.config['ColourSelected'][0], self.config['ColourSelected'][1], self.config['ColourSelected'][2], 255)
        self.ColourNamedDark = QtGui.QColor(self.config['ColourNamed'][0], self.config['ColourNamed'][1], self.config['ColourNamed'][2], 255)
        self.ColourNoneDark = QtGui.QColor(self.config['ColourNone'][0], self.config['ColourNone'][1], self.config['ColourNone'][2], 255)
        self.ColourPossibleDark = QtGui.QColor(self.config['ColourPossible'][0], self.config['ColourPossible'][1], self.config['ColourPossible'][2], 255)

        # Make the docks and lay them out
        self.d_overview = Dock("Overview",size=(1200,150))
        self.d_ampl = Dock("Amplitude",size=(1200,150))
        self.d_spec = Dock("Spectrogram",size=(1200,300))
        self.d_controls = Dock("Controls",size=(40,90))
        self.d_files = Dock("Files",size=(40,200))
        self.d_plot = Dock("Plots",size=(1200,150))
        self.d_controls.setSizePolicy(1,1)

        self.area.addDock(self.d_files,'left')
        self.area.addDock(self.d_overview,'right',self.d_files)
        self.area.addDock(self.d_ampl,'bottom',self.d_overview)
        self.area.addDock(self.d_spec,'bottom',self.d_ampl)
        self.area.addDock(self.d_controls,'bottom',self.d_files)
        self.area.addDock(self.d_plot,'bottom',self.d_spec)

        # Store the state of the docks in case the user wants to reset it
        self.state = self.area.saveState()
        containers, docks = self.area.findAll()
        self.state_cont = [cont.sizes() for cont in containers]

        # Put content widgets in the docks:
        # OVERVIEW dock
        self.w_overview = pg.LayoutWidget()
        self.w_overview.layout.setColumnStretch(1, 10)
        self.w_overview.layout.setColumnStretch(0, 0)
        self.w_overview.layout.setColumnStretch(2, 0)
        self.d_overview.addWidget(self.w_overview)
        # this will hold both overview image and segment boxes
        self.w_overview1 = pg.GraphicsLayoutWidget()
        self.w_overview1.ci.layout.setContentsMargins(0.5, 1, 0.5, 1)
        self.w_overview1.ci.layout.setRowSpacing(0, 0)
        #self.w_overview1.ci.layout.setRowSpacing(1, 0)
        self.w_overview1.ci.layout.setRowStretchFactor(0, 7)
        self.w_overview1.ci.layout.setRowStretchFactor(1, 1)
        #self.w_overview1.ci.layout.setRowMaximumHeight(1, 40)

        fileInfo = QHBoxLayout()
        self.fileInfoSR = QLabel()
        self.fileInfoSR.setStyleSheet("QLabel {color: #505050}")
        self.fileInfoNCh = QLabel()
        self.fileInfoNCh.setStyleSheet("QLabel {color: #505050}")
        self.fileInfoSS = QLabel()
        self.fileInfoSS.setStyleSheet("QLabel {color: #505050}")
        self.fileInfoDur = QLabel()
        self.fileInfoDur.setStyleSheet("QLabel {color: #505050}")
        fileInfo.addWidget(self.fileInfoSR)
        fileInfo.addSpacing(20)
        fileInfo.addWidget(self.fileInfoNCh)
        fileInfo.addSpacing(20)
        fileInfo.addWidget(self.fileInfoSS)
        fileInfo.addSpacing(20)
        fileInfo.addWidget(self.fileInfoDur)
        fileInfo.addStretch(5)

        # annotInfo = QLabel("<b>Annotations present</b> (details go here)")

        self.p_overview = SupportClasses_GUI.DemousedViewBox()
        self.w_overview1.addItem(self.p_overview,row=0,col=0)
        self.p_overview2 = SupportClasses_GUI.ChildInfoViewBox(enableMouse=False, enableMenu=False)
        self.w_overview1.addItem(self.p_overview2,row=1,col=0)
        self.p_overview2.setXLink(self.p_overview)
        self.p_overview2.setPreferredHeight(25)

        # The buttons to move through the overview
        self.leftBtn = QPushButton()
        self.leftBtn.setIcon(QIcon("img/overview-back.png"))
        self.leftBtn.setIconSize(QtCore.QSize(7, 28))
        self.leftBtn.setMinimumWidth(16)
        self.leftBtn.clicked.connect(self.moveLeft)
        self.leftBtn.setToolTip("Move view back")
        self.rightBtn = QPushButton()
        self.rightBtn.setIcon(QIcon("img/overview-next.png"))
        self.rightBtn.setIconSize(QtCore.QSize(7, 28))
        self.rightBtn.setMinimumWidth(16)
        self.rightBtn.clicked.connect(self.moveRight)
        self.rightBtn.setToolTip("Move view forward")
        self.leftBtn.setSizePolicy(QSizePolicy.Minimum, QSizePolicy.MinimumExpanding)
        self.rightBtn.setSizePolicy(QSizePolicy.Minimum, QSizePolicy.MinimumExpanding)

        # Buttons to move to next/previous five minutes
        self.prev5mins=QToolButton()
        self.prev5mins.setIcon(self.style().standardIcon(QtGui.QStyle.SP_MediaSeekBackward))
        self.prev5mins.setMinimumSize(35, 25)
        self.prev5mins.setToolTip("Previous page")
        self.prev5mins.clicked.connect(self.movePrev5mins)
        self.next5mins=QToolButton()
        self.next5mins.setIcon(self.style().standardIcon(QtGui.QStyle.SP_MediaSeekForward))
        self.next5mins.setMinimumSize(35, 25)
        self.next5mins.setToolTip("Next page")
        self.next5mins.clicked.connect(self.moveNext5mins)
        self.placeInFileLabel2 = QLabel('Page')
        self.placeInFileLabel = QLabel('')
        self.placeInFileLabel.setSizePolicy(QSizePolicy.Minimum, QSizePolicy.Minimum)
        self.placeInFileSelector = QSpinBox()
        self.placeInFileSelector.setRange(1,1)
        self.placeInFileSelector.setButtonSymbols(QAbstractSpinBox.NoButtons)
        self.placeInFileSelector.editingFinished.connect(self.moveTo5mins)
        self.placeInFileSelector.setMinimumHeight(25)

        # "Find next annotation" buttons
        self.annotJumpLabel = QLabel("Jump to next mark:")
        self.annotJumpBtns = QToolBar()
        self.annotJumpG = self.annotJumpBtns.addAction(QIcon('img/findnext-g.png'), "Any label")
        self.annotJumpG.triggered.connect(lambda: self.annotJumper(100))
        self.annotJumpY = self.annotJumpBtns.addAction(QIcon('img/findnext-y.png'), "Uncertain label")
        self.annotJumpY.triggered.connect(lambda: self.annotJumper(99))

        # position everything in the dock
        self.w_overview.layout.addLayout(fileInfo, 0, 0, 1, 3)
        #self.w_overview.addWidget(annotInfo, row=1, col=0, colspan=2)
        self.w_overview.addWidget(self.w_overview1, row=2, col=1)
        self.w_overview.addWidget(self.leftBtn,row=2,col=0)
        self.w_overview.addWidget(self.rightBtn,row=2,col=2)
        placeInFileBox = QHBoxLayout()
        placeInFileBox.addStretch(10)
        placeInFileBox.addWidget(self.placeInFileLabel2)
        placeInFileBox.addWidget(self.prev5mins)
        placeInFileBox.addWidget(self.placeInFileSelector)
        placeInFileBox.addWidget(self.next5mins)
        placeInFileBox.addWidget(self.placeInFileLabel)
        if self.DOC:
            placeInFileBox.addStretch(10)
        else:
            placeInFileBox.addStretch(4)
            placeInFileBox.addWidget(self.annotJumpLabel)
            placeInFileBox.addWidget(self.annotJumpBtns)
            placeInFileBox.addStretch(4)
        self.w_overview.layout.addLayout(placeInFileBox, 3, 1)

        # Corresponding keyboard shortcuts:
        self.moveLeftKey = QShortcut(QKeySequence(Qt.Key_Left), self)
        self.moveLeftKey.activated.connect(self.moveLeft)
        self.moveRightKey = QShortcut(QKeySequence(Qt.Key_Right), self)
        self.moveRightKey.activated.connect(self.moveRight)
        self.movePrev5minsKey = QShortcut(QKeySequence("Shift+Left"), self)
        self.movePrev5minsKey.activated.connect(self.movePrev5mins)
        self.moveNext5minsKey = QShortcut(QKeySequence("Shift+Right"), self)
        self.moveNext5minsKey.activated.connect(self.moveNext5mins)

        # AMPLITUDE dock
        self.w_ampl = pg.GraphicsLayoutWidget()
        self.p_ampl = SupportClasses_GUI.DragViewBox(self, enableMouse=False,enableMenu=False,enableDrag=False, thisIsAmpl=True)
        self.p_ampl.setAutoVisible(False, True)
        self.w_ampl.addItem(self.p_ampl,row=0,col=1)
        self.d_ampl.addWidget(self.w_ampl)

        self.w_spec = pg.GraphicsLayoutWidget()
        self.p_spec = SupportClasses_GUI.DragViewBox(self, enableMouse=False,enableMenu=False,enableDrag=self.config['specMouseAction']==3, thisIsAmpl=False)
        self.w_spec.addItem(self.p_spec,row=0,col=1)
        self.d_spec.addWidget(self.w_spec)

        self.w_plot = pg.GraphicsLayoutWidget()
        self.p_plot = self.w_plot.addViewBox(enableMouse=False,enableMenu=False)
        self.w_plot.addItem(self.p_plot,row=0,col=1)
        self.d_plot.addWidget(self.w_plot)

        # The axes
        # Time axis has to go separately in loadFile
        self.ampaxis = pg.AxisItem(orientation='left')
        self.w_ampl.addItem(self.ampaxis,row=0,col=0)
        self.ampaxis.linkToView(self.p_ampl)
        self.ampaxis.setWidth(w=65)
        self.ampaxis.setLabel('')

        self.specaxis = pg.AxisItem(orientation='left')
        if not self.zooniverse:
            self.w_spec.addItem(self.specaxis,row=0,col=0)
        self.specaxis.linkToView(self.p_spec)
        self.specaxis.setWidth(w=65)

        # Plot window also needs an axis to make them line up
        self.plotaxis = pg.AxisItem(orientation='left')
        self.w_plot.addItem(self.plotaxis,row=0,col=0)
        self.plotaxis.linkToView(self.p_plot)
        self.plotaxis.setWidth(w=65)
        self.plotaxis.setLabel('')

        # Hide diagnostic plot window until requested
        self.d_plot.hide()

        # The print out at the bottom of the spectrogram with data in
        # Note: widgets cannot be directly added to GraphicsLayout, so need to convert
        # them to proxy GraphicsWidgets using the proxy
        self.pointData = QLabel()
        self.pointData.setStyleSheet("QLabel { background-color : white; color : #CC0000; }")
        self.pointDataProxy = QGraphicsProxyWidget()
        self.pointDataProxy.setWidget(self.pointData)
        self.segInfo = QLabel()
        self.segInfo.setStyleSheet("QLabel { background-color : white; color : #CC0000; }")
        self.segInfoProxy = QGraphicsProxyWidget()
        self.segInfoProxy.setWidget(self.segInfo)

        # The various plots
        self.overviewImage = pg.ImageItem(enableMouse=False)
        self.p_overview.addItem(self.overviewImage)
        self.overviewImageRegion = SupportClasses_GUI.LinearRegionItemO(pen=pg.mkPen(120,80,200, width=2),
                hoverPen=pg.mkPen(60, 40, 230, width=3.5))
        # this is needed for compatibility with other shaded rectangles:
        self.overviewImageRegion.lines[0].btn = QtCore.Qt.RightButton
        self.overviewImageRegion.lines[1].btn = QtCore.Qt.RightButton
        self.p_overview.addItem(self.overviewImageRegion, ignoreBounds=True)
        self.amplPlot = pg.PlotDataItem()
        self.p_ampl.addItem(self.amplPlot)
        self.specPlot = pg.ImageItem()
        self.p_spec.addItem(self.specPlot)

        # Connect up the listeners
        self.p_ampl.scene().sigMouseClicked.connect(self.mouseClicked_ampl)
        self.p_spec.scene().sigMouseClicked.connect(self.mouseClicked_spec)

        # Connect up so can disconnect if not selected...
        self.p_spec.scene().sigMouseMoved.connect(self.mouseMoved)
        self.w_spec.addItem(self.segInfoProxy, row=2, col=1)
        self.w_spec.addItem(self.pointDataProxy, row=3, col=1)

        # The content of the other two docks
        self.w_controls = pg.LayoutWidget()
        self.d_controls.addWidget(self.w_controls)
        self.w_files = pg.LayoutWidget()
        self.d_files.addWidget(self.w_files)

        # Button to move to the next file in the list
        self.nextFileBtn=QToolButton()
        self.nextFileBtn.setIcon(self.style().standardIcon(QtGui.QStyle.SP_MediaSkipForward))
        self.nextFileBtn.clicked.connect(self.openNextFile)
        self.nextFileBtn.setToolTip("Open next file")
        self.w_files.addWidget(self.nextFileBtn,row=0,col=1)

        # The buttons inside the controls dock
        self.playButton = QtGui.QToolButton()
        self.playButton.setIcon(self.style().standardIcon(QtGui.QStyle.SP_MediaPlay))
        self.playButton.setIconSize(QtCore.QSize(20, 20))
        self.playButton.setToolTip("Play visible")
        self.playButton.clicked.connect(self.playVisible)
        self.playKey = QShortcut(QKeySequence("Space"), self)
        self.playKey.activated.connect(self.playVisible)

        self.stopButton = QtGui.QToolButton()
        self.stopButton.setIcon(self.style().standardIcon(QtGui.QStyle.SP_MediaStop))
        self.stopButton.setIconSize(QtCore.QSize(20, 20))
        self.stopButton.setToolTip("Stop playback")
        self.stopButton.clicked.connect(self.stopPlayback)

        self.playSegButton = QtGui.QToolButton()
        self.playSegButton.setIcon(QIcon('img/playsegment.png'))
        self.playSegButton.setIconSize(QtCore.QSize(20, 20))
        self.playSegButton.setToolTip("Play selected")
        self.playSegButton.clicked.connect(self.playSelectedSegment)

        self.playSlowButton = QtGui.QToolButton()
        self.playSlowButton.setIcon(QIcon('img/playSlow-w.png'))
        self.playSlowButton.setIconSize(QtCore.QSize(35, 20))
        self.playSlowButton.setToolTip("Play slowly")
        self.playSlowButton.clicked.connect(self.playSlowSegment)

        #self.speedButton = QtGui.QToolButton()
        #self.speedButton.setPopupMode(QtGui.QToolButton.InstantPopup)
        #self.speedButton.setText(u'\u00BD')
        #self.speedButton.setIconSize(QtCore.QSize(20, 20))
        #self.speedButton.setToolTip("Playback speed")
        #self.speedButton.clicked.connect(self.playSlowSegment)
        speedMenu = QMenu()
        extraGroup = QActionGroup(self)
        for ename in ["2",u'\u00BD',u'\u00BC']:
            em = speedMenu.addAction(ename)
            em.setCheckable(True)
            if ename == "0.5":
                em.setChecked(True)
            receiver = lambda checked, ename=ename: self.setSpeed(ename)
            em.triggered.connect(receiver)
            extraGroup.addAction(em)
        #self.speedButton.setMenu(speedMenu)
        self.playSlowButton.setMenu(speedMenu)

        self.quickDenButton = QtGui.QToolButton()
        self.quickDenButton.setIcon(QIcon('img/denoisesegment.png'))
        self.quickDenButton.setIconSize(QtCore.QSize(20, 20))
        self.quickDenButton.setToolTip("Denoise segment")
        self.quickDenButton.clicked.connect(self.denoiseSeg)

        # self.quickDenNButton = QtGui.QToolButton()
        # self.quickDenNButton.setIcon(QtGui.QIcon('img/denoisesegment.png'))
        # self.quickDenNButton.setIconSize(QtCore.QSize(20, 20))
        # self.quickDenNButton.setToolTip("Denoise segment, node-specific")
        # self.quickDenNButton.clicked.connect(self.denoiseSegN)
        # self.quickDenNButton.setEnabled(False)

        self.viewSpButton = QtGui.QToolButton()
        self.viewSpButton.setIcon(QIcon('img/splarge-ct.png'))
        self.viewSpButton.setIconSize(QtCore.QSize(35, 20))
        self.viewSpButton.setToolTip("Toggle between species/calltype views")
        self.viewSpButton.clicked.connect(self.toggleViewSp)

        self.playBandLimitedSegButton = QtGui.QToolButton()
        self.playBandLimitedSegButton.setIcon(QtGui.QIcon('img/playBandLimited.png'))
        self.playBandLimitedSegButton.setIconSize(QtCore.QSize(20, 20))
        self.playBandLimitedSegButton.setToolTip("Play selected-band limited")
        self.playBandLimitedSegButton.clicked.connect(self.playBandLimitedSegment)

        # Volume control
        self.volSlider = QSlider(Qt.Horizontal)
        self.volSlider.sliderMoved.connect(self.volSliderMoved)
        self.volSlider.setRange(0,100)
        self.volSlider.setValue(50)
        self.volIcon = QLabel()
        #volIcon.setPixmap(self.style().standardIcon(QtGui.QStyle.SP_MediaVolume).pixmap(32))
        self.volIcon.setPixmap(QPixmap('img/volume.png').scaled(16, 16, transformMode=1))
        self.volIcon.setAlignment(Qt.AlignCenter)

        # Brightness, and contrast sliders
        self.brightnessSlider = QSlider(Qt.Horizontal)
        self.brightnessSlider.setMinimum(0)
        self.brightnessSlider.setMaximum(100)
        if self.config['invertColourMap']:
            self.brightnessSlider.setValue(self.config['brightness'])
        else:
            self.brightnessSlider.setValue(100-self.config['brightness'])
        self.brightnessSlider.setTickInterval(1)
        self.brightnessSlider.valueChanged.connect(self.setColourLevels)

        brightnessLabel = QLabel()
        brightnessLabel.setPixmap(QPixmap('img/brightstr24.png').scaled(16, 16, transformMode=1))
        brightnessLabel.setAlignment(Qt.AlignCenter | Qt.AlignBottom)

        self.contrastSlider = QSlider(Qt.Horizontal)
        self.contrastSlider.setMinimum(0)
        self.contrastSlider.setMaximum(100)
        self.contrastSlider.setValue(self.config['contrast'])
        self.contrastSlider.setTickInterval(1)
        self.contrastSlider.valueChanged.connect(self.setColourLevels)

        contrastLabel = QLabel()
        contrastLabel.setPixmap(QPixmap('img/contrstr24.png').scaled(16, 16, transformMode=1))
        contrastLabel.setAlignment(Qt.AlignCenter | Qt.AlignBottom)

        # Confirm button - auto ups the certainty to 100
        self.confirmButton = QPushButton("   &Confirm labels")
        self.confirmButton.clicked.connect(self.confirmSegment)
        self.confirmButton.setIcon(QIcon(QPixmap('img/check-mark2.png')))
        self.confirmButton.setStyleSheet("QPushButton {padding: 3px 3px 3px 3px}")
        self.confirmButton.setToolTip("Set all labels in this segment as certain")

        # Delete segment button. We have to get rid of the extra event args
        self.deleteButton = QPushButton("  Delete segment")
        self.deleteButton.clicked.connect(lambda _ : self.deleteSegment())
        self.deleteButton.setIcon(QIcon(QPixmap('img/deleteL.png')))
        self.deleteButton.setStyleSheet("QPushButton {padding: 3px 3px 3px 3px}")

        # export selected sound
        self.exportSoundBtn = QPushButton("  &Save sound clip")
        self.exportSoundBtn.clicked.connect(self.save_selected_sound)
        self.exportSoundBtn.setIcon(QIcon(QPixmap('img/storage2.png')))
        self.exportSoundBtn.setToolTip("Export the selected sound to a file")

        # flips buttons to Disabled state
        self.refreshSegmentControls()

        # The spinbox for changing the width shown in the controls dock
        windowLabel = QLabel('Visible window (seconds)')
        windowLabel.setAlignment(Qt.AlignBottom)
        self.widthWindow = QDoubleSpinBox()
        self.widthWindow.setSingleStep(1.0)
        self.widthWindow.setDecimals(2)
        self.widthWindow.setValue(self.config['windowWidth'])
        self.widthWindow.valueChanged[float].connect(self.changeWidth)

        # Place all these widgets in the Controls dock
        self.w_controls.addWidget(self.playButton,row=0,col=0)
        self.w_controls.addWidget(self.playSegButton,row=0,col=1)
        self.w_controls.addWidget(self.playBandLimitedSegButton,row=0,col=2)
        self.w_controls.addWidget(self.playSlowButton,row=0,col=3)
        self.w_controls.addWidget(self.stopButton,row=1,col=0)
        #self.w_controls.addWidget(self.speedButton,row=1,col=1)
        if not self.DOC:
            self.w_controls.addWidget(self.quickDenButton,row=1,col=2)
            # self.w_controls.addWidget(self.quickDenNButton,row=1,col=1)

        self.w_controls.addWidget(self.viewSpButton,row=1,col=3)

        self.w_controls.addWidget(self.volIcon, row=2, col=0)
        self.w_controls.addWidget(self.volSlider, row=2, col=1, colspan=3)
        self.w_controls.layout.setRowMinimumHeight(2, 30)

        self.w_controls.addWidget(brightnessLabel,row=4,col=0)
        self.w_controls.addWidget(QLabel("Brightness"), row=4, col=1, colspan=3)
        self.w_controls.addWidget(self.brightnessSlider,row=5,col=0,colspan=4)
        self.w_controls.addWidget(contrastLabel,row=6,col=0)
        self.w_controls.addWidget(QLabel("Contrast"), row=6, col=1, colspan=3)
        self.w_controls.addWidget(self.contrastSlider,row=7,col=0,colspan=4)

        self.w_controls.addWidget(QLabel('Visible window'),row=8,col=0,colspan=4)
        self.w_controls.addWidget(self.widthWindow,row=9,col=0,colspan=2)
        self.w_controls.addWidget(QLabel('seconds'), row=9, col=2, colspan=2)
        # spacer b/c pyqtgraph can't add spacer items
        spacer = QWidget()
        self.w_controls.addWidget(spacer, row=10, col=0, colspan=4)
        self.w_controls.layout.setRowMinimumHeight(10, 3)

        # empty widget to add in the gridlayout
        segContrs = QGroupBox("Selected segment")
        segContrs.setStyleSheet("QGroupBox:title{color: #505050; font-weight: 50}")
        segContrsBox = QVBoxLayout()
        segContrs.setLayout(segContrsBox)
        segContrsBox.addWidget(self.confirmButton)
        segContrsBox.addWidget(self.deleteButton)
        segContrsBox.addWidget(self.exportSoundBtn)
        self.w_controls.addWidget(segContrs, row=12, col=0, colspan=4)

        # # add spacers to control stretch - seems to be ignored though
        # self.w_controls.addWidget(QLabel(), row=12, col=0)
        # self.w_controls.layout.setRowMinimumHeight(2, 25)
        # self.w_controls.layout.setRowMinimumHeight(3, 10)
        # self.w_controls.layout.setRowMinimumHeight(8, 10)
        # self.w_controls.layout.setRowMinimumHeight(12, 5)
        # # self.w_controls.layout.setColumnStretch(4, 3)
        # # set all cells to stretch equally
        # for r in range(11):
        #     self.w_controls.layout.setRowStretch(r, 2)
        # for c in range(4):
        #     self.w_controls.layout.setColumnStretch(c, 2)

        # The slider to show playback position
        # This is hidden, but controls the moving bar
        self.playSlider = QSlider(Qt.Horizontal)
        # self.playSlider.sliderReleased.connect(self.playSliderMoved)
        self.playSlider.setVisible(False)
        self.d_spec.addWidget(self.playSlider)
        self.bar = pg.InfiniteLine(angle=90, movable=True, pen={'color': 'c', 'width': 3})
        self.bar.btn = self.MouseDrawingButton
        self.bar.sigPositionChangeFinished.connect(self.barMoved)

        # guides that can be used in batmode
        self.guidelines = [0]*4
        self.guidelines[0] = pg.InfiniteLine(angle=0, movable=False, pen={'color': (255,232,140), 'width': 2})
        self.guidelines[1] = pg.InfiniteLine(angle=0, movable=False, pen={'color': (239,189,124), 'width': 2})
        self.guidelines[2] = pg.InfiniteLine(angle=0, movable=False, pen={'color': (239,189,124), 'width': 2})
        self.guidelines[3] = pg.InfiniteLine(angle=0, movable=False, pen={'color': (255,232,140), 'width': 2})

        # A slider to move through the file easily
        self.scrollSlider = QScrollBar(Qt.Horizontal)
        self.scrollSlider.valueChanged.connect(self.scroll)
        self.d_spec.addWidget(self.scrollSlider)

        # List to hold the list of files
        self.listFiles = SupportClasses_GUI.LightedFileList(self.ColourNone, self.ColourPossibleDark, self.ColourNamed)
        self.listFiles.setMinimumWidth(150)
        self.listFiles.itemDoubleClicked.connect(self.listLoadFile)

        self.w_files.addWidget(QLabel('Double click to open'),row=0,col=0)
        self.w_files.addWidget(QLabel('Icon marks annotation certainty'),row=1,col=0)
        self.w_files.addWidget(self.listFiles,row=2,colspan=2)

        # The context menu (drops down on mouse click) to select birds
        self.setContextMenuPolicy(Qt.CustomContextMenu)
        self.menuBirdList = QMenu()
        self.menuBird2 = QMenu('Other')
        #self.menuBird2 = self.menuBirdList.addMenu('Other')
        # New line to allow multiple selections
        self.menuBirdList.installEventFilter(self)
        self.menuBird2.installEventFilter(self)
        self.fillBirdList()
        self.menuBirdList.triggered.connect(self.birdSelectedMenu)
        self.menuBird2.triggered.connect(self.birdSelectedMenu)
        #self.menuBirdList.aboutToHide.connect(self.processMultipleBirdSelections)

        # Hack to get the type of an ROI
        p_spec_r = SupportClasses_GUI.ShadedRectROI(0, 0)
        self.ROItype = type(p_spec_r)

        # Listener for key presses
        self.p_ampl.keyPressed.connect(self.handleKey)
        self.p_spec.keyPressed.connect(self.handleKey)

        # add statusbar
        self.statusLeft = QLabel("Left")
        # Not sure what's the difference between Sunken and Panel?
        self.statusLeft.setFrameStyle(QFrame.Panel | QFrame.Sunken)
        self.statusBM = QLabel("")
        self.statusBM.setAlignment(Qt.AlignCenter)
        self.statusBM.setFrameStyle(QFrame.Panel | QFrame.Sunken)
        self.statusRO = QLabel("")
        self.statusRO.setAlignment(Qt.AlignCenter)
        self.statusRO.setFrameStyle(QFrame.Panel | QFrame.Sunken)
        self.statusRight = QLabel("")
        self.statusRight.setAlignment(Qt.AlignRight)
        self.statusRight.setFrameStyle(QFrame.Panel | QFrame.Sunken)
        # Style
        # statusStyle='QLabel {border:transparent}'
        # self.statusLeft.setStyleSheet(statusStyle)
        # self.statusRO.setStyleSheet(statusStyle)
        # self.statusRight.setStyleSheet(statusStyle)
        self.statusBar().addPermanentWidget(self.statusLeft,3)
        self.statusBar().addPermanentWidget(self.statusBM,1)
        self.statusBar().addPermanentWidget(self.statusRO,1)
        self.statusBar().addPermanentWidget(self.statusRight,2)

        # Set the message in the status bar
        self.statusLeft.setText("Ready")
        self.statusRO.setText("Read-only mode" if self.config['readOnly'] else "")

        # Function calls to check if should show various parts of the interface, whether dragging boxes or not
        self.makeReadOnly()
        self.useAmplitudeCheck()
        self.useFilesCheck()
        self.showOverviewSegsCheck()
        self.dragRectsTransparent()
        self.showPointerDetailsCheck()

    def toggleBatMode(self):
        """ Enables/disables GUI elements when bat mode is entered/left.
            Called on every load.
        """
        if self.batmode:
            print("Bat mode is ON")
        else:
            print("Bat mode is off")

        if self.batmode:
            self.useAmplitudeTick.setChecked(False)
            # otherwise leave as it was
        self.useAmplitudeTick.setEnabled(not self.batmode)
        self.useAmplitudeCheck()

        if not self.DOC:
            self.showDiagnosticTick.setEnabled(not self.batmode)
            self.extraMenu.setEnabled(not self.batmode)
            self.setExtraPlot("none")

        self.showInvSpec.setVisible(self.batmode)
        self.showFundamental.setEnabled(not self.batmode)
        self.showSpectral.setEnabled(not self.batmode)
        self.showEnergies.setEnabled(not self.batmode)

        self.addRegularAction.setEnabled(not self.batmode)
        self.denoiseAction.setEnabled(not self.batmode)
        self.segmentAction.setEnabled(not self.batmode)

        self.playButton.setEnabled(not self.batmode)
        self.stopButton.setEnabled(not self.batmode)
        self.volSlider.setEnabled(not self.batmode)
        self.volIcon.setEnabled(not self.batmode)

        text = "Bat mode" if self.batmode else ""
        self.statusBM.setText(text)

        # Also need to enter read-only mode:
        # no editing of segments, can only change labels on the premade one
        # But it is a costly operation, so check if needed:
        if self.batmode and not self.readonly.isChecked():
            self.readonly.setChecked(True)
            self.makeReadOnly()
        elif self.batmode and self.readonly.isChecked():
            pass
        elif self.readonly.isChecked() and not self.batmode:
            self.readonly.setChecked(False)
            self.makeReadOnly()
        else:  # not checked, not batmode
            pass
        self.readonly.setEnabled(not self.batmode)

    def handleKey(self,ev):
        """ Handle keys pressed during program use.
        These are:
            backspace to delete a segment
            escape to pause playback """
        if ev == Qt.Key_Backspace or ev == Qt.Key_Delete:
            self.deleteSegment()
        elif ev == Qt.Key_Escape and (self.media_obj.isPlaying() or self.media_slow.isPlaying()):
            self.stopPlayback()

    def refreshSegmentControls(self):
        """ Just toggles all the segment controls on/off when a segment
            is (de)selected. Call this after changing self.box1id.
            Remember to update this when segment controls change!
        """
        # basic buttons which toggle on any segment selection
        btns = [self.deleteButton, self.playSegButton, self.playSlowButton, self.quickDenButton, self.exportSoundBtn]
        # Buttons which should be allowed in batmode
        batbtns = [self.deleteButton]

        # if self.box1id is not -1, flip on, otherwise off
        if self.box1id<0:
            for btn in btns:
                btn.setEnabled(False)
            self.playBandLimitedSegButton.setEnabled(False)
            self.confirmButton.setEnabled(False)
        else:
            if self.batmode:
                for btn in batbtns:
                    btn.setEnabled(True)
            else:
                for btn in btns:
                    btn.setEnabled(True)

                # special case for BandLimitedButton b/c it requires set freq bands
                if type(self.listRectanglesa2[self.box1id]) == self.ROItype:
                    # it's a rectangle box:
                    self.playBandLimitedSegButton.setEnabled(True)
                else:
                    # it's a 0 to inf segment:
                    self.playBandLimitedSegButton.setEnabled(False)

            # special case for Confirm button b/c it requires yellow segment
            self.confirmButton.setEnabled(False)
            for sp in self.segments[self.box1id][4]:
                if sp["certainty"]<100 and sp["species"]!="Don't Know":
                    self.confirmButton.setEnabled(True)
                    break

    def makeFullBirdList(self, unsure=False):
        """ Makes a combo box holding the complete list of birds.
        Some work is needed to keep track of the indices since it's a two column
        list: species and subspecies in most cases.
        Also parses the DOC files, which use > to mark the subspecies. """
        fullbirdlist = QComboBox()
        fullbirdlist.setView(QTreeView())
        fullbirdlist.setRootModelIndex(QModelIndex())

        fullbirdlist.view().setHeaderHidden(True)
        fullbirdlist.view().setItemsExpandable(True)
        fullbirdlist.setMouseTracking(True)

        self.model = QStandardItemModel()
        headlist = []
        if self.longBirdList is not None:
            for bird in self.longBirdList:
                # Add ? marks if Ctrl menu is called
                if unsure and bird != "Don't Know" and bird != "Other":
                    bird = bird+'?'

                ind = bird.find('>')
                if ind == -1:
                    ind = len(bird)
                # find or add "genus"
                if bird[:ind] in headlist:
                    item = self.model.findItems(bird[:ind])[0]
                else:
                    headlist.append(bird[:ind])
                    item = QStandardItem(bird[:ind])
                    item.setSelectable(True)
                    self.model.appendRow(item)
                # if there's "species", add that
                if ind < len(bird):
                    subitem = QStandardItem(bird[ind+1:])
                    item.setSelectable(False)
                    item.appendRow(subitem)
                    subitem.setSelectable(True)
        item = QStandardItem("Other")
        item.setSelectable(True)
        self.model.appendRow(item)

        fullbirdlist.setModel(self.model)
        return fullbirdlist

    def fillBirdList(self,unsure=False):
        """ Sets the contents of the context menu.
        The first 20 items are in the first menu, the next in a second menu.
        Any extras go into the combobox at the end of the second list.
        This is called a lot because the order of birds in the list changes since the last choice
        is moved to the top of the list.
        When calltype-level display is on, fills the list with some possible call types."""
        self.menuBirdList.clear()
        self.menuBird2.clear()

        if self.viewCallType:
            if not hasattr(self, 'segments') or self.box1id<0:
                return

            thisSeg = self.segments[self.box1id]
            for lab in thisSeg[4]:
                if lab["species"]=="Don't Know":
                    continue
                # add the species menu
                spMenu = self.menuBirdList.addMenu(lab["species"])

                # get possible call types from all filters for this species
                possibleCTs = set()
                for filt in self.FilterDicts.values():
                    if filt["species"]==lab["species"]:
                        possibleCTs.update([subf["calltype"] for subf in filt["Filters"]])
                # add standard extras and self
                possibleCTs.add("(Other)")
                if "calltype" in lab:
                    possibleCTs.add(lab["calltype"])

                # put them as actions in the species menu
                for ct in possibleCTs:
                    ctitem = spMenu.addAction(ct)
                    ctitem.setCheckable(True)

                    # update check marks based on this segment
                    if "calltype" in lab and lab["calltype"]==ct:
                        ctitem.setChecked(True)
        else:
            # otherwise, fill the (correct) species list
            if self.batmode:
                # Put the selected bird name at the top of the list:
                if self.config['ReorderList'] and hasattr(self,'segments') and self.box1id>-1:
                    for key in self.segments[self.box1id].keys:
                        # Either move the label to the top of the list, or delete the last
                        if key[0] in self.batList:
                            self.batList.remove(key[0])
                        else:
                            del self.batList[-1]
                        self.batList.insert(0,key[0])

                # create menu items and mark them
                # (we assume that bat list is always short enough to fit in one column)
                for item in self.batList:
                    # Add ? marks if Ctrl menu is called
                    itemorig = item
                    if unsure and item != "Don't Know":
                        cert = 50
                        item = item+'?'
                    elif item == "Don't Know":
                        cert = 0
                    else:
                        cert = 100

                    # Transform > marks
                    pos = item.find('>')
                    if pos > -1:
                        item = item[:pos] + ' (' + item[pos+1:] + ')'

                    bird = self.menuBirdList.addAction(item)
                    bird.setCheckable(True)
                    if hasattr(self,'segments') and self.segments[self.box1id].hasLabel(itemorig, cert):
                        bird.setChecked(True)
                    self.menuBirdList.addAction(bird)
            else:
                # Put the selected bird name at the top of the list:
                if self.config['ReorderList'] and hasattr(self,'segments') and self.box1id>-1:
                    for key in self.segments[self.box1id].keys:
                        # Either move the label to the top of the list, or delete the last
                        if key[0] in self.shortBirdList:
                            self.shortBirdList.remove(key[0])
                        else:
                            del self.shortBirdList[-1]
                        self.shortBirdList.insert(0,key[0])

                # create menu items and mark them
                for item in self.shortBirdList[:15]:
                    # Add ? marks if Ctrl menu is called
                    itemorig = item
                    if unsure and item != "Don't Know":
                        cert = 50
                        item = item+'?'
                    elif item == "Don't Know":
                        cert = 0
                    else:
                        cert = 100

                    # Transform > marks
                    pos = item.find('>')
                    if pos > -1:
                        item = item[:pos] + ' (' + item[pos+1:] + ')'

                    bird = self.menuBirdList.addAction(item)
                    bird.setCheckable(True)
                    if hasattr(self,'segments') and self.segments[self.box1id].hasLabel(itemorig, cert):
                        bird.setChecked(True)
                    self.menuBirdList.addAction(bird)
                self.menuBirdList.addMenu(self.menuBird2)
                for item in self.shortBirdList[15:]:
                    itemorig = item
                    # Add ? marks if Ctrl menu is called
                    if unsure and item != "Don't Know" and item != "Other":
                        cert = 50
                        item = item+'?'
                    elif item == "Don't Know":
                        cert = 0
                    else:
                        cert = 100

                    # Transform > marks
                    pos = item.find('>')
                    if pos > -1:
                        item = item[:pos] + ' (' + item[pos+1:] + ')'

                    bird = self.menuBird2.addAction(item)
                    bird.setCheckable(True)
                    if hasattr(self,'segments') and self.segments[self.box1id].hasLabel(itemorig, cert):
                        bird.setChecked(True)
                    self.menuBird2.addAction(bird)

                self.fullbirdlist = self.makeFullBirdList(unsure=unsure)  # a QComboBox
                self.showFullbirdlist = QWidgetAction(self.menuBirdList)
                self.showFullbirdlist.setDefaultWidget(self.fullbirdlist)
                self.menuBird2.addAction(self.showFullbirdlist)
                self.fullbirdlist.activated.connect(self.birdSelectedList)

    def fillFileList(self,dir,fileName):
        """ Generates the list of files for the file listbox.
            dir - directory to use.
            fileName - currently opened file (marks it in the list).
        """
        if not os.path.isdir(dir):
            print("ERROR: directory %s doesn't exist" % dir)
            return

        self.listFiles.fill(dir, fileName)

    def resetStorageArrays(self):
        """ Called when new files are loaded.
        Resets the variables that hold the data to be saved and/or plotted.
        """

        # Remove the segments
        self.removeSegments()

        # Check if media is playing and stop it if so
        if hasattr(self,'media_obj'):
            if self.media_obj.isPlaying() or self.media_slow.isPlaying():
                self.stopPlayback()

        # This is a flag to say if the next thing that the user clicks on should be a start or a stop for segmentation
        if self.started:
            # This is the second click, so should pay attention and close the segment
            # Stop the mouse motion connection, remove the drawing boxes
            if self.started_window=='a':
                try:
                    self.p_ampl.scene().sigMouseMoved.disconnect()
                except Exception:
                    pass
                self.p_ampl.removeItem(self.vLine_a)
            else:
                try:
                    self.p_spec.scene().sigMouseMoved.disconnect()
                except Exception:
                    pass
                # Add the other mouse move listener back
                if self.showPointerDetails.isChecked():
                    self.p_spec.scene().sigMouseMoved.connect(self.mouseMoved)
                self.p_spec.removeItem(self.vLine_s)
            self.p_ampl.removeItem(self.drawingBox_ampl)
            self.p_spec.removeItem(self.drawingBox_spec)
        self.started = False
        self.startedInAmpl = False
        self.segmentsToSave = False

        # Keep track of start points and selected buttons
        self.windowStart = 0
        self.prevBoxCol = self.config['ColourNone']
        self.bar.setValue(0)

        # Reset the MultipleSpecies option
        self.multipleBirds = self.config['MultipleSpecies']

        # reset buttons which require segment selection
        self.refreshSegmentControls()

        # Remove any fundamental frequencies drawn
        self.showFundamental.setChecked(False)
        for r in self.segmentPlots:
            self.p_spec.removeItem(r)
        self.segmentPlots=[]

        # Remove spectral derivatives
        self.showSpectral.setChecked(False)
        try:
            self.p_spec.removeItem(self.derivPlot)
        except Exception:
            pass

        # Remove formants
        self.showFormant.setChecked(False)
        try:
            self.p_spec.removeItem(self.formantPlot)
        except Exception:
            pass

        # remove max energies
        self.showEnergies.setChecked(False)
        try:
            self.p_spec.removeItem(self.energyPlot)
        except Exception:
            pass
        # Cheatsheet: remove the freq labels
        if self.zooniverse and hasattr(self,'label1'):
            self.p_spec.removeItem(self.label1)
            self.p_spec.removeItem(self.label2)
            self.p_spec.removeItem(self.label3)
            self.p_spec.removeItem(self.label4)
            self.p_spec.removeItem(self.label5)

    def openFile(self, fileName=None):
        """ This handles the menu items for opening a file.
        Pops up a file selection dialog if no fileName provided.
        Splits the directory name and filename out, and then passes the filename to the loader."""

        if fileName is None:
            # File -> Open or splash screen:
            fileName, drop = QFileDialog.getOpenFileName(self, 'Choose File', self.SoundFileDir, "WAV or BMP files (*.wav *.bmp);; Only WAV files (*.wav);; Only BMP files (*.bmp)")
        # (it is provided when this is called by File -> [recent file clicked])
        success = 1
        SoundFileDirOld = self.SoundFileDir
        fileNameOld = os.path.basename(self.filename)
        if fileName != '':
            print("Opening file %s" % fileName)
            self.SoundFileDir = os.path.dirname(fileName)
            success = self.listLoadFile(os.path.basename(fileName))
        if success==1:
            print("Warning: could not load file, reloading current file")
            self.SoundFileDir = SoundFileDirOld
            self.filename = os.path.join(self.SoundFileDir, fileNameOld)
            self.listLoadFile(fileNameOld)

        #self.fillFileList(self.SoundFileDir, current)
        self.listFiles.setCurrentItem(current)

    def listLoadFile(self,current):
        """ Listener for when the user clicks on a filename (also called by openFile() )
        Does the safety checks for file existence etc.
        Prepares the program for a new file.
        Saves the segments of the current file, resets flags and calls loadFile().
        """

        # Need name of file
        if type(current) is QListWidgetItem:
            current = current.text()
            current = re.sub('\/.*', '', current)

        fullcurrent = os.path.join(self.SoundFileDir, current)
        if not os.path.isdir(fullcurrent):
            if not os.path.isfile(fullcurrent):
                print("File %s does not exist!" % fullcurrent)
                return(1)
            # avoid files with no data (Tier 1 has 0Kb .wavs)
            if os.stat(fullcurrent).st_size == 0:
                print("Cannot open file %s of size 0!" % fullcurrent)
                return(1)
            if os.stat(fullcurrent).st_size < 1000:
                print("File %s appears to have only header" % fullcurrent)
                return(1)
            if fullcurrent.lower().endswith('.wav'):
                with open(fullcurrent, 'br') as f:
                    if f.read(4) != b'RIFF':
                        print("WAV file %s not formatted correctly" % fullcurrent)
                        return(1)
                self.batmode = False
            elif fullcurrent.lower().endswith('.bmp'):
                with open(fullcurrent, 'br') as f:
                    if f.read(2) != b'BM':
                        print("BMP file %s not formatted correctly" % fullcurrent)
                        return(1)
                self.batmode = True
            else:
                print("Unrecognized format of file %s " % fullcurrent)
                return(1)
            # loadFile will determine mode and update GUI based on self.batmode

            # setting this to True forces initial segment save
            # self.segmentsToSave = True

            # calls the noise data checks, segment saving, recent file updaters
            if self.filename is not None:
                self.closeFile()

        # Update the file list to show the right location
        i=0
        lof = self.listFiles.listOfFiles
        # this is skipped on first load, when len=0
        if len(lof)>0:
            while i<len(lof)-1 and lof[i].fileName() != current:
                i+=1
            if lof[i].isDir() or (i == len(lof)-1 and lof[i].fileName() != current):
                dir = QDir(self.SoundFileDir)
                dir.cd(lof[i].fileName())
                self.SoundFileDir=str(dir.absolutePath())

        # Now repopulate the listbox
        self.fillFileList(self.SoundFileDir, current)

        # if a file was clicked, open it
        if not os.path.isdir(fullcurrent):
            self.loadFile(fullcurrent)

        return(0)

    def loadFile(self, name=None, cs=False):
        """ This does the work of loading a file.
        We are using wavio to do the reading. We turn the data into a float, but do not normalise it (/2^(15)).
        For 2 channels, just take the first one.
        Normalisation can cause problems for some segmentations, e.g. Harma.

        This method also gets the spectrogram to plot it, loads the segments from a *.data file, and
        passes the new data to any of the other classes that need it.
        Then it sets up the audio player and fills in the appropriate time data in the window, and makes
        the scroll bar and overview the appropriate lengths.

        name: full path to the file to be loaded. If None, loads the next section of the current file
        """

        # reset interface and switch to right mode. We assume that whoever
        # starts this, already set self.batmode correctly
        self.resetStorageArrays()
        self.toggleBatMode()

        with pg.ProgressDialog("Loading..", 0, 6) as dlg:
            dlg.setCancelButton(None)
            dlg.setWindowIcon(QIcon('img/Avianz.ico'))
            dlg.setWindowTitle('AviaNZ')
            dlg.show()
            dlg.update()
            if name is not None:
                if not os.path.exists(name):
                    print("ERROR: tried to open non-existing file %s", name)
                    return
                self.filename = name

                # Create an instance of the Signal Processing class
                if not hasattr(self, 'sp'):
                    if self.cheatsheet:
                        self.sp = SignalProc.SignalProc(512,256, 0, 0)
                    else:
                        self.sp = SignalProc.SignalProc(self.config['window_width'], self.config['incr'], self.config['minFreq'], self.config['maxFreq'])

                self.currentFileSection = 0

                if hasattr(self, 'timeaxis') and not self.zooniverse:
                    self.w_spec.removeItem(self.timeaxis)

                # Check if the filename is in standard DOC format
                # Which is xxxxxx_xxxxxx.wav or ccxx_cccc_xxxxxx_xxxxxx.wav (c=char, x=0-9), could have _ afterward
                # So this checks for the 6 ints _ 6 ints part anywhere in string
                DOCRecording = re.search('(\d{6})_(\d{6})',name[-17:-4])

                if DOCRecording:
                    self.startTime = DOCRecording.group(2)

                    #if int(self.startTime[:2]) > 8 or int(self.startTime[:2]) < 8:
                    if int(self.startTime[:2]) > 17 or int(self.startTime[:2]) < 7: # 6pm to 6am
                        print("Night time DOC recording")
                    else:
                        print("Day time DOC recording")
                        # TODO: And modify the order of the bird list
                    self.startTime = int(self.startTime[:2]) * 3600 + int(self.startTime[2:4]) * 60 + int(self.startTime[4:6])
                    self.timeaxis = SupportClasses_GUI.TimeAxisHour(orientation='bottom',linkView=self.p_ampl)
                else:
                    self.startTime = 0
                    self.timeaxis = SupportClasses_GUI.TimeAxisMin(orientation='bottom',linkView=self.p_ampl)

                if not self.zooniverse:
                    self.w_spec.addItem(self.timeaxis, row=1, col=1)

                # This next line is a hack to make the axis update
                #self.changeWidth(self.widthWindow.value())

            dlg += 1
            dlg.update()

            # Read in the file and make the spectrogram
            # Determine where to start and how much to read for this page (in seconds):
            self.startRead = max(0,self.currentFileSection*self.config['maxFileShow']-self.config['fileOverlap'])
            # avoid files with no data (Tier 1 has 0Kb .wavs)
            if os.stat(self.filename).st_size == 0:
                self.statusLeft.setText("File appears empty")
                return

            # main read-in:
            if self.batmode:
                self.sp.minFreqShow = self.config['minFreqBats']
                self.sp.maxFreqShow = self.config['maxFreqBats']
                successread = self.sp.readBmp(name)
                if successread>0:
                    print("ERROR: file not loaded")
                    return
                # this assumes that the entire file is always loaded in BMP mode
                self.datalength = self.sp.fileLength
            else:
                self.sp.minFreqShow = self.config['minFreq']
                self.sp.maxFreqShow = self.config['maxFreq']
                if self.startRead == 0:
                    lenRead = self.config['maxFileShow'] + self.config['fileOverlap']
                else:
                    lenRead = self.config['maxFileShow'] + 2*self.config['fileOverlap']

                self.sp.readWav(self.filename, lenRead, self.startRead)
                self.datalength = np.shape(self.sp.data)[0]

                # resample to 16K if needed (SignalProc will determine)
                if cs:
                    self.sp.resample(16000)
                    self.sp.maxFreqShow = 8000

            # Parse wav format details based on file header:
            self.sampleRate = self.sp.sampleRate
            self.audiodata = self.sp.data
            # self.sp.audioFormat will be set
            # self.sp.fileLength will be determined from wav header
            # self.sp.minFreq and maxFreq will be set based on sample rate
            # self.sp.*Show will be set based on SignalProc settings

            dlg += 1
            dlg.update()

            self.datalengthSec = self.datalength / self.sampleRate
            print("Length of file is ", self.datalengthSec, " seconds (", self.datalength, " samples) loaded from ", self.sp.fileLength / self.sampleRate, "seconds (", self.sp.fileLength, " samples) with sample rate ",self.sampleRate, " Hz.")

            if name is not None:  # i.e. starting a new file, not next section
                if self.datalength != self.sp.fileLength:
                    self.nFileSections = int(np.ceil(self.sp.fileLength/self.datalength))
                    self.prev5mins.setEnabled(False)
                    self.next5mins.setEnabled(True)
                    self.movePrev5minsKey.setEnabled(False)
                    self.moveNext5minsKey.setEnabled(True)
                else:
                    self.nFileSections = 1
                    self.prev5mins.setEnabled(False)
                    self.next5mins.setEnabled(False)
                    self.movePrev5minsKey.setEnabled(False)
                    self.moveNext5minsKey.setEnabled(False)
                print('number of pages: ', self.nFileSections)

            # Update overview info
            if self.nFileSections == 1:
                self.placeInFileLabel.setText("(%d s in 1 page)" % self.datalengthSec)
                self.placeInFileSelector.setVisible(False)
                self.placeInFileLabel2.setVisible(False)
            else:
                self.placeInFileLabel2.setVisible(True)
                self.placeInFileSelector.setVisible(True)
                self.placeInFileSelector.setValue(self.currentFileSection+1)
                self.placeInFileSelector.setMaximum(self.nFileSections)
                self.placeInFileLabel.setText("of %d (%d s in page)" % (self.nFileSections, self.datalengthSec))
            self.fileInfoSR.setText("<b>Sampling rate:</b> %d Hz" % self.sampleRate)
            self.fileInfoNCh.setText("<b>Channels:</b> %d" % self.sp.audioFormat.channelCount())
            self.fileInfoSS.setText("<b>Bit depth:</b> %d" % self.sp.audioFormat.sampleSize())
            self.fileInfoDur.setText("<b>Duration:</b> %d min %d s" % divmod(self.sp.fileLength // self.sampleRate, 60))

            if self.batmode:
                # sgRaw was already normalized to 0-1 when loading
                # with 1 being loudest
                sgRaw = self.sp.sg
                self.sg = np.abs(np.where(sgRaw == 0, -30, 10*np.log10(sgRaw)))
            else:
                # Get the data for the main spectrogram
                #sgRaw = self.sp.spectrogram(window_width=self.config['window_width'], incr=self.config['incr'],window=str(self.windowType),mean_normalise=self.sgMeanNormalise,equal_loudness=self.sgEqualLoudness,onesided=self.sgOneSided)
                sgRaw = self.sp.spectrogram(window_width=self.config['window_width'], incr=self.config['incr'],window=str(self.windowType),sgType=str(self.sgType),mean_normalise=self.sgMeanNormalise,equal_loudness=self.sgEqualLoudness,onesided=self.sgOneSided)
                maxsg = max(np.min(sgRaw), 1e-9)
                self.sg = np.abs(np.where(sgRaw == 0, 0.0, 10.0 * np.log10(sgRaw / maxsg)))

            # ANNOTATIONS: init empty list
            self.segments = Segment.SegmentList()
            # Load any previous segments stored
            if os.path.isfile(self.filename + '.data'):
                # populate it, add the metadata attribute
                # (note: we're overwriting the JSON duration with actual full wav size)
                self.segments.parseJSON(self.filename+'.data', self.sp.fileLength / self.sp.sampleRate)
                self.operator = self.segments.metadata["Operator"]
                self.reviewer = self.segments.metadata["Reviewer"]
                self.segmentsToSave = True

                # if there are any multi-species segments,
                # switch the option on regardless of user preference
                for s in self.segments:
                    if len(s[4])>1:
                        self.multipleBirds = True
            else:
                self.segments.metadata = {"Operator": self.operator, "Reviewer": self.reviewer, "Duration": self.sp.fileLength / self.sp.sampleRate}

            # Bat mode: initialize with an empty segment for the entire file
            if self.batmode and len(self.segments)==0:
                species = [{"species": "Don't Know", "certainty": 0, "filter": "M"}]
                newSegment = Segment.Segment([0, self.sp.fileLength / self.sampleRate, 0, 0, species])
                self.segments.append(newSegment)
                self.segmentsToSave = True
                self.refreshFileColor()

            self.drawProtocolMarks()

            self.statusRight.setText("Operator: " + str(self.operator) + ", Reviewer: " + str(self.reviewer))

            if hasattr(self,'seg'):
                self.seg.setNewData(self.sp)
            else:
                self.seg = Segment.Segmenter(self.sp, self.sampleRate)

            # Update the Dialogs
            # Also close any ones that could get buggy when moving between bird-bat modes
            if hasattr(self,'spectrogramDialog'):
                if self.batmode:
                    self.spectrogramDialog.reject()
                self.spectrogramDialog.setValues(self.sp.minFreq,self.sp.maxFreq,self.sp.minFreqShow,self.sp.maxFreqShow)
            if hasattr(self,'denoiseDialog'):
                if self.batmode:
                    self.denoiseDialog.reject()
                self.denoiseDialog.setValues(self.sp.minFreq,self.sp.maxFreq)

            # Delete any denoising backups from the previous file
            if hasattr(self,'audiodata_backup'):
                self.audiodata_backup = None
            #self.showInvSpec.setChecked(False)

            self.timeaxis.setOffset(self.startRead+self.startTime)

            # Set the window size
            self.windowSize = self.config['windowWidth']
            self.timeaxis.setRange(0, self.windowSize)
            self.widthWindow.setRange(0.5, self.datalengthSec)

            # Reset it if the file is shorter than the window
            if self.datalengthSec < self.windowSize or self.batmode:
                self.windowSize = self.datalengthSec
            self.widthWindow.setValue(self.windowSize)
            if self.windowSize<3:
                self.timeaxis.setShowMS(True)

            self.totalTime = self.convertMillisecs(1000*self.datalengthSec)

            # Load the file for playback
            self.media_obj = SupportClasses_GUI.ControllableAudio(self.sp.audioFormat)
            # this responds to audio output timer
            self.media_obj.notify.connect(self.movePlaySlider)
            # Not needed for DOC mode, but easier if it exists
            # Enable the snail button to play at other speeds
            oldSR = self.sp.audioFormat.sampleRate()
            self.sp.audioFormat.setSampleRate(self.sp.audioFormat.sampleRate()//self.slowSpeed)
            self.media_slow = SupportClasses_GUI.ControllableAudio(self.sp.audioFormat)
            self.sp.audioFormat.setSampleRate(oldSR)
            self.media_slow.notify.connect(self.movePlaySlowSlider)

            # Reset the media player
            self.stopPlayback()
            self.volSliderMoved(0)
            self.segmentStop = 50
            #self.media_obj.filterSeg(0, 50, self.audiodata)
            self.volSliderMoved(self.volSlider.value())

            # Set the length of the scrollbar.
            self.scrollSlider.setRange(0,np.shape(self.sg)[0] - self.convertAmpltoSpec(self.widthWindow.value()))
            self.scrollSlider.setValue(0)

            self.drawOverview()
            dlg += 1
            dlg.update()
            self.drawfigMain()
            self.setWindowTitle('AviaNZ - Manual Processing ' + self.filename)
            dlg += 1
            dlg.update()
            self.statusLeft.setText("Ready")

    def openNextFile(self):
        """ Listener for next file >> button.
        Get the next file in the list and call the loader. """

        # If the user has navigated away from the dir with currently open file, return:
        if self.listFiles.soundDir != os.path.dirname(self.filename):
            self.SoundFileDir = os.path.dirname(self.filename)
            self.fillFileList(self.SoundFileDir, os.path.basename(self.filename))

        i=self.listFiles.currentRow()
        if i+1<len(self.listFiles):
            self.listFiles.setCurrentRow(i+1)
            self.listLoadFile(self.listFiles.currentItem())
        else:
            # Tell the user they've finished
            msg = SupportClasses_GUI.MessagePopup("d", "Last file", "You've finished processing the folder")
            msg.exec_()

    def showPointerDetailsCheck(self):
        """ Listener for the menuitem that sets if detailed info should be shown when hovering over spectrogram.
        Turning this off saves lots of CPU performance."""
        self.config['showPointerDetails'] = self.showPointerDetails.isChecked()
        if self.showPointerDetails.isChecked():
            self.p_spec.scene().sigMouseMoved.connect(self.mouseMoved)
            self.w_spec.addItem(self.pointDataProxy, row=3, col=1)
        else:
            self.p_spec.scene().sigMouseMoved.disconnect()
            self.w_spec.removeItem(self.pointDataProxy)

    def dragRectsTransparent(self):
        """ Listener for the check menu item that decides if the user wants the dragged rectangles to have colour or not.
        It's a switch from Brush to Pen or vice versa.
        """
        if self.config['transparentBoxes']:
            for box in self.listRectanglesa2:
                if type(box) == self.ROItype:
                    col = box.brush.color()
                    col.setAlpha(255)
                    box.transparent = True
                    box.setBrush(pg.mkBrush(None))
                    box.setPen(pg.mkPen(col,width=1))
                    box.update()
                    col.setAlpha(100)
        else:
            for box in self.listRectanglesa2:
                if type(box) == self.ROItype:
                    col = box.pen.color()
                    col.setAlpha(self.ColourNamed.alpha())
                    box.transparent = False
                    box.setBrush(pg.mkBrush(col))
                    box.setPen(pg.mkPen(None))
                    box.update()
                    col.setAlpha(100)

    def useAmplitudeCheck(self):
        """ Listener for the check menu item saying if the user wants to see the waveform.
        Does not remove the dock, just hides it. It's therefore easy to replace, but could have some performance overhead.
        """
        if self.useAmplitudeTick.isChecked():
            self.useAmplitude = True
            self.d_ampl.show()
        else:
            self.useAmplitude = False
            self.d_ampl.hide()
        self.config['showAmplitudePlot'] = self.useAmplitudeTick.isChecked()

    def useFilesCheck(self):
        """ Listener to process if the user swaps the check menu item to see the file list. """
        if self.useFilesTick.isChecked():
            self.d_files.show()
        else:
            self.d_files.hide()
        self.config['showListofFiles'] = self.useFilesTick.isChecked()

    def showOverviewSegsCheck(self):
        """ Listener to process if the user swaps the check menu item to see the overview segment boxes. """
        if self.showOverviewSegsTick.isChecked():
            self.p_overview2.show()
        else:
            self.p_overview2.hide()
        self.config['showAnnotationOverview'] = self.showOverviewSegsTick.isChecked()

    def makeReadOnly(self):
        """ Listener to process the check menu item to make the plots read only.
        Turns off the listeners for the amplitude and spectrogram plots.
        Also has to go through all of the segments, turn off the listeners, and make them unmovable.
        """
        self.config['readOnly'] = self.readonly.isChecked()
        self.statusRO.setText("Read-only mode" if self.config['readOnly'] else "")
        if self.readonly.isChecked():
            # this is for accepting drag boxes or not
            self.p_spec.enableDrag = False

            # when clicking is used to draw segments/boxes,
            # read-only changes are implemented in the button signals.
            # Because connecting-disconnecting slots is very dirty.

            # this will re-make segment boxes with correct moving abilities:
            if hasattr(self, 'sp'):
                self.removeSegments(delete=False)
                self.drawfigMain(remaking=True)
        else:
            self.p_spec.enableDrag = self.config['specMouseAction']==3
            if hasattr(self, 'sp'):
                self.removeSegments(delete=False)
                self.drawfigMain(remaking=True)

    def dockReplace(self):
        """ Listener for if the docks should be replaced menu item.
            A rewrite of pyqtgraph.dockarea.restoreState.
            """
        containers, docks = self.area.findAll()
        # main recursion of restoreState:
        self.area.buildFromState(self.state['main'], docks, self.area, missing='error')
        # restoreState doesn't restore non-floating window sizes smh
        self.d_plot.hide()
        containers, docks = self.area.findAll()
        # basically say that left panel and controls should be as small as possible:
        self.d_controls.setSizePolicy(1,1)
        containers[1].setSizePolicy(1,1)
        #self.useAmplitudeTick.setChecked(True)
        #self.useAmplitude = True
        #self.config['showAmplitudePlot'] = True
        self.useFilesTick.setChecked(True)
        self.config['showListofFiles'] = True
        self.showOverviewSegsTick.setChecked(True)
        self.config['showAnnotationOverview'] = True
        self.useAmplitudeCheck()
        # for cont in range(len(containers)):
        #     containers[cont].setSizes(self.state_cont[cont])


    def showFundamentalFreq(self):
        """ Calls the SignalProc class to compute, and then draws the fundamental frequency.
        Uses the yin algorithm. """

        with pg.BusyCursor():
            if self.showFundamental.isChecked():
                self.statusLeft.setText("Drawing fundamental frequency...")
                segs = self.sp.drawFundFreq(self.seg)

                # Get the individual pieces
                self.segmentPlots = []
                # draw each contiguous "segment" of fund freq
                for s in segs:
                    self.segmentPlots.append(pg.PlotDataItem())
                    self.segmentPlots[-1].setData(s[0], s[1], pen=pg.mkPen('r', width=3))
                    self.p_spec.addItem(self.segmentPlots[-1])
            else:
                self.statusLeft.setText("Removing fundamental frequency...")
                for r in self.segmentPlots:
                    self.p_spec.removeItem(r)
                self.segmentPlots = []
            self.statusLeft.setText("Ready")

    def showMaxEnergy(self):
        with pg.BusyCursor():
            if self.showEnergies.isChecked():
                self.statusLeft.setText("Drawing max energies...")
                x, y = self.sp.max_energy(self.sg)

                self.energyPlot = pg.ScatterPlotItem()
                self.energyPlot.setBrush(None)
                self.energyPlot.setData(x, y, brush=pg.mkBrush((0, 255, 0, 130)), pen=pg.mkPen(None), size=5)

                self.p_spec.addItem(self.energyPlot)
            else:
                self.statusLeft.setText("Removing max energies...")
                self.p_spec.removeItem(self.energyPlot)
            self.statusLeft.setText("Ready")

    def showSpectralDeriv(self):
        with pg.BusyCursor():
            if self.showSpectral.isChecked():
                self.statusLeft.setText("Drawing spectral derivative...")
                x, y = self.sp.drawSpectralDeriv()

                self.derivPlot = pg.ScatterPlotItem()
                self.derivPlot.setData(x, y, pen=pg.mkPen('b', width=5))

                self.p_spec.addItem(self.derivPlot)
            else:
                self.statusLeft.setText("Removing spectral derivative...")
                self.p_spec.removeItem(self.derivPlot)
            self.statusLeft.setText("Ready")

    def showFormants(self):
        with pg.BusyCursor():
            if self.showFormant.isChecked():
                self.statusLeft.setText("Drawing formants...")
                x, y = self.sp.drawFormants()
                self.formantPlot = pg.ScatterPlotItem()
                #step = self.config['window_width'] // self.config['incr']
                #starts = np.arange(0,np.shape(self.sg)[0],step)
                #for i in range(len(starts)):
                    #for j in range(len(formants[i])):
                        #self.formantPlot.addPoints(starts[i], formants[i][j], pen=pg.mkPen('b', width=5))
                self.formantPlot.setData(x, y, pen=pg.mkPen('b', width=0.05))
                self.p_spec.addItem(self.formantPlot)
            else:
                self.statusLeft.setText("Removing formants...")
                self.p_spec.removeItem(self.formantPlot)
            self.statusLeft.setText("Ready")

    # def showCQT(self):
    #     cqt = self.sp.comp_cqt()
    #     print(np.shape(cqt),np.shape(self.sg))
    #     self.specPlot.setImage(10*np.log10(np.real(cqt*np.conj(cqt))).T)
    #     self.p_spec.setXRange(0, np.shape(cqt)[1], update=True, padding=0)

    def invertSpectrogram(self):
        """ Listener for the menu item that inverts the spectrogram in bat mode"""
        # TODO: Check this!
        with pg.BusyCursor():
            self.statusLeft.setText("Inverting...")
            print("Inverting spectrogam with window ", 1024, " and increment ",512)

            spec=self.sp.sg
            print(spec)
            spec = np.rot90(spec, -1, (1,0)) #undo rotation
            spec=spec[::8,:] #undo row repetition

            #adding blanck rows on top
            row_dim = 7 * np.shape(spec)[0]
            appo = np.zeros((row_dim, np.shape(spec)[1]))
            spec = np.concatenate((appo, spec))

            #put in  shape invert spectrogram likes
            spec=np.flipud(spec)
            spec = spec.T
            print(spec)

            samplerate = 176000

            wave = self.sp.invertSpectrogram(spec, 1024, 512, window='Blackman')
            wavFile = str(self.filename + '.wav')
            wavio.write(wavFile, wave, samplerate, sampwidth=2)
            print('File written:',wavFile)
            self.fillFileList(self.SoundFileDir, os.path.basename(self.filename))

            self.statusLeft.setText("Ready")

    def medianFilterSpec(self):
        """ Median filter the spectrogram. To be used in conjunction with spectrogram inversion. """
        # TODO: Play with this
        with pg.BusyCursor():
            self.statusLeft.setText("Filtering...")
            median_filter(self.sg,size=(100,20))
            self.specPlot.setImage(self.sg)
            self.statusLeft.setText("Ready")

    def denoiseImage(self):
        # TODO
        """ Denoise the spectrogram. To be used in conjunction with spectrogram inversion. """
        #from cv2 import fastNlMeansDenoising
        #sg = np.array(self.sg/np.max(self.sg)*255,dtype = np.uint8)
        #sg = fastNlMeansDenoising(sg,10,7,21)
        #self.specPlot.setImage(sg)
# ==============
# Code for drawing and using the main figure

    def convertAmpltoSpec(self,x):
        """ Unit conversion """
        if self.batmode:
            incr = 512
        else:
            incr = self.config['incr']
        return x*self.sampleRate/incr

    def convertSpectoAmpl(self,x):
        """ Unit conversion """
        if self.batmode:
            incr = 512
        else:
            incr = self.config['incr']
        return x*incr/self.sampleRate

    def convertMillisecs(self,millisecs):
        """ Unit conversion """
        seconds = (millisecs / 1000) % 60
        minutes = (millisecs / (1000 * 60)) % 60
        return "%02d" % minutes+":"+"%02d" % seconds

    def convertYtoFreq(self,y,sgy=None):
        """ Unit conversion """
        if sgy is None:
            sgy = np.shape(self.sg)[1]
        return y * self.sampleRate//2 / sgy + self.sp.minFreqShow

    def convertFreqtoY(self,f):
        """ Unit conversion """
        sgy = np.shape(self.sg)[1]
        return (f-self.sp.minFreqShow) * sgy / (self.sampleRate//2)

    def drawOverview(self):
        """ On loading a new file, update the overview figure to show where you are up to in the file.
        Also, compute the new segments for the overview, make sure that the listeners are connected
        for clicks on them, and disconnect old listeners. """
        self.overviewImage.setImage(self.sg)
        self.overviewImageRegion.setBounds([0, len(self.sg)])
        self.overviewImageRegion.setRegion([0, self.convertAmpltoSpec(self.widthWindow.value())])
        try:
            self.overviewImageRegion.sigRegionChangeFinished.disconnect()
        except Exception:
            pass
        self.overviewImageRegion.sigRegionChangeFinished.connect(self.updateOverview)

        # Three y values are No. not known, No. known, No. possible
        # widthOverviewSegment is in seconds
        numSegments = int(np.ceil(np.shape(self.sg)[0]/self.convertAmpltoSpec(self.config['widthOverviewSegment'])))
        self.widthOverviewSegment = np.shape(self.sg)[0]//numSegments

        self.overviewSegments = np.zeros((numSegments,3))

        # Delete the overview segments
        for r in self.SegmentRects:
            self.p_overview2.removeItem(r)
        self.SegmentRects = []

        # Add new overview segments
        for i in range(numSegments):
            r = SupportClasses_GUI.ClickableRectItem(i*self.widthOverviewSegment, 0, self.widthOverviewSegment, 1)
            r.setPen(pg.mkPen(100, 100, 100))
            r.setBrush(pg.mkBrush('w'))
            self.SegmentRects.append(r)
            self.p_overview2.addItem(r)
        try:
            self.p_overview2.sigChildMessage.disconnect()
        except Exception:
            pass
        self.p_overview2.sigChildMessage.connect(self.overviewSegmentClicked)
        self.p_overview2.setYRange(-0.2, 1, padding=0.02)

    def overviewSegmentClicked(self,x):
        """ Listener for an overview segment being clicked on.
        Work out which one, and move the region appropriately. Calls updateOverview to do the work. """
        minX, maxX = self.overviewImageRegion.getRegion()
        halfwin = (maxX-minX)/2
        self.overviewImageRegion.setRegion([x-halfwin, x+halfwin])

    def updateOverview(self):
        """ Listener for when the overview box is changed. Other functions call it indirectly by setRegion.
        Does the work of keeping all the plots in the right place as the overview moves.
        It sometimes updates a bit slowly. """
        if hasattr(self, 'media_obj'):
            if self.media_obj.state() == QAudio.ActiveState or self.media_obj.state() == QAudio.SuspendedState or self.media_slow.state() == QAudio.ActiveState:
                self.stopPlayback()

        minX, maxX = self.overviewImageRegion.getRegion()

        # (the region bounds are checked against spec size in our subclass)

        # Temporarily block callback, and update window size (b/c setRegion may have changed it to fit bounds)
        self.updateRequestedByOverview = True
        self.widthWindow.setValue(self.convertSpectoAmpl(maxX-minX))
        self.p_ampl.setXRange(self.convertSpectoAmpl(minX), self.convertSpectoAmpl(maxX), update=True, padding=0)
        self.p_spec.setXRange(minX, maxX, update=True, padding=0)
        self.p_plot.setXRange(self.convertSpectoAmpl(minX), self.convertSpectoAmpl(maxX), update=True, padding=0)

        # # # I know the next two lines SHOULD be unnecessary. But they aren't!
        self.p_ampl.setXRange(self.convertSpectoAmpl(minX), self.convertSpectoAmpl(maxX), padding=0)
        self.p_spec.setXRange(minX, maxX, padding=0)

        if self.extra != "none" and "Filtered spectrogram" not in self.extra:
            self.p_plot.setXRange(self.convertSpectoAmpl(minX), self.convertSpectoAmpl(maxX), padding=0)
        if "Filtered spectrogram" in self.extra:
            self.p_plot.setXRange(minX, maxX, padding=0)
        elif self.extra=="Wavelet scalogram":
            self.p_plot.setXRange(self.convertSpectoAmpl(minX)*4, self.convertSpectoAmpl(maxX)*4)
        # self.setPlaySliderLimits(1000.0*self.convertSpectoAmpl(minX),1000.0*self.convertSpectoAmpl(maxX))
        self.scrollSlider.setValue(minX)
        self.config['windowWidth'] = self.convertSpectoAmpl(maxX-minX)
        # self.saveConfig = True
        self.timeaxis.update()
        QApplication.processEvents()
        self.updateRequestedByOverview = False

    def drawfigMain(self,remaking=False):
        """ Draws the main amplitude and spectrogram plots and any segments on them.
        Has to do some work to get the axis labels correct.
        """
        if len(self.audiodata)>0:
            self.amplPlot.setData(np.linspace(0.0,self.datalengthSec,num=self.datalength,endpoint=True),self.audiodata)

        self.timeaxis.setLabel('')

        height = self.sampleRate // 2 / np.shape(self.sg)[1]
        pixelstart = int(self.sp.minFreqShow/height)
        pixelend = int(self.sp.maxFreqShow/height)

        self.overviewImage.setImage(self.sg[:,pixelstart:pixelend])
        self.overviewImageRegion.setBounds([0, len(self.sg)])
        self.specPlot.setImage(self.sg[:,pixelstart:pixelend])
        self.setExtraPlot(self.extra)

        self.setColourMap(self.config['cmap'])
        self.setColourLevels()

        # Sort out the spectrogram frequency axis
        # The constants here are divided by 1000 to get kHz, and then remember the top is sampleRate/2
        FreqRange = self.sp.maxFreqShow-self.sp.minFreqShow
        height = self.sampleRate // 2 / np.shape(self.sg)[1]
        SpecRange = FreqRange/height

        # Frequency guides for bat mode
        if self.batmode:
            self.guidelines[0].setValue(self.convertFreqtoY(20000))
            self.guidelines[1].setValue(self.convertFreqtoY(36000))
            self.guidelines[2].setValue(self.convertFreqtoY(50000))
            self.guidelines[3].setValue(self.convertFreqtoY(60000))
            for g in self.guidelines:
                self.p_spec.addItem(g, ignoreBounds=True)
        else:
            # easy way to hide
            for g in self.guidelines:
                g.setValue(-1000)

        if self.zooniverse:
            offset=6
            txt='<span style="color: #0F0; font-size:20pt">%s</div>'%str(0)
            self.label1 = pg.TextItem(html=txt, color='g', anchor=(0,0))
            self.p_spec.addItem(self.label1)
            self.label1.setPos(0,0+offset)

            txt='<span style="color: #0F0; font-size:20pt">%s</div>'%str(int(FreqRange//4000))
            self.label2 = pg.TextItem(html=txt, color='g', anchor=(0,0))
            self.p_spec.addItem(self.label2)
            self.label2.setPos(0,SpecRange/4+offset)

            txt='<span style="color: #0F0; font-size:20pt">%s</div>'%str(int(FreqRange//2000))
            self.label3 = pg.TextItem(html=txt, color='g', anchor=(0,0))
            self.p_spec.addItem(self.label3)
            self.label3.setPos(0,SpecRange/2+offset)

            txt='<span style="color: #0F0; font-size:20pt">%s</div>'%str(int(3*FreqRange//4000))
            self.label4 = pg.TextItem(html=txt, color='g', anchor=(0,0))
            self.p_spec.addItem(self.label4)
            self.label4.setPos(0,3*SpecRange/4+offset)

            txt='<span style="color: #0F0; font-size:20pt">%s</div>'%str(int(FreqRange//1000))
            self.label5 = pg.TextItem(html=txt, color='g', anchor=(0,0))
            self.p_spec.addItem(self.label5)
            self.label5.setPos(0,SpecRange+offset)
        else:
            self.specaxis.setTicks([[(0,round(self.sp.minFreqShow/1000, 2)),
                                 (SpecRange/4,round(self.sp.minFreqShow/1000+FreqRange/4000, 2)),
                                 (SpecRange/2,round(self.sp.minFreqShow/1000+FreqRange/2000, 2)),
                                 (3*SpecRange/4,round(self.sp.minFreqShow/1000+3*FreqRange/4000, 2)),
                                 (SpecRange,round(self.sp.minFreqShow/1000+FreqRange/1000, 2))]])
            self.specaxis.setLabel('kHz')

        self.updateOverview()
        self.textpos = int((self.sp.maxFreqShow-self.sp.minFreqShow)/height) #+ self.config['textoffset']

        # If there are segments, show them
        if not self.cheatsheet and not self.zooniverse:
            for count in range(len(self.segments)):
                self.addSegment(self.segments[count][0], self.segments[count][1], self.segments[count][2], self.segments[count][3], self.segments[count][4], False, count, remaking, coordsAbsolute=True)

            # This is the moving bar for the playback
            self.p_spec.addItem(self.bar, ignoreBounds=True)

        QApplication.processEvents()

    def setSpeed(self,speed):
        #self.speedButton.setText(speed)
        if type(speed) is str:
            # convert Unicode fractions to floats
            speedchar = ord(speed)
            if speedchar == 188:
                speed = 0.25
            elif speedchar == 189:
                speed = 0.5
        self.slowSpeed = 1/float(speed)
        oldSR = self.sp.audioFormat.sampleRate()
        self.sp.audioFormat.setSampleRate(self.sp.audioFormat.sampleRate()//self.slowSpeed)
        self.media_slow = SupportClasses_GUI.ControllableAudio(self.sp.audioFormat)
        print("modified playback speed set to Fs =", self.sp.audioFormat.sampleRate())
        self.sp.audioFormat.setSampleRate(oldSR)
        try:
            self.media_slow.notify.disconnect()
        except Exception:
            pass
        self.media_slow.notify.connect(self.movePlaySlowSlider)

    def setExtraPlot(self, plotname):
        """ Reacts to menu clicks and updates or hides diagnostic plot window."""
        self.extra = plotname

        # clear plot before updating/proceeding
        self.clearDiagnostic()

        if self.extra != "none":
            self.d_plot.show()
        else:
            self.d_plot.hide()

        # plot wavelet scalogram
        if self.extra == "Wavelet scalogram":
            self.plotExtra = pg.ImageItem()
            self.p_plot.addItem(self.plotExtra)

            # passing dummy spInfo because we only use this for a function
            ws = WaveletSegment.WaveletSegment(spInfo={}, wavelet='dmey2')
            e = ws.computeWaveletEnergy(self.audiodata, self.sampleRate, window=0.25, inc=0.25)
            # e is 2^nlevels x nseconds

            # show only leaf nodes:
            print(np.shape(e))
            e = np.log(e[30:62,:])

            pos, colour, mode = colourMaps.colourMaps("Inferno")
            cmap = pg.ColorMap(pos, colour, mode)
            lut = cmap.getLookupTable(0.0, 1.0, 256)

            self.plotExtra.setLookupTable(lut)
            self.plotExtra.setImage(e.T)
            self.plotaxis.setLabel('Wavelet node')

        # plot wc correlations
        if self.extra == "Wavelet correlations":
            self.plotExtra = pg.ImageItem()
            self.p_plot.addItem(self.plotExtra)

            # preprocess
            data = librosa.core.audio.resample(self.audiodata, self.sampleRate, 16000)
<<<<<<< HEAD
=======
            # data = self.sp.ButterworthBandpass(data, self.sampleRate, 100, 16000)
>>>>>>> dcfe98e1
            data = self.sp.bandpassFilter(data, self.sampleRate, 100, 16000)

            # passing dummy spInfo because we only use this for a function
            ws = WaveletSegment.WaveletSegment(spInfo={}, wavelet='dmey2')
            e = ws.computeWaveletEnergy(self.audiodata, self.sampleRate)
            annotation = np.zeros(np.shape(e)[1])
            for s in self.segments:
                annotation[math.floor(s[0]):math.ceil(s[1])] = 1
            w0 = np.where(annotation == 0)[0]
            w1 = np.where(annotation == 1)[0]

            r = np.zeros((64, np.shape(e)[1]))
            # dummy parameters b/c we're only using this for WF.graycode
            WF = WaveletFunctions.WaveletFunctions(data=[0], wavelet='dmey2', maxLevel=5, samplerate=1)
            for count in range(62):
                # just compute_r from WaveletSegment
                corr = (np.mean(e[count, w1]) - np.mean(e[count,w0]))/np.std(e[count, :]) * np.sqrt(len(w0)*len(w1))/len(annotation)
                # map a long vector of rs to different image areas
                level = int(math.log(count+2, 2))
                node = count+2 - 2**level
                node = WF.graycode(node)
                r[node * 2**(6-level) : (node+1) * 2**(6-level), level] = corr
            r[:, 0] = np.linspace(np.min(r), np.max(r), num=64)
            # propagate along x
            for tmult in range(10, len(annotation)):
                r[:, tmult] = r[:, tmult-10]

            pos, colour, mode = colourMaps.colourMaps("Viridis")
            cmap = pg.ColorMap(pos, colour,mode)
            lut = cmap.getLookupTable(0.0, 1.0, 256)
            self.plotExtra.setLookupTable(lut)
            self.plotExtra.setImage(r.T)
            self.plotaxis.setLabel('Frequency bin')

        # plot energy in "wind" band
        if self.extra == "Wind energy":
            we_mean = np.zeros(int(np.ceil(self.datalengthSec)))
            we_std = np.zeros(int(np.ceil(self.datalengthSec)))
            for w in range(int(np.ceil(self.datalengthSec))):
                data = self.audiodata[int(w*self.sampleRate):int((w+1)*self.sampleRate)]
                post = Segment.PostProcess(configdir=self.configdir, audioData=data, sampleRate=self.sampleRate, segments=[], subfilter={})
                m, std, _ = post.wind_cal(data, self.sampleRate)
                we_mean[w] = m
                we_std[w] = std

            print('mean wind: ', we_mean)
            self.plotExtra = pg.PlotDataItem(np.arange(int(np.ceil(self.datalengthSec))), we_mean)
            self.plotExtra.setPen(fn.mkPen(color='k', width=2))
            self.plotExtra2 = pg.PlotDataItem(np.arange(int(np.ceil(self.datalengthSec))), we_mean+we_std)
            self.plotExtra2.setPen(fn.mkPen('c'))
            self.plotExtra3 = pg.PlotDataItem(np.arange(int(np.ceil(self.datalengthSec))), we_mean-we_std)
            self.plotExtra3.setPen(fn.mkPen('c'))
            self.plotExtra4 = pg.PlotDataItem(np.arange(int(np.ceil(self.datalengthSec))), np.ones(int(np.ceil(self.datalengthSec)))*1.5)
            self.plotExtra4.setPen(fn.mkPen('r'))
            self.plotaxis.setLabel('Mean (SD) power, V^2/Hz')
            self.p_plot.addItem(self.plotExtra)
            self.p_plot.addItem(self.plotExtra2)
            self.p_plot.addItem(self.plotExtra3)
            self.p_plot.addItem(self.plotExtra4)

        # plot energy in "rain"
        if self.extra == "Rain":
            we_mean = np.zeros(int(np.ceil(self.datalengthSec)))
            we_std = np.zeros(int(np.ceil(self.datalengthSec)))
            for w in range(int(self.datalength/self.sampleRate)):
                data = self.audiodata[int(w*self.sampleRate):int((w+1)*self.sampleRate)]
                tempsp = SignalProc.SignalProc()
                tempsp.data = data
                sgRaw = tempsp.spectrogram()
                # Normalise
                sgRaw -= np.mean(sgRaw, axis=0)
                sgRaw /= np.max(np.abs(sgRaw), axis=0)
                we_mean[w] = np.mean(np.mean(sgRaw, axis=0))
                we_std[w] = np.std(np.std(sgRaw, axis=0))
            self.plotExtra = pg.PlotDataItem(np.arange(self.datalengthSec), we_mean)
            self.plotExtra.setPen(fn.mkPen(color='k', width=2))
            self.plotExtra2 = pg.PlotDataItem(np.arange(self.datalengthSec), we_mean + we_std)
            self.plotExtra2.setPen(fn.mkPen('r'))
            self.plotExtra3 = pg.PlotDataItem(np.arange(self.datalengthSec), we_mean - we_std)
            self.plotExtra3.setPen(fn.mkPen('r'))
            self.p_plot.addItem(self.plotExtra)
            self.p_plot.addItem(self.plotExtra2)
            self.p_plot.addItem(self.plotExtra3)

        # plot spectrogram of only the filtered band:
        if self.extra == "Filtered spectrogram, new + AA" or self.extra == "Filtered spectrogram, new" or self.extra == "Filtered spectrogram, old":
            self.plotExtra = pg.ImageItem()
            self.p_plot.addItem(self.plotExtra)

            try:
                plotNodes = json.load(open(os.path.join(self.filtersDir, 'plotnodes.txt')))
            except:
                print("Couldn't load file, using default list")
                plotNodes = [48, 49, 52]

            # resample
            if self.sampleRate != 16000:
                audiodata = librosa.core.audio.resample(self.audiodata, self.sampleRate, 16000)
            else:
                audiodata = self.audiodata

            WF = WaveletFunctions.WaveletFunctions(data=audiodata, wavelet='dmey2', maxLevel=5, samplerate=16000)

            # For now, not using antialiasFilter in the reconstructions as it's quick anyway
            if self.extra == "Filtered spectrogram, new + AA":
                WF.WaveletPacket(plotNodes, 'symmetric', True, True)
                C = WF.reconstructWP2(plotNodes[0], True, False)[:len(self.audiodata)]
                for node in plotNodes[1:]:
                    C = C + WF.reconstructWP2(node, True, False)[:len(C)]
            if self.extra == "Filtered spectrogram, new":
                WF.WaveletPacket(plotNodes, 'symmetric', False)
                C = WF.reconstructWP2(plotNodes[0], True, False)[:len(self.audiodata)]
                for node in plotNodes[1:]:
                    C = C + WF.reconstructWP2(node, True, False)[:len(C)]
            if self.extra == "Filtered spectrogram, old":
                WF.WaveletPacket(plotNodes, 'symmetric', False)
                C = WF.reconstructWP2(plotNodes[0], False)[:len(self.audiodata)]
                for node in plotNodes[1:]:
                    C = C + WF.reconstructWP2(node, False)[:len(C)]

            # reconstructed signal was @ 16 kHz,
            # so we upsample to get equal sized spectrograms
            if self.sampleRate != 16000:
                C = librosa.core.audio.resample(C, 16000, self.sampleRate)
            tempsp = SignalProc.SignalProc()
            tempsp.data = C
            sgRaw = tempsp.spectrogram()
            sgHeightReduction = np.shape(sgRaw)[1]*16000//self.sampleRate
            sgRaw = sgRaw[:, :sgHeightReduction]
            maxsg = max(np.min(sgRaw), 1e-9)
            tempsp = np.abs(np.where(sgRaw == 0, 0.0, 10.0 * np.log10(sgRaw / maxsg)))

            pos, colour, mode = colourMaps.colourMaps("Inferno")
            cmap = pg.ColorMap(pos, colour,mode)
            lut = cmap.getLookupTable(0.0, 1.0, 256)
            self.plotExtra.setLookupTable(lut)
            self.plotExtra.setImage(tempsp)

            # set axis. Always at 0:sampleRate//2
            #minX, maxX = self.overviewImageRegion.getRegion()
            #self.p_plot.setXRange(minX, maxX, padding=0)
            MaxFreq = 8000
            height = 16000 // 2 / np.shape(tempsp)[1]
            SpecRange = MaxFreq/height
            self.plotaxis.setTicks([[(0, 0.0),
                                 (SpecRange/4,round(MaxFreq/4000, 2)),
                                 (SpecRange/2,round(MaxFreq/2000, 2)),
                                 (3*SpecRange/4,round(3*MaxFreq/4000, 2)),
                                 (SpecRange,round(MaxFreq/1000, 2))]])
            self.plotaxis.setLabel('kHz')

    def updateRegion_spec(self):
        """ This is the listener for when a segment box is changed in the spectrogram.
        It updates the position of the matching box, and also the text within it.
        """
        sender = self.sender()
        i = 0
        while self.listRectanglesa2[i] != sender and i<len(self.listRectanglesa2):
            i = i+1
        if i==len(self.listRectanglesa2):
            print("ERROR: segment not found!")
            return

        # update the overview boxes, step 1
        self.refreshOverviewWith(self.segments[i], delete=True)

        # fix the position of the text label
        if type(sender) == self.ROItype:
            # using box coordinates
            x1 = self.convertSpectoAmpl(sender.pos()[0])
            x2 = self.convertSpectoAmpl(sender.pos()[0]+sender.size()[0])
            self.segments[i][2] = self.convertYtoFreq(sender.pos()[1])
            self.segments[i][3] = self.convertYtoFreq(sender.pos()[1]+sender.size()[1])
            self.listLabels[i].setPos(sender.pos()[0], self.textpos)
        else:
            # using segment coordinates
            x1 = self.convertSpectoAmpl(sender.getRegion()[0])
            x2 = self.convertSpectoAmpl(sender.getRegion()[1])
            self.listLabels[i].setPos(sender.getRegion()[0], self.textpos)

        # update the amplitude segment
        self.listRectanglesa1[i].blockSignals(True)
        self.listRectanglesa1[i].setRegion([x1,x2])
        self.listRectanglesa1[i].blockSignals(False)
        self.segmentsToSave = True

        self.segments[i][0] = x1 + self.startRead
        self.segments[i][1] = x2 + self.startRead

        # update the overview boxes, step 2
        self.refreshOverviewWith(self.segments[i])

    def updateRegion_ampl(self):
        """ This is the listener for when a segment box is changed in the waveform plot.
        It updates the position of the matching box, and also the text within it.
        """
        sender = self.sender()
        i = 0
        while self.listRectanglesa1[i] != sender and i<len(self.listRectanglesa1):
            i = i+1
        if i==len(self.listRectanglesa1):
            print("Segment not found!")
        else:
            # update the overview boxes, step 1
            self.refreshOverviewWith(self.segments[i], delete=True)

            # fix the position of the text label
            x1 = self.convertAmpltoSpec(sender.getRegion()[0])
            x2 = self.convertAmpltoSpec(sender.getRegion()[1])
            self.listLabels[i].setPos(x1,self.textpos)

            # update the corresponding spectrogram segment
            self.listRectanglesa2[i].blockSignals(True)
            if type(self.listRectanglesa2[i]) == self.ROItype:
                # update the box
                y1 = self.listRectanglesa2[i].pos().y()
                y2 = self.listRectanglesa2[i].size().y()
                self.listRectanglesa2[i].setPos(pg.Point(x1,y1))
                self.listRectanglesa2[i].setSize(pg.Point(x2-x1,y2))
            else:
                # update the segment
                self.listRectanglesa2[i].setRegion([x1,x2])
            self.segmentsToSave = True
            self.listRectanglesa2[i].blockSignals(False)

            self.segments[i][0] = sender.getRegion()[0] + self.startRead
            self.segments[i][1] = sender.getRegion()[1] + self.startRead

            # update the overview boxes, step 2
            self.refreshOverviewWith(self.segments[i])

    def addRegularSegments(self):
        """ Perform the Hartley bodge: add 10s segments every minute. """
        if self.box1id>-1:
            self.deselectSegment(self.box1id)
        segtimes = [(seg[0], seg[1]) for seg in self.segments]
        i = 0
        print("Adding segments (%d s every %d s)" %(self.config['protocolSize'], self.config['protocolInterval']))
        while i < self.segments.metadata["Duration"]:
            # check for segment presence in case of double click or other issues
            if len(segtimes)>0 and (i, i+self.config['protocolSize']) in segtimes:
                print("segment already exists, skipping")
            else:
                self.addSegment(i, i + self.config['protocolSize'], coordsAbsolute=True)
            i += self.config['protocolInterval']
        self.segmentsToSave = True

    def drawProtocolMarks(self):
        # if check-ignore protocol is used, mark check-ignore limits.
        # Also called when the relevant parameters are changed in interface settings.

        # Clean old marks, if any
        if hasattr(self, 'protocolMarks'):
            for m in self.protocolMarks:
                self.p_spec.removeItem(m)
        self.protocolMarks = []

        if self.config['protocolOn']:
            linePen = pg.mkPen((148, 0, 211), width=5)
            linestart = 0

            # pages >1 start with an overlap zone, so need to offset marks:
            if self.currentFileSection > 0:
                linestart += self.config['fileOverlap']
            while linestart < self.datalength/self.sampleRate:
                lineend = min(self.datalength/self.sampleRate, linestart + self.config['protocolSize'])
                # print("Adding to", linestart, lineend)
                line = pg.ROI(pos=(self.convertAmpltoSpec(linestart),0),
                              size=(self.convertAmpltoSpec(lineend-linestart),0), movable=False, pen=linePen)
                self.protocolMarks.append(line)
                self.p_spec.addItem(line)
                linestart += self.config['protocolInterval']

    def refreshOverviewWith(self, segment, delete=False):
        """Recalculates the overview box colours and refreshes their display.
        To be used when segments are added, deleted or moved.
        Takes Segments as an input and either removes or adds to the box counters."""

        # Work out which overview segment this segment is in (could be more than one)
        # max/min deal with segments continuing past the edge of current page
        inds = max(0, int(self.convertAmpltoSpec(segment[0]-self.startRead) / self.widthOverviewSegment))
        inde = min(int(self.convertAmpltoSpec(segment[1]-self.startRead) / self.widthOverviewSegment), len(self.overviewSegments)-1)

        for label in segment[4]:
            if label["certainty"] == 0:
                # "red" label counter
                if delete:
                    self.overviewSegments[inds:inde+1,0] -= 1
                else:
                    self.overviewSegments[inds:inde+1,0] += 1
            elif label["certainty"] == 100:
                # "green" label counter
                if delete:
                    self.overviewSegments[inds:inde + 1, 1] -= 1
                else:
                    self.overviewSegments[inds:inde + 1, 1] += 1
            else:
                # "yellow" label counter
                if delete:
                    self.overviewSegments[inds:inde + 1, 2] -= 1
                else:
                    self.overviewSegments[inds:inde + 1, 2] += 1

        if np.any(self.overviewSegments<0):
            print("Warning: something went wrong with overview colors!")
            print(self.overviewSegments)

        # set the colour of these boxes in the overview
        for box in range(inds, inde + 1):
            if self.overviewSegments[box,0] > 0:
                self.SegmentRects[box].setBrush(self.ColourNone)
            elif self.overviewSegments[box,2] > 0:
                self.SegmentRects[box].setBrush(self.ColourPossible)
            elif self.overviewSegments[box,1] > 0:
                self.SegmentRects[box].setBrush(self.ColourNamed)
            else:
                # boxes w/o segments
                self.SegmentRects[box].setBrush(pg.mkBrush('w'))
            self.SegmentRects[box].update()
        # deleting is almost always paired with redoing, so no need to refresh twice
        if not delete:
            self.refreshFileColor()

    def addSegment(self,startpoint,endpoint,y1=0,y2=0,species=[],saveSeg=True,index=-1,remaking=False,coordsAbsolute=False):
        """ When a new segment is created, does the work of creating it and connecting its
        listeners. Also updates the relevant overview segment.
        If a segment is too long for the current section, truncates it.
        Args:
        startpoint, endpoint - in secs, either from page start, or absolute (then set coordsAbsolute=True)
        y1, y2 should be the frequencies (between 0 and Fs//2)
        species - list of labels (including certainties, .data format)
        saveSeg - store the created segment on self.segments. Set to False when drawing the saved ones.
        remaking - can be turned to True to reuse existing graphics objects
        coordsAbsolute - set to True to accept start,end in absolute coords (from file start)
        """
        print("Segment added at %d-%d, %d-%d" % (startpoint, endpoint, y1, y2))

        # Make sure startpoint and endpoint are in the right order
        if startpoint > endpoint:
            temp = startpoint
            startpoint = endpoint
            endpoint = temp
        # same for freqs
        if y1 > y2:
            temp = y1
            y1 = y2
            y2 = temp
        # since we allow passing empty list here:
        if len(species) == 0:
            species = [{"species": "Don't Know", "certainty": 0, "filter": "M"}]

        if coordsAbsolute:
            # convert from absolute times to relative-to-page times
            startpoint = startpoint - self.startRead
            endpoint = endpoint - self.startRead

        if not saveSeg:
            # check if this segment fits in the current spectrogram page
            if endpoint < 0 or startpoint > self.datalengthSec:
                print("Warning: a segment was not shown")
                show = False
            elif y1!=0 and y2!=0 and (y1 > self.sp.maxFreqShow or y2 < self.sp.minFreqShow):
                print("Warning: a segment was not shown")
                show = False
            else:
                show = True
        else:
            self.segmentsToSave = True
            show = True

        if saveSeg or show:
            # create a Segment. this will check for errors and standardize the labels
            # Note - we convert time from _relative to page_ to _relative to file start_
            newSegment = Segment.Segment([startpoint+self.startRead, endpoint+self.startRead, y1, y2, species])

            # Add the segment to the data
            if saveSeg:
                self.segments.append(newSegment)

            self.refreshFileColor()

        if not show:
            # Add a None element into the array so that the correct boxids work
            if remaking:
                self.listRectanglesa1[index] = None
                self.listRectanglesa2[index] = None
                self.listLabels[index] = None
            else:
                self.listRectanglesa1.append(None)
                self.listRectanglesa2.append(None)
                self.listLabels.append(None)
            return
        # otherwise, this is a visible segment.

        # --- rest of this function only does the graphics ---
        cert = min([lab["certainty"] for lab in species])
        if cert == 0:
            self.prevBoxCol = self.ColourNone
        elif cert == 100:
            self.prevBoxCol = self.ColourNamed
        else:
            self.prevBoxCol = self.ColourPossible

        self.refreshOverviewWith(newSegment)

        segsMovable = not (self.config['readOnly'])
        scenerect = QRectF(0, 0, np.shape(self.sg)[0], np.shape(self.sg)[1])

        # Add the segment in both plots and connect up the listeners
        p_ampl_r = SupportClasses_GUI.LinearRegionItem2(self, brush=self.prevBoxCol, movable=segsMovable, bounds=[0, self.datalengthSec])
        self.p_ampl.addItem(p_ampl_r, ignoreBounds=True)
        p_ampl_r.setRegion([startpoint, endpoint])
        p_ampl_r.sigRegionChangeFinished.connect(self.updateRegion_ampl)

        # full-height segments:
        if y1==0 and y2==0:
            # filled-in segments normally, transparent ones for bats:
            p_spec_r = None
            if not self.batmode:
                p_spec_r = SupportClasses_GUI.LinearRegionItem2(self, brush=self.prevBoxCol, movable=segsMovable, bounds=[0, np.shape(self.sg)[0]])
            else:
                p_spec_r = SupportClasses_GUI.LinearRegionItem2(self, pen=pg.mkPen(self.prevBoxCol, width=6), movable=segsMovable, bounds=[0, np.shape(self.sg)[0]])
                p_spec_r.setBrush(None)
            p_spec_r.setRegion([self.convertAmpltoSpec(startpoint), self.convertAmpltoSpec(endpoint)])
        # rectangle boxes:
        else:
            specy1 = self.convertFreqtoY(max(y1, self.sp.minFreqShow))
            specy2 = self.convertFreqtoY(min(y2, self.sp.maxFreqShow))
            startpointS = QPointF(self.convertAmpltoSpec(startpoint), specy1)
            endpointS = QPointF(self.convertAmpltoSpec(endpoint), specy2)
            p_spec_r = SupportClasses_GUI.ShadedRectROI(startpointS, endpointS - startpointS, movable=segsMovable, maxBounds=scenerect, parent=self)
            if self.config['transparentBoxes']:
                col = self.prevBoxCol.rgb()
                col = QtGui.QColor(col)
                col.setAlpha(255)
                p_spec_r.transparent = True
                p_spec_r.setBrush(None)
                p_spec_r.setHoverBrush(None)
                p_spec_r.setPen(pg.mkPen(col,width=1))
                col.setAlpha(100)
            else:
                p_spec_r.setBrush(pg.mkBrush(self.prevBoxCol))
                col = self.prevBoxCol
                col.setAlpha(180)
                p_spec_r.transparent = False
                p_spec_r.setHoverBrush(pg.mkBrush(col))
                p_spec_r.setPen(pg.mkPen(None))
                col.setAlpha(100)
        self.p_spec.addItem(p_spec_r, ignoreBounds=True)
        p_spec_r.sigRegionChangeFinished.connect(self.updateRegion_spec)

        # Put the text into the box
        label = pg.TextItem(text="new", color='k', anchor=(0,1))
        # label = pg.TextItem(text=species, color='k')
        self.p_spec.addItem(label)
        label.setPos(self.convertAmpltoSpec(startpoint), self.textpos)

        # Add the segments to the relevent lists
        if remaking:
            self.listRectanglesa1[index] = p_ampl_r
            self.listRectanglesa2[index] = p_spec_r
            self.listLabels[index] = label
        else:
            self.listRectanglesa1.append(p_ampl_r)
            self.listRectanglesa2.append(p_spec_r)
            self.listLabels.append(label)

        # mark this as the current segment
        if index>-1:
            self.box1id = index
        else:
            self.box1id = len(self.segments) - 1

        # update its displayed label
        self.updateText(self.box1id)

    def selectSegment(self, boxid):
        """ Changes the segment colors and enables playback buttons."""
        # print("selected %d" % boxid)
        self.box1id = boxid
        self.refreshSegmentControls()

        # helps dealing with edge effects for various review functions
        if boxid>len(self.listRectanglesa1) or self.listRectanglesa1[boxid] is None:
            return

        self.prevBoxCol = self.listRectanglesa1[boxid].brush.color()
        brush = fn.mkBrush(self.ColourSelected)
        if self.listRectanglesa1[boxid] is not None and self.listRectanglesa2[boxid] is not None:
            self.listRectanglesa1[boxid].setBrush(brush)
            self.listRectanglesa2[boxid].setBrush(brush)
            self.listRectanglesa1[boxid].setHoverBrush(brush)
            self.listRectanglesa2[boxid].setHoverBrush(brush)

            self.listRectanglesa1[boxid].update()
            self.listRectanglesa2[boxid].update()

        # show details of selection
        self.segInfo.setText(self.segments[boxid].infoString())

    def deselectSegment(self, boxid):
        """ Restores the segment colors and disables playback buttons."""
        # print("deselected %d" % boxid)
        self.box1id = -1
        self.refreshSegmentControls()
        # hide details of selection
        self.segInfo.setText("")

        # helps dealing with edge effects for various review functions
        if boxid>len(self.listRectanglesa1) or self.listRectanglesa1[boxid] is None:
            return

        # filled-in segments normally, transparent ones for bats:
        # (This is somewhat convoluted to keep amplitude segments updated even in bat mode,
        # as they are used for tracking prevBoxCol)
        col = self.prevBoxCol
        col.setAlpha(100)
        self.listRectanglesa1[boxid].setBrush(fn.mkBrush(col))
        if not self.batmode:
            self.listRectanglesa2[boxid].setBrush(fn.mkBrush(col))
        else:
            self.listRectanglesa2[boxid].setBrush(None)
            self.listRectanglesa2[boxid].setPen(self.prevBoxCol, width=6)

        col.setAlpha(180)
        self.listRectanglesa1[boxid].setHoverBrush(fn.mkBrush(col))
        self.listRectanglesa2[boxid].setHoverBrush(fn.mkBrush(col))
        col.setAlpha(100)

        if self.config['transparentBoxes'] and type(self.listRectanglesa2[boxid]) == self.ROItype:
            col = self.prevBoxCol.rgb()
            col = QtGui.QColor(col)
            col.setAlpha(255)
            self.listRectanglesa2[boxid].setBrush(pg.mkBrush(None))
            self.listRectanglesa2[boxid].setHoverBrush(pg.mkBrush(None))
            self.listRectanglesa2[boxid].setPen(col,width=1)
            col.setAlpha(100)

        self.listRectanglesa1[boxid].update()
        self.listRectanglesa2[boxid].update()

### mouse management

    def mouseMoved(self,evt):
        """ Listener for mouse moves.
        If the user moves the mouse in the spectrogram, print the time, frequency, power for the mouse location. """
        if not self.showPointerDetails.isChecked():
            return
        elif self.p_spec.sceneBoundingRect().contains(evt):
            mousePoint = self.p_spec.mapSceneToView(evt)
            indexx = int(mousePoint.x())
            indexy = int(mousePoint.y())
            if indexx > 0 and indexx < np.shape(self.sg)[0] and indexy > 0 and indexy < np.shape(self.sg)[1]:
                time = self.convertSpectoAmpl(mousePoint.x()) + self.currentFileSection * self.config['maxFileShow'] - (self.currentFileSection>0)*self.config['fileOverlap'] + self.startTime
                seconds = time % 60
                minutes = (time//60) % 60
                hours = (time//3600) % 24
                if hours>0:
                    self.pointData.setText('time=%.2d:%.2d:%05.2f (hh:mm:ss.ms), freq=%0.1f (Hz), power=%0.1f (dB)' % (hours,minutes,seconds, mousePoint.y() * self.sampleRate//2 / np.shape(self.sg)[1] + self.sp.minFreqShow, self.sg[indexx, indexy]))
                else:
                    self.pointData.setText('time=%.2d:%05.2f (mm:ss.ms), freq=%0.1f (Hz), power=%0.1f (dB)' % (minutes,seconds, mousePoint.y() * self.sampleRate//2 / np.shape(self.sg)[1] + self.sp.minFreqShow, self.sg[indexx, indexy]))

    def mouseClicked_ampl(self,evt):
        """ Listener for if the user clicks on the amplitude plot.
        If there is a box selected, get its colour.
        If the user has clicked inside the scene, they could be
        (1) clicking in an already existing box -> select it
        (2) clicking anywhere else -> start a box
        (3) clicking a second time to finish a box -> create the segment
        """
        pos = evt.scenePos()

        # if any box is selected, deselect (wherever clicked)
        wasSelected = self.box1id
        if self.box1id>-1:
            self.deselectSegment(self.box1id)

        # if clicked inside scene:
        if self.p_ampl.sceneBoundingRect().contains(pos):
            mousePoint = self.p_ampl.mapSceneToView(pos)

            # if this is the second click and not a box, close the segment
            if self.started:
                # can't finish boxes in ampl plot
                if self.config['specMouseAction']>1:
                    if self.startedInAmpl:
                        # started in ampl and finish in ampl,
                        # so continue as usual to draw a segment
                        pass
                    else:
                        # started in spec so ignore this bullshit
                        return

                # remove the drawing box:
                self.p_spec.removeItem(self.vLine_s)
                self.p_ampl.removeItem(self.vLine_a)
                self.p_ampl.removeItem(self.drawingBox_ampl)
                self.p_spec.removeItem(self.drawingBox_spec)
                # disconnect GrowBox listeners, leave the position listener
                self.p_ampl.scene().sigMouseMoved.disconnect()
                self.p_spec.scene().sigMouseMoved.disconnect()
                if self.showPointerDetails.isChecked():
                    self.p_spec.scene().sigMouseMoved.connect(self.mouseMoved)

                # If the user has pressed shift, copy the last species and don't use the context menu
                # If they pressed Control, add ? to the names
                modifiers = QApplication.keyboardModifiers()
                if modifiers == QtCore.Qt.ShiftModifier:
                    self.addSegment(self.start_ampl_loc, max(mousePoint.x(),0.0),species=self.lastSpecies)
                elif modifiers == QtCore.Qt.ControlModifier:
                    self.addSegment(self.start_ampl_loc,max(mousePoint.x(),0.0))
                    # Context menu
                    self.fillBirdList(unsure=True)
                    self.menuBirdList.popup(QPoint(evt.screenPos().x(), evt.screenPos().y()))
                else:
                    self.addSegment(self.start_ampl_loc,max(mousePoint.x(),0.0))
                    # Context menu
                    self.fillBirdList()
                    self.menuBirdList.popup(QPoint(evt.screenPos().x(), evt.screenPos().y()))
                self.p_ampl.setFocus()

                # the new segment is now selected and can be played
                self.selectSegment(self.box1id)
                self.started = not(self.started)
                self.startedInAmpl = False

            # if this is the first click:
            else:
                # if this is right click (drawing mode):
                # (or whatever you want)
                if evt.button() == self.MouseDrawingButton:
                    if self.config['readOnly']:
                        return
                    # this would prevent starting boxes in ampl plot
                    # if self.config['specMouseAction']>1:
                    #    return

                    nonebrush = self.ColourNone
                    self.start_ampl_loc = mousePoint.x()

                    # spectrogram plot bar and mouse followers:
                    self.vLine_s = pg.InfiniteLine(angle=90, movable=False,pen={'color': 'r', 'width': 3})
                    self.p_spec.addItem(self.vLine_s, ignoreBounds=True)
                    self.vLine_s.setPos(self.convertAmpltoSpec(self.start_ampl_loc))

                    self.drawingBox_spec = pg.LinearRegionItem(brush=nonebrush)
                    self.p_spec.addItem(self.drawingBox_spec, ignoreBounds=True)
                    self.drawingBox_spec.setRegion([self.convertAmpltoSpec(self.start_ampl_loc), self.convertAmpltoSpec(self.start_ampl_loc)])
                    self.p_spec.scene().sigMouseMoved.connect(self.GrowBox_spec)

                    # amplitude plot bar and mouse followers:
                    self.vLine_a = pg.InfiniteLine(angle=90, movable=False,pen={'color': 'r', 'width': 3})
                    self.p_ampl.addItem(self.vLine_a, ignoreBounds=True)
                    self.vLine_a.setPos(self.start_ampl_loc)

                    self.drawingBox_ampl = pg.LinearRegionItem(brush=nonebrush)
                    self.p_ampl.addItem(self.drawingBox_ampl, ignoreBounds=True)
                    self.drawingBox_ampl.setRegion([self.start_ampl_loc, self.start_ampl_loc])
                    self.p_ampl.scene().sigMouseMoved.connect(self.GrowBox_ampl)

                    self.started = not (self.started)
                    self.startedInAmpl = True

                # if this is left click (selection mode):
                else:
                    # Check if the user has clicked in a box
                    # Note: Returns the first one it finds, i.e. the newest
                    box1id = -1
                    for count in range(len(self.listRectanglesa1)):
                        if self.listRectanglesa1[count] is not None:
                            x1, x2 = self.listRectanglesa1[count].getRegion()
                            if x1 <= mousePoint.x() and x2 >= mousePoint.x():
                                box1id = count
                                break

                    # User clicked in a segment:
                    if box1id > -1:
                        # select the segment:
                        self.selectSegment(box1id)
                        # is it the first click on this segment?
                        if wasSelected==box1id:
                            # popup dialog
                            modifiers = QApplication.keyboardModifiers()
                            if modifiers == QtCore.Qt.ControlModifier:
                                self.fillBirdList(unsure=True)
                            else:
                                self.fillBirdList()
                            self.menuBirdList.popup(QPoint(evt.screenPos().x(), evt.screenPos().y()))

    def mouseClicked_spec(self,evt):
        """ Listener for if the user clicks on the spectrogram plot.
        See the amplitude version (mouseClicked_ampl()) for details. Although much of the code is a repeat,
        it is separated for clarity.
        """
        pos = evt.scenePos()

        # if any box is selected, deselect (wherever clicked)
        wasSelected = self.box1id
        if self.box1id>-1:
            self.deselectSegment(self.box1id)

        # when drawing boxes near scene borders, it's easy to release mouse outside scene,
        # and all the dragging gets messed up then. We map such cases to closest
        # scene positions here:
        if self.started and self.config['specMouseAction']==3:
            bounds = self.p_spec.sceneBoundingRect()
            if not bounds.contains(pos):
                newX = min(bounds.right(), max(bounds.left(), pos.x()))
                newY = min(bounds.bottom(), max(bounds.top(), pos.y()))
                pos.setX(newX)
                pos.setY(newY)

        # if clicked inside scene:
        if self.p_spec.sceneBoundingRect().contains(pos):
            mousePoint = self.p_spec.mapSceneToView(pos)

            # if this is the second click, close the segment/box
            # note: can finish segment with either left or right click
            if self.started:
                if self.config['specMouseAction']>1 and self.startedInAmpl:
                    # started in ampl, and spec is used for boxes, so can't continue here
                    return

                # remove the drawing box:
                if not self.config['specMouseAction']>1:
                    self.p_spec.removeItem(self.vLine_s)
                    self.p_ampl.scene().sigMouseMoved.disconnect()
                self.p_ampl.removeItem(self.vLine_a)
                self.p_ampl.removeItem(self.drawingBox_ampl)
                self.p_spec.removeItem(self.drawingBox_spec)
                # disconnect GrowBox listeners, leave the position listener
                self.p_spec.scene().sigMouseMoved.disconnect()
                if self.showPointerDetails.isChecked():
                    self.p_spec.scene().sigMouseMoved.connect(self.mouseMoved)
                # reset the trackers
                self.started = not(self.started)
                self.startedInAmpl = False

                # Pass either default y coords or box limits:
                x1 = self.start_ampl_loc
                x2 = self.convertSpectoAmpl(max(mousePoint.x(), 0.0))
                # Could add this check if right edge seems dangerous:
                # endx = min(x2, np.shape(self.sg)[0]+1)
                if self.config['specMouseAction']>1:
                    y1 = self.start_spec_y
                    y2 = mousePoint.y()
                    miny = self.convertFreqtoY(self.sp.minFreqShow)
                    maxy = self.convertFreqtoY(self.sp.maxFreqShow)
                    y1 = min(max(miny, y1), maxy)
                    y2 = min(max(miny, y2), maxy)

                    # When dragging, can sometimes make boxes by mistake, which is annoying.
                    # To avoid, check that the box isn't too small
                    if np.abs((x2-x1)*(y2-y1)) < self.minboxsize:
                        print("Small box detected, ignoring")
                        return

                    y1 = self.convertYtoFreq(y1)
                    y2 = self.convertYtoFreq(y2)
                else:
                    y1 = 0
                    y2 = 0

                # If the user has pressed shift, copy the last species and don't use the context menu
                # If they pressed Control, add ? to the names
                # note: Ctrl+Shift combo doesn't have a Qt modifier and is ignored.
                modifiers = QApplication.keyboardModifiers()
                if modifiers == QtCore.Qt.ShiftModifier:
                    self.addSegment(x1, x2, y1, y2, species=self.lastSpecies)
                elif modifiers == QtCore.Qt.ControlModifier:
                    self.addSegment(x1, x2, y1, y2)
                    # Context menu
                    self.fillBirdList(unsure=True)
                    self.menuBirdList.popup(QPoint(evt.screenPos().x(), evt.screenPos().y()))
                else:
                    self.addSegment(x1, x2, y1, y2)
                    # Context menu
                    self.fillBirdList()
                    self.menuBirdList.popup(QPoint(evt.screenPos().x(), evt.screenPos().y()))
                self.p_spec.setFocus()

                # select the new segment/box
                self.selectSegment(self.box1id)

            # if this is the first click:
            else:
                # if this is right click (drawing mode):
                if evt.button() == self.MouseDrawingButton:
                    if self.config['readOnly']:
                        return
                    nonebrush = self.ColourNone
                    self.start_ampl_loc = self.convertSpectoAmpl(mousePoint.x())
                    self.start_spec_y = mousePoint.y()

                    # start a new box:
                    if self.config['specMouseAction']>1:
                        # spectrogram mouse follower box:
                        startpointS = QPointF(mousePoint.x(), mousePoint.y())
                        endpointS = QPointF(mousePoint.x(), mousePoint.y())

                        self.drawingBox_spec = SupportClasses_GUI.ShadedRectROI(startpointS, endpointS - startpointS, invertible=True)
                        self.drawingBox_spec.setBrush(nonebrush)
                        self.p_spec.addItem(self.drawingBox_spec, ignoreBounds=True)
                        self.p_spec.scene().sigMouseMoved.connect(self.GrowBox_spec)
                    # start a new segment:
                    else:
                        # spectrogram bar and mouse follower:
                        self.vLine_s = pg.InfiniteLine(angle=90, movable=False,pen={'color': 'r', 'width': 3})
                        self.p_spec.addItem(self.vLine_s, ignoreBounds=True)
                        self.vLine_s.setPos(mousePoint.x())

                        self.drawingBox_spec = pg.LinearRegionItem(brush=nonebrush)
                        self.p_spec.addItem(self.drawingBox_spec, ignoreBounds=True)
                        self.drawingBox_spec.setRegion([mousePoint.x(),mousePoint.x()])
                        self.p_spec.scene().sigMouseMoved.connect(self.GrowBox_spec)
                        # note - only in segment mode react to movement over ampl plot:
                        self.p_ampl.scene().sigMouseMoved.connect(self.GrowBox_ampl)

                    # for box and segment - amplitude plot bar:
                    self.vLine_a = pg.InfiniteLine(angle=90, movable=False,pen={'color': 'r', 'width': 3})
                    self.p_ampl.addItem(self.vLine_a, ignoreBounds=True)
                    self.vLine_a.setPos(self.start_ampl_loc)

                    self.drawingBox_ampl = pg.LinearRegionItem(brush=nonebrush)
                    self.p_ampl.addItem(self.drawingBox_ampl, ignoreBounds=True)
                    self.drawingBox_ampl.setRegion([self.start_ampl_loc, self.start_ampl_loc])

                    self.started = not (self.started)
                    self.startedInAmpl = False

                # if this is left click (selection mode):
                else:
                    # Check if the user has clicked in a box
                    # Note: Returns the first one it finds, i.e. the newest
                    box1id = -1
                    for count in range(len(self.listRectanglesa2)):
                        if type(self.listRectanglesa2[count]) == self.ROItype and self.listRectanglesa2[count] is not None:
                            x1 = self.listRectanglesa2[count].pos().x()
                            y1 = self.listRectanglesa2[count].pos().y()
                            x2 = x1 + self.listRectanglesa2[count].size().x()
                            y2 = y1 + self.listRectanglesa2[count].size().y()
                            if x1 <= mousePoint.x() and x2 >= mousePoint.x() and y1 <= mousePoint.y() and y2 >= mousePoint.y():
                                box1id = count
                                break
                        elif self.listRectanglesa2[count] is not None:
                            x1, x2 = self.listRectanglesa2[count].getRegion()
                            if x1 <= mousePoint.x() and x2 >= mousePoint.x():
                                box1id = count
                                break

                    # User clicked in a segment:
                    if box1id > -1:
                        # select the segment:
                        self.selectSegment(box1id)
                        # if this segment is clicked again, pop up bird menu:
                        if wasSelected==box1id:
                            modifiers = QApplication.keyboardModifiers()
                            if modifiers == QtCore.Qt.ControlModifier:
                                self.fillBirdList(unsure=True)
                            else:
                                self.fillBirdList()
                            self.menuBirdList.popup(QPoint(evt.screenPos().x(), evt.screenPos().y()))

    def GrowBox_ampl(self,pos):
        """ Listener for when a segment is being made in the amplitude plot.
        Makes the blue box that follows the mouse change size. """
        if self.p_ampl.sceneBoundingRect().contains(pos):
            mousePoint = self.p_ampl.mapSceneToView(pos)
            self.drawingBox_ampl.setRegion([self.start_ampl_loc, mousePoint.x()])
            self.drawingBox_spec.setRegion([self.convertAmpltoSpec(self.start_ampl_loc), self.convertAmpltoSpec(mousePoint.x())])

    def GrowBox_spec(self, pos):
        """ Listener for when a segment is being made in the spectrogram plot.
        Makes the blue box that follows the mouse change size. """
        # When dragging spectrogram boxes near scene edges, we have special rules
        # to keep tracking the potential box
        if self.config['specMouseAction']==3:
            bounds = self.p_spec.sceneBoundingRect()
            if not bounds.contains(pos):
                newX = min(bounds.right(), max(bounds.left(), pos.x()))
                newY = min(bounds.bottom(), max(bounds.top(), pos.y()))
                pos.setX(newX)
                pos.setY(newY)

        if self.p_spec.sceneBoundingRect().contains(pos):
            mousePoint = self.p_spec.mapSceneToView(pos)
            self.drawingBox_ampl.setRegion([self.start_ampl_loc, self.convertSpectoAmpl(mousePoint.x())])
            if self.config['specMouseAction']>1 and not self.startedInAmpl:
                # making a box
                posY = mousePoint.y() - self.start_spec_y
                self.drawingBox_spec.setSize([mousePoint.x()-self.convertAmpltoSpec(self.start_ampl_loc), posY])
            else:
                # making a segment
                self.drawingBox_spec.setRegion([self.convertAmpltoSpec(self.start_ampl_loc), mousePoint.x()])

    def toggleViewSp(self):
        """ Toggles between species-calltype level displays.
            Needs to swap the context menu, and the segment label text.
        """
        self.menuBirdList.triggered.disconnect()
        if self.viewCallType:
            self.viewCallType = False
            self.menuBirdList.triggered.connect(self.birdSelectedMenu)
            self.viewSpButton.setIcon(QIcon('img/splarge-ct.png'))
            # not sure if we need to re-set the size after every icon change
            # self.viewSpButton.setIconSize(QtCore.QSize(35, 20))
        else:
            self.viewCallType = True
            self.menuBirdList.triggered.connect(self.callSelectedMenu)
            self.viewSpButton.setIcon(QIcon('img/sp-ctlarge.png'))

        for seg in range(len(self.listLabels)):
            if self.listLabels[seg] is not None:
                self.updateText(seg)

    def birdSelectedList(self,index):
        """ If the user clicks in the full bird list, update the text, and copy the species into the short list """
        birdname = self.fullbirdlist.view().currentIndex().parent().data(0)
        if birdname is None:
            birdname = self.fullbirdlist.currentText()
        else:
            # two-level name
            if self.fullbirdlist.currentText().endswith('?'):
                birdname = birdname + ' (' + self.fullbirdlist.currentText()[:-1] + ')?'
            else:
                birdname = birdname + ' (' + self.fullbirdlist.currentText() + ')'
        self.birdSelectedMenu(birdname)
        if not self.multipleBirds:
            self.menuBirdList.hide()

    def birdSelectedMenu(self,birditem):
        """ Collects the label for a bird from the context menu and processes it.
        Has to update the overview segments in case their colour should change.
        Also handles getting the name through a message box if necessary.
        """
        if type(birditem) is not str:
            birdname = birditem.text()
        else:
            birdname = birditem
        if birdname is None or birdname=='':
            return

        # special dialog for manual name entry
        if birdname == 'Other':
            # Ask the user for the new name, and save it
            birdname, ok = QInputDialog.getText(self, 'Bird name', 'Enter the bird name as genus (species)')
            if not ok:
                return

            birdname = str(birdname).title()
            # splits "A (B)", with B optional, into groups A and B
            match = re.fullmatch(r'(.*?)(?: \((.*)\))?', birdname)
            if not match:
                print("ERROR: provided name %s does not match format requirements" % birdname)
                return

            if birdname.lower()=="don't know" or birdname.lower()=="other":
                print("ERROR: provided name %s is reserved, cannot create" % birdname)
                return

            if "?" in birdname:
                print("ERROR: provided name %s contains reserved symbol '?'" % birdname)
                return

            if len(birdname)==0 or len(birdname)>150:
                print("ERROR: provided name appears to be too short or too long")
                return

            twolevelname = '>'.join(match.groups(default=''))
            if birdname in self.longBirdList or twolevelname in self.longBirdList:
                # bird is already listed
                print("Warning: not adding species %s as it is already present" % birdname)
                return

            # maybe the genus is already listed?
            index = self.model.findItems(match.group(1), QtCore.Qt.MatchFixedString)
            if len(index) == 0:
                # Genus isn't in list
                item = QStandardItem(match.group(1))
                item.setSelectable(True)
                self.model.appendRow(item)
                # store as typed
                nametostore = birdname
            else:
                # Get the species item
                item = index[0]
                if match.group(2) is None:
                    print("ERROR: genus %s already exists, please provide species as well" % match.group(1))
                    return
                # store in two-level format
                nametostore = twolevelname
                subitem = QStandardItem(match.group(2))
                item.setSelectable(False)
                item.appendRow(subitem)
                subitem.setSelectable(True)

            # update the main list:
            self.longBirdList.append(nametostore)
            self.longBirdList.remove('Unidentifiable')
            self.longBirdList = sorted(self.longBirdList, key=str.lower)
            self.longBirdList.append('Unidentifiable')
            self.ConfigLoader.blwrite(self.longBirdList, self.config['BirdListLong'], self.configdir)

        # parse birdname to certainty
        if birdname=="Don't Know":
            species = birdname
            certainty = 0
            self.prevBoxCol = self.ColourNone
        elif birdname[-1] == '?':
            species = birdname[:-1]
            certainty = 50
            self.prevBoxCol = self.ColourPossible
        else:
            species = birdname
            certainty = 100
            self.prevBoxCol = self.ColourNamed

        workingSeg = self.segments[self.box1id]
        self.refreshOverviewWith(workingSeg, delete=True)

        # toggle the actual label in the segment list
        if workingSeg.hasLabel(species, certainty):
            workingSeg.removeLabel(species, certainty)
        else:
            # in case the only label so far was Don't Know,
            # change it to the new bird (to not waste time unticking it)
            if workingSeg.keys == [("Don't Know", 0)]:
                workingSeg.addLabel(species, certainty, filter="M")
                workingSeg.removeLabel("Don't Know", 0)
                # also need to untick that context menu item manually
                for act in self.menuBirdList.actions() + self.menuBird2.actions():
                    if act.text()=="Don't Know":
                        act.setChecked(False)
            else:
                # in single-bird mode, just remove the current label:
                workingSeg.addLabel(species, certainty, filter="M")
                if not self.multipleBirds:
                    workingSeg.removeLabel(workingSeg[4][0]["species"], workingSeg[4][0]["certainty"])

        # Put the selected bird name at the top of the list
        if self.config['ReorderList']:
            if self.batmode:
                # Either move the label to the top of the list, or delete the last
                if species in self.batList:
                    self.batList.remove(species)
                else:
                    del self.batList[-1]
                self.batList.insert(0,species)
            else:
                # Either move the label to the top of the list, or delete the last
                if species in self.shortBirdList:
                    self.shortBirdList.remove(species)
                else:
                    del self.shortBirdList[-1]
                self.shortBirdList.insert(0,species)

        # refresh overview boxes after all updates:
        self.refreshOverviewWith(workingSeg)

        # Store the species in case the user wants it for the next segment
        self.lastSpecies = [{"species": species, "certainty": 100, "filter": "M"}]
        self.updateText()
        self.updateColour()
        self.segInfo.setText(workingSeg.infoString())
        self.segmentsToSave = True

        if not self.multipleBirds:
            # select the bird and close
            self.menuBirdList.hide()
        QApplication.processEvents()

    def callSelectedMenu(self, ctitem):
        """ Simplified version of the above for dealing with calltype selection
        from the popup context menu. """
        if ctitem is None or ctitem=="":
            return

        spmenu = ctitem.parentWidget().title()
        if type(ctitem) is not str:
            ctitem = ctitem.text()
        print(ctitem, spmenu)

        workingSeg = self.segments[self.box1id]
        for lab in workingSeg[4]:
            if lab["species"] == spmenu:
                lab["calltype"] = ctitem
        self.updateText()
        self.segInfo.setText(workingSeg.infoString())
        self.segmentsToSave = True
        self.menuBirdList.hide()

    def updateText(self, segID=None):
        """ When the user sets or changes the name in a segment, update the text label.
            Only requires the segment ID, or defaults to the selected one, and
            will read the label from it."""

        if segID is None:
            segID = self.box1id
        seg = self.segments[segID]

        if not self.viewCallType:
            # produce text from list of dicts
            text = []
            for lab in seg[4]:
                if lab["certainty"] == 50:
                    text.append(lab["species"] + '?')
                else:
                    text.append(lab["species"])
            text = ','.join(text)
        else:
            text = []
            for lab in seg[4]:
                if "calltype" in lab:
                    text.append(lab["calltype"])
                else:
                    text.append("(Other)")
            text = ','.join(text)

        # update the label
        self.listLabels[segID].setText(text,'k')
        self.listLabels[segID].update()
        QApplication.processEvents()

    def updateColour(self, segID=None):
        """ Updates the color of a segment (useful for reviewing segments, for example).
            Only requires the segment ID, or defaults to the selected one, and
            will determine the color from it.
        """
        if segID is None:
            segID = self.box1id
        cert = min([lab["certainty"] for lab in self.segments[segID][4]])

        if cert == 0:
            brush = self.ColourNone
        elif cert == 100:
            brush = self.ColourNamed
        else:
            brush = self.ColourPossible

        # if we're updating the currently selected segment,
        # we should just store the new color (it'll be used on deselecting)
        if self.box1id == segID:
            self.prevBoxCol = brush
            # Except in batmode where lines are still visible when selected:
            if self.batmode:
                self.listRectanglesa2[segID].setPen(brush, width=6)
        # otherwise actually redraw the segment/box:
        else:
            if self.listRectanglesa2[segID] is None:
                return

            col = QtGui.QColor(brush)
            col.setAlpha(100)
            self.listRectanglesa1[segID].setBrush(col)
            if not self.batmode:
                self.listRectanglesa2[segID].setBrush(col)
            else:
                self.listRectanglesa2[segID].setBrush(None)
                self.listRectanglesa2[segID].setPen(brush, width=6)

            col.setAlpha(180)
            self.listRectanglesa1[segID].setHoverBrush(fn.mkBrush(col))
            self.listRectanglesa2[segID].setHoverBrush(fn.mkBrush(col))

            if type(self.listRectanglesa2[segID]) == self.ROItype:
                self.listRectanglesa2[segID].transparent = False
                self.listRectanglesa2[segID].setPen(None)
                if self.config['transparentBoxes']:
                    col.setAlpha(255)
                    self.listRectanglesa2[segID].transparent = True
                    self.listRectanglesa2[segID].setPen(col, width=1)
                    self.listRectanglesa2[segID].setBrush(None)
                    self.listRectanglesa2[segID].setHoverBrush(None)
                    col.setAlpha(100)
            self.listRectanglesa1[segID].update()
            self.listRectanglesa2[segID].update()
        QApplication.processEvents()

    def setColourMap(self,cmap):
        """ Listener for the menu item that chooses a colour map.
        Loads them from the file as appropriate and sets the lookup table.
        """
        if self.media_obj.isPlaying() or self.media_slow.isPlaying():
            self.stopPlayback()
        self.config['cmap'] = cmap

        pos, colour, mode = colourMaps.colourMaps(cmap)

        cmap = pg.ColorMap(pos, colour,mode)
        self.lut = cmap.getLookupTable(0.0, 1.0, 256)

        self.specPlot.setLookupTable(self.lut)
        self.overviewImage.setLookupTable(self.lut)

    def invertColourMap(self):
        """ Listener for the menu item that converts the colour map"""
        # self.config['invertColourMap'] = not self.config['invertColourMap']
        self.config['invertColourMap'] = self.invertcm.isChecked()
        self.setColourLevels()

    def setColourLevels(self):
        """ Listener for the brightness and contrast sliders being changed. Also called when spectrograms are loaded, etc.
        Translates the brightness and contrast values into appropriate image levels.
        Calculation is simple.
        """
        if self.media_obj.isPlaying() or self.media_slow.isPlaying():
            self.stopPlayback()
        minsg = np.min(self.sg)
        maxsg = np.max(self.sg)

        if self.config['invertColourMap']:
            self.config['brightness'] = self.brightnessSlider.value()
        else:
            self.config['brightness'] = 100-self.brightnessSlider.value()
        self.config['contrast'] = self.contrastSlider.value()
        self.saveConfig = True

        self.colourStart = (self.config['brightness'] / 100.0 * self.config['contrast'] / 100.0) * (maxsg - minsg) + minsg
        self.colourEnd = (maxsg - minsg) * (1.0 - self.config['contrast'] / 100.0) + self.colourStart

        if self.config['invertColourMap']:
            self.overviewImage.setLevels([self.colourEnd, self.colourStart])
            self.specPlot.setLevels([self.colourEnd, self.colourStart])
        else:
            self.overviewImage.setLevels([self.colourStart, self.colourEnd])
            self.specPlot.setLevels([self.colourStart, self.colourEnd])

    def moveLeft(self):
        """ When the left button is pressed (next to the overview plot), move everything along
        Allows a 10% overlap """
        minX, maxX = self.overviewImageRegion.getRegion()
        newminX = max(0,minX-(maxX-minX)*0.9)
        self.overviewImageRegion.setRegion([newminX, newminX+maxX-minX])

    def moveRight(self):
        """ When the right button is pressed (next to the overview plot), move everything along
        Allows a 10% overlap """
        minX, maxX = self.overviewImageRegion.getRegion()
        newminX = min(np.shape(self.sg)[0]-(maxX-minX),minX+(maxX-minX)*0.9)
        self.overviewImageRegion.setRegion([newminX, newminX+maxX-minX])

    def prepare5minMove(self):
        self.saveSegments()
        self.resetStorageArrays()
        self.loadFile()

    def movePrev5mins(self):
        """ When the button to move to the next 5 minutes is pressed, enable that.
        Have to check if the buttons should be disabled or not,
        save the segments and reset the arrays, then call loadFile.
        """
        self.currentFileSection -= 1
        self.next5mins.setEnabled(True)
        self.moveNext5minsKey.setEnabled(True)
        if self.currentFileSection <= 0:
            self.prev5mins.setEnabled(False)
            self.movePrev5minsKey.setEnabled(False)
        self.prepare5minMove()

    def moveNext5mins(self):
        """ When the button to move to the previous 5 minutes is pressed, enable that.
        Have to check if the buttons should be disabled or not,
        save the segments and reset the arrays, then call loadFile.
        """
        self.currentFileSection += 1
        self.prev5mins.setEnabled(True)
        self.movePrev5minsKey.setEnabled(True)
        if self.currentFileSection >= self.nFileSections-1:
            self.next5mins.setEnabled(False)
            self.moveNext5minsKey.setEnabled(False)
        self.prepare5minMove()

    def moveTo5mins(self, pagenum=None):
        """ Jumps to the requested 5 min page.
            pagenum can be specified if this is called manually
              Otherwise (None) it will be read from the page selector.
        """
        if pagenum is None:
            pagenum = self.placeInFileSelector.value()
        self.placeInFileSelector.findChild(QLineEdit).deselect()
        self.placeInFileSelector.clearFocus()
        if self.currentFileSection==pagenum-1:
            # no jump needed
            return
        self.currentFileSection = pagenum-1
        if self.currentFileSection >= self.nFileSections-1:
            self.next5mins.setEnabled(False)
            self.moveNext5minsKey.setEnabled(False)
        else:
            self.next5mins.setEnabled(True)
            self.moveNext5minsKey.setEnabled(True)

        if self.currentFileSection <= 0:
            self.prev5mins.setEnabled(False)
            self.movePrev5minsKey.setEnabled(False)
        else:
            self.prev5mins.setEnabled(True)
            self.movePrev5minsKey.setEnabled(True)
        self.prepare5minMove()

    def scroll(self):
        """ When the slider at the bottom of the screen is moved, move everything along. """
        newminX = self.scrollSlider.value()
        if not self.updateRequestedByOverview:
            minX, maxX = self.overviewImageRegion.getRegion()
            self.overviewImageRegion.setRegion([newminX, newminX+maxX-minX])

    def changeWidth(self, value):
        """ Listener for the spinbox that decides the width of the main window.
        It updates the top figure plots as the window width is changed.
        Slightly annoyingly, it gets called when the value gets reset, hence the first line. """
        if not hasattr(self,'overviewImageRegion'):
            return
        self.windowSize = value

        if not self.updateRequestedByOverview:
            # Redraw the highlight in the overview figure appropriately
            minX, maxX = self.overviewImageRegion.getRegion()
            newmaxX = self.convertAmpltoSpec(value)+minX
            self.overviewImageRegion.setRegion([minX, newmaxX])

        self.scrollSlider.setMaximum(np.shape(self.sg)[0]-self.convertAmpltoSpec(self.widthWindow.value()))

        # Decide whether or not to show milliseconds
        if value > 3:
            self.timeaxis.setShowMS(False)
        else:
            self.timeaxis.setShowMS(True)

    def annotJumper(self, maxcert):
        """ Scrolls to next annotation of no more than maxcert certainty. """
        # Current position:
        with pg.BusyCursor():
            minX, maxX = self.overviewImageRegion.getRegion()
            currx = self.convertSpectoAmpl(minX) + self.startRead

            target = None
            for seg in self.segments:
                if seg[0]<=currx:
                    continue
                # Note that the segments are not sorted by time,
                # hence some extra mess to find the next one:
                if target is not None and seg[0]>=target[0]:
                    continue
                for lab in seg[4]:
                    if lab["certainty"]<=maxcert:
                        target = seg
            if target is None:
                print("No further annotation to jump to found")
                return

            if target[0]>self.startRead + self.datalengthSec:
                pagenum, relstart = divmod(target[0], self.config['maxFileShow'])
                pagenum = int(pagenum+1)
                if pagenum > self.nFileSections:
                    print("Warning: annotation outside file bounds")
                    return
                self.moveTo5mins(pagenum)
            newminX = self.convertAmpltoSpec(target[0]-self.startRead)
            newmaxX = self.convertAmpltoSpec(min(target[1]-self.startRead, self.datalengthSec))
            # this will trigger update of the other views
            self.overviewImageRegion.setRegion([newminX, newmaxX])


# ===============
# Generate the various dialogs that match the menu items

    def showDiagnosticDialog(self):
        """ Create the dialog to set diagnostic plot parameters.
        """
        if not hasattr(self, 'diagnosticDialog'):
            self.diagnosticDialog = Dialogs.Diagnostic(self.FilterDicts)
            self.diagnosticDialog.activate.clicked.connect(self.setDiagnostic)
            self.diagnosticDialog.clear.clicked.connect(self.clearDiagnostic)
        self.diagnosticDialog.show()
        self.diagnosticDialog.activateWindow()

    def showDiagnosticDialogCNN(self):
        """ Create the dialog to set diagnostic plot parameters.
        """
        if not hasattr(self, 'diagnosticDialogCNN'):
            self.diagnosticDialogCNN = Dialogs.DiagnosticCNN(self.FilterDicts)
            self.diagnosticDialogCNN.filter.currentTextChanged.connect(self.setCTDiagnosticsCNN)
            self.diagnosticDialogCNN.activate.clicked.connect(self.setDiagnosticCNN)
            self.diagnosticDialogCNN.clear.clicked.connect(self.clearDiagnosticCNN)
        self.diagnosticDialogCNN.show()
        self.diagnosticDialogCNN.activateWindow()

    def clearDiagnostic(self):
        """ Cleans up diagnostic plot space. Should be called
            when loading new file/page, or from Diagnostic Dialog.
        """
        try:
            self.p_plot.clear()
            if hasattr(self, "p_legend"):
                self.p_legend.scene().removeItem(self.p_legend)
            if hasattr(self, "diagnosticCalls"):
                for c in self.diagnosticCalls:
                    self.p_spec.removeItem(c)
            self.d_plot.hide()
        except Exception as e:
            print(e)
        self.diagnosticCalls = []

    def setDiagnostic(self):
        """ Takes parameters returned from DiagnosticDialog
            and draws the training diagnostic plots.
        """
        with pg.BusyCursor():
            self.diagnosticDialog.activate.setEnabled(False)
            self.statusLeft.setText("Making diagnostic plots...")
            # Note: importing here so that main program could be run without ext/
            from ext import ce_denoise

            # take values: -2/-3/-4 for AA types, -2/-3 for En/Spec plot
            [filter, aaType, markSpec] = self.diagnosticDialog.getValues()
            spInfo = self.FilterDicts[filter]
            # For now, just using params from the first subfilter
            spSubf = spInfo["Filters"][0]
            print("Using subfilter", spSubf["calltype"])
            # spInfo = json.load(open(os.path.join(self.filtersDir, filter + '.txt')))

            # clear plot box and add legend
            self.clearDiagnostic()
            self.p_legend = pg.LegendItem()
            self.p_legend.setParentItem(self.p_plot)
            # 1 sec in spectrogram units
            specs = self.convertAmpltoSpec(1)

            # plot things
            # 1. decompose
            # if needed, adjusting sampling rate to match filter
            if self.sampleRate != spInfo['SampleRate']:
                datatoplot = librosa.core.audio.resample(self.audiodata, self.sampleRate, spInfo['SampleRate'])
            else:
                datatoplot = self.audiodata

            WF = WaveletFunctions.WaveletFunctions(data=datatoplot, wavelet='dmey2', maxLevel=5, samplerate=spInfo['SampleRate'])
            WF.WaveletPacket(spSubf['WaveletParams']['nodes'], 'symmetric', aaType==-4, antialiasFilter=True)
            numNodes = len(spSubf['WaveletParams']['nodes'])
            xs = np.arange(0, int(self.datalengthSec)+0.5, 0.25)
            Esep = np.zeros(( numNodes, len(xs) ))

            ### DENOISING reference: relative |amp| on rec signals from each WP node, when wind is present
            ### just handmade from some wind examples
            # noiseenv = np.array([0.54, 0.83, 0.84, 1, 0.32, 0.54, 0.70, 0.70,  0.16, 0.19, 0.24, 0.22, 0.28, 0.27, 0.25, 0.26,  0.01, 0.06, 0.14, 0.12, 0.15, 0.16, 0.14, 0.15,  0.16, 0.16, 0.15, 0.15, 0.14, 0.16, 0.15, 0.15])
            # # reconstruct wind signal
            # windC = WF.reconstructWP2(34, aaType != -2, False)
            # windC = np.abs(windC)
            # print("calculating wind strength")
            # windE = ce_denoise.EnergyCurve(windC, 4000)
            # # "noise strength index" - strength of wind at each second, on linear scale
            # windMaxE = np.zeros(int(self.datalengthSec))
            # for w in range(int(self.datalengthSec)):
            #     windMaxE[w] = np.max(windE[w*spInfo['SampleRate'] : (w+1)*spInfo['SampleRate']])
            # del windC
            # del windE

            # 2. reconstruct from bands
            r = 0
            # M = spSubf['WaveletParams']['M']
            for node in spSubf['WaveletParams']['nodes']:
                # reconstruction as in detectCalls:
                print("working on node", node)
                C = WF.reconstructWP2(node, aaType != -2, True)
<<<<<<< HEAD
                C = self.sp.bandpassFilter(C, spInfo['SampleRate'], spSubf['FreqRange'][0], spSubf['FreqRange'][1])
=======
                # C = self.sp.ButterworthBandpass(C, spInfo['SampleRate'], low=spSubf['FreqRange'][0], high=spSubf['FreqRange'][1])
                C = self.sp.bandpassFilter(C, spInfo['SampleRate'], start=spSubf['FreqRange'][0], end=spSubf['FreqRange'][1])
>>>>>>> dcfe98e1

                C = np.abs(C)
                #E = ce_denoise.EnergyCurve(C, int( M*spInfo['SampleRate']/2 ))
                E = C
                C = np.log(C)

                # some prep that doesn't need to be looped over t:
                meanC = np.mean(C)
                sdC = np.std(C)

                # get true freqs of this band
                freqmin, freqmax = WF.getWCFreq(node, spInfo['SampleRate'])
                # convert freqs to spec Y units
                freqmin = self.convertFreqtoY(freqmin)
                freqmax = self.convertFreqtoY(freqmax)

                # basic divergent color palette
                plotcol = (255*r//numNodes, 127*(r % 2), 0)

                # get max (or mean) E for each second
                # and normalize, so that we don't need to hardcode thr
                for w in range(len(xs)):
                    start = int(w*0.25*spInfo['SampleRate'])
                    end = int((w+1)*0.25*spInfo['SampleRate'])
                    maxE = np.mean(E[start:end])
                    ### DENOISE:
                    # based on wind strength in this second, calculate estimated |wind| in this node
                    # and subtract from maxE
                    # maxE = max(meanC, maxE - windMaxE[w]*noiseenv[node-31]*1.1)
                    Esep[r,w] = (np.log(maxE) - meanC) / sdC

                    # mark detected calls on spectrogram
                    if markSpec and Esep[r,w] > spSubf['WaveletParams']['thr']:
                        diagCall = pg.ROI((specs*xs[w], (freqmin+freqmax)/2),
                                          (specs*0.25, freqmax-freqmin),
                                          pen=plotcol, movable=False)
                        self.diagnosticCalls.append(diagCall)
                        self.p_spec.addItem(diagCall)

                # plot
                self.plotDiag = pg.PlotDataItem(xs, Esep[r,:], pen=fn.mkPen(plotcol, width=2))
                self.p_plot.addItem(self.plotDiag)
                self.p_legend.addItem(self.plotDiag, str(node))
                r = r + 1 

            ### DENOISE: add line of wind strength
            # self.p_plot.addItem(pg.PlotDataItem(np.arange(int(self.datalengthSec))+0.5, np.log(windMaxE),
            #             pen=fn.mkPen((0,130,0), width=2)))
            # add line corresponding to thr
            # self.p_plot.addItem(pg.InfiniteLine(-0.8, angle=0, pen=fn.mkPen(color=(40,40,40), width=1)))
            self.p_plot.addItem(pg.InfiniteLine(spSubf['WaveletParams']['thr'], angle=0, pen=fn.mkPen(color=(40,40,40), width=1)))
            minX, maxX = self.overviewImageRegion.getRegion()
            self.p_plot.setXRange(self.convertSpectoAmpl(minX), self.convertSpectoAmpl(maxX), update=True, padding=0)
            self.plotaxis.setLabel('Power Z-score')
            self.d_plot.show()
        self.diagnosticDialog.activate.setEnabled(True)
        self.statusLeft.setText("Ready")

    def setCTDiagnosticsCNN(self):
        from PyQt5.QtWidgets import QCheckBox
        filter = self.diagnosticDialogCNN.filter.currentText()
        speciesData = self.FilterDicts[filter]
        CTs = []
        for f in speciesData['Filters']:
            CTs.append(f['calltype'])
        CTs.append('Noise')
        for ch in self.diagnosticDialogCNN.chkboxes:
            ch.hide()
        self.diagnosticDialogCNN.chkboxes = []
        for ct in CTs:
            self.diagnosticDialogCNN.chkboxes.append(QCheckBox(ct))
        for cb in self.diagnosticDialogCNN.chkboxes:
            if cb.text() != 'Noise':
                cb.setChecked(True)
            self.diagnosticDialogCNN.ctbox.addWidget(cb)

    def clearDiagnosticCNN(self):
        """ Cleans up diagnostic plot space. Should be called
            when loading new file/page, or from Diagnostic Dialog.
        """
        try:
            self.p_plot.clear()
            if hasattr(self, "p_legend"):
                self.p_legend.scene().removeItem(self.p_legend)
            self.d_plot.hide()
        except Exception as e:
            print(e)

    def setDiagnosticCNN(self):
        """ Takes parameters returned from DiagnosticDialog
            and draws the training diagnostic plots.
        """
        from itertools import chain, repeat
        with pg.BusyCursor():
            self.diagnosticDialogCNN.activate.setEnabled(False)
            self.statusLeft.setText("Making CNN diagnostic plots...")

            # Skip Wavelet filter, and show the raw CNN probabilities for current page, block length depends on CNN input size
            # load target CNN model if exists
            [filtername, selectedCTs] = self.diagnosticDialogCNN.getValues()
            print(selectedCTs)
            speciesData = self.FilterDicts[filtername]
            CTs = []
            for f in speciesData['Filters']:
                CTs.append(f['calltype'])
            CTs.append('Noise')
            self.CNNDicts = self.ConfigLoader.CNNmodels(self.FilterDicts, self.filtersDir, [filtername])

            segment = [[self.startRead, self.startRead + self.datalengthSec]]
            CNNmodel = None
            probs = 0
            if filtername in self.CNNDicts.keys():
                CNNmodel = self.CNNDicts[filtername]
            post = Segment.PostProcess(configdir=self.configdir, audioData=self.audiodata,
                                       sampleRate=self.sampleRate,
                                       tgtsampleRate=speciesData["SampleRate"], segments=segment,
                                       subfilter=speciesData['Filters'][0], CNNmodel=CNNmodel, cert=50)
            if CNNmodel:
                CNNwindow, probs = post.CNNDiagnostic()
            if isinstance(probs, int):
                self.diagnosticDialogCNN.activate.setEnabled(True)
                return

            # clear plot box and add legend
            self.clearDiagnostic()
            self.p_legend = pg.LegendItem()
            self.p_legend.setParentItem(self.p_plot)

            Psep = np.zeros((len(CTs), len(probs[:, 0].tolist())))
            for i in range(len(CTs)):
                Psep[i, :] = probs[:, i].tolist()

            # plot
            for ct in range(len(CTs)):
                if not selectedCTs[ct]:
                    continue
                else:
                    # basic divergent color palette
                    plotcol = (255 * ct // len(CTs), 127 * (ct % 2), 0)
                    y = Psep[ct, :]
                    # x = np.linspace(0, CNNwindow*len(y), len(y))
                    x = np.linspace(CNNwindow/2, CNNwindow*len(y)-CNNwindow/2, len(y))
                    self.plotDiag = pg.PlotDataItem(x, y, pen=fn.mkPen(plotcol, width=2))
                    self.p_plot.addItem(self.plotDiag)
                    self.p_legend.addItem(self.plotDiag, CTs[ct])
            self.d_plot.show()
        self.diagnosticDialogCNN.activate.setEnabled(True)
        self.statusLeft.setText("Ready")

    def showSpectrogramDialog(self):
        """ Create spectrogram dialog when the button is pressed.
        """
        if not hasattr(self,'spectrogramDialog'):
            self.spectrogramDialog = Dialogs.Spectrogram(self.config['window_width'],self.config['incr'],self.sp.minFreq,self.sp.maxFreq, self.sp.minFreqShow,self.sp.maxFreqShow, self.config['window'], self.sgType, self.batmode)
            self.spectrogramDialog.activate.clicked.connect(self.spectrogram)
        # first save the annotations
        self.saveSegments()
        self.spectrogramDialog.show()
        self.spectrogramDialog.activateWindow()

    def spectrogram(self):
        """ Listener for the spectrogram dialog.
        Has to do quite a bit of work to make sure segments are in the correct place, etc."""
        [self.windowType, self.sgType,self.sgMeanNormalise, self.sgEqualLoudness, window_width, incr, minFreq, maxFreq] = self.spectrogramDialog.getValues()
        if (minFreq >= maxFreq):
            msg = SupportClasses_GUI.MessagePopup("w", "Error", "Incorrect frequency range")
            msg.exec_()
            return
        with pg.BusyCursor():
            self.statusLeft.setText("Updating the spectrogram...")
            if self.batmode:
                print("Warning: only spectrogram freq. range can be changed in BMP mode")
            else:
                self.sp.setWidth(int(str(window_width)), int(str(incr)))
                sgRaw = self.sp.spectrogram(window=str(self.windowType),sgType=str(self.sgType),mean_normalise=self.sgMeanNormalise,equal_loudness=self.sgEqualLoudness,onesided=self.sgOneSided)
                maxsg = max(np.min(sgRaw), 1e-9)
                self.sg = np.abs(np.where(sgRaw==0,0.0,10.0 * np.log10(sgRaw/maxsg)))

                # If the size of the spectrogram has changed, need to update the positions of things
                if int(str(incr)) != self.config['incr'] or int(str(window_width)) != self.config['window_width']:
                    self.config['incr'] = int(str(incr))
                    self.config['window_width'] = int(str(window_width))
                    if hasattr(self, 'seg'):
                        self.seg.setNewData(self.sp)

                    self.loadFile(self.filename)
                    # self.specPlot.setImage(self.sg)   # TODO: interface changes to adapt if window_len and incr changed! overview, main spec ect.

                    # these two are usually set by redoFreqAxis, but that is called only later in this case
                    self.spectrogramDialog.low.setValue(minFreq)
                    self.spectrogramDialog.high.setValue(maxFreq)

            self.redoFreqAxis(minFreq,maxFreq)

            self.statusLeft.setText("Ready")

    def calculateStats(self):
        """ Calculate and export summary statistics for the currently marked segments """

        # these are all segments in file
        print("segs", self.segments)

        csv = open(self.filename[:-4] + '_features.csv', "w")
        csv.write("Start Time (sec),End Time (sec),Avg Power,Delta Power,Energy,Agg Entropy,Avg Entropy,Max Power,Max Freq\n")

        for seg in self.segments:
            # Important because all manual mode functions should operate on the current page only:
            # skip segments that are not visible in this page
            if seg[1]<=self.startRead or seg[0]>=self.startRead + self.datalengthSec:
                continue

            # coordinates in seconds from current page start, bounded at page borders:
            starttime = max(0, seg[0]-self.startRead)
            endtime = min(seg[1]-self.startRead, self.datalengthSec)
            print(starttime, endtime)

            # piece of audio/waveform corresponding to this segment
            # (note: coordinates in wav samples)
            data = self.audiodata[int(starttime*self.sampleRate):int(endtime*self.sampleRate)]

            # piece of spectrogram corresponding to this segment
            startInSpecPixels = self.convertAmpltoSpec(starttime)
            endInSpecPixels = self.convertAmpltoSpec(endtime)
            print(startInSpecPixels, endInSpecPixels)
            # self.sg[startInSpecPixels:endInSpecPixels, ]

            # if needed, there's already a SignalProc instance self.sp with the full data on it,
            # so can also do something like:
            # self.sp.calculateMagicStatistic(starttime, endtime)

            # do something with this segment now...
            print("Calculating statistics on this segment...")

            # TODO: Hardcoded for now - add a dialog to read parameters?
            # TODO: Workout the units
            f = Features.Features(data=data, sampleRate=self.sampleRate, window_width=256, incr=128)
            avgPower, deltaPower, energy, aggEntropy, avgEntropy, maxPower, maxFreq = f.get_Raven_spectrogram_measurements(f1=int(self.convertFreqtoY(500)), f2=int(self.convertFreqtoY(8000)))
            # quartile1, quartile2, quartile3, f5, f95, interquartileRange = f.get_Raven_robust_measurements(f1=int(self.convertFreqtoY(500)), f2=int(self.convertFreqtoY(8000)))
            print(avgPower, deltaPower, energy, aggEntropy, avgEntropy, maxPower, maxFreq)
            # print(quartile1, quartile2, quartile3, f5, f95, interquartileRange)
            # csv.write("%s\t%.4f\t%.4f\t%.2f\t%.2f\t%.2f\t%.2f\t%.2f\t%.2f\t%.2f\t%.2f\t%.2f\t%.2f\t%.2f\t%.2f\t%.2f\n" % (self.filename, starttime, endtime, avgPower, deltaPower, energy, aggEntropy, avgEntropy, maxPower, maxFreq, quartile1, quartile2, quartile3, f5, f95, interquartileRange))
            # csv.write("%s,%.4f,%.4f,%.2f,%.2f,%.2f,%.2f,%.2f,%.2f,%.2f\n" % (self.filename, starttime, endtime, avgPower, deltaPower, energy, aggEntropy, avgEntropy, maxPower, maxFreq))
            csv.write("%.4f,%.4f,%.2f,%.2f,%.2f,%.2f,%.2f,%.2f,%.2f\n" % (starttime, endtime, avgPower, deltaPower, energy, aggEntropy, avgEntropy, maxPower, maxFreq))

        csv.close()

    def showDenoiseDialog(self):
        """ Create the denoising dialog when the relevant button is pressed.
        """
        self.denoiseDialog = Dialogs.Denoise(DOC=self.DOC,minFreq=self.sp.minFreq,maxFreq=self.sp.maxFreq)
        self.denoiseDialog.show()
        self.denoiseDialog.activateWindow()
        self.denoiseDialog.activate.clicked.connect(self.denoise)
        self.denoiseDialog.undo.clicked.connect(self.denoise_undo)
        self.denoiseDialog.save.clicked.connect(self.denoise_save)

    def backup(self):
        """ Enables denoising to be undone. """
        if hasattr(self, 'audiodata_backup'):
            if self.audiodata_backup is not None:
                audiodata_backup_new = np.empty(
                    (np.shape(self.audiodata_backup)[0], np.shape(self.audiodata_backup)[1] + 1))
                audiodata_backup_new[:, :-1] = np.copy(self.audiodata_backup)
                audiodata_backup_new[:, -1] = np.copy(self.audiodata)
                self.audiodata_backup = audiodata_backup_new
            else:
                self.audiodata_backup = np.empty((np.shape(self.audiodata)[0], 1))
                self.audiodata_backup[:, 0] = np.copy(self.audiodata)
        else:
            self.audiodata_backup = np.empty((np.shape(self.audiodata)[0], 1))
            self.audiodata_backup[:, 0] = np.copy(self.audiodata)
        self.showFreq_backup = [self.sp.minFreqShow, self.sp.maxFreqShow]

    def decomposeWP(self, x=None):
        """ Listener for quickWP control button.
            Takes DATA and produces a WP decomposition.
        """
        print("Decomposing to WP...")
        ot = time.time()
        self.WFinst = WaveletFunctions.WaveletFunctions(data=self.audiodata, wavelet="dmey2", maxLevel=self.config['maxSearchDepth'], samplerate=self.sampleRate)
        maxLevel = 5
        allnodes = range(2 ** (maxLevel + 1) - 1)
        self.WFinst.WaveletPacket(allnodes, mode='symmetric', antialias=False)
        print("Done")
        print(time.time() - ot)

    def denoiseSeg(self):
        """ Listener for quickDenoise control button.
            Extracts a segment from DATA between START and STOP (in ms),
            denoises that segment, concats with rest of original DATA,
            and updates the original DATA.
        """

        if self.box1id > -1:
            start = self.listRectanglesa1[self.box1id].getRegion()[0] * 1000
            stop = self.listRectanglesa1[self.box1id].getRegion()[1] * 1000
        else:
            print("Can't play, no segment selected")
            return

        if self.media_obj.isPlaying() or self.media_slow.isPlaying():
            self.stopPlayback()

        # Since there is no dialog menu, settings are preset constants here:
        alg = "Wavelets"
        thrType = "soft"
        depth = 6   # can also use 0 to autoset
        wavelet = "dmey2"
        aaRec = True
        aaWP = True
        thr = 2.0  # this one is difficult to set universally...

        with pg.BusyCursor():
            opstartingtime = time.time()
            print("Denoising requested at " + time.strftime('%H:%M:%S', time.gmtime(opstartingtime)))
            self.statusLeft.setText("Denoising...")

            # extract the piece of audiodata under current segment
            denoised = self.audiodata[int(start * self.sampleRate//1000) : int(stop * self.sampleRate//1000)]
            WF = WaveletFunctions.WaveletFunctions(data=denoised, wavelet=wavelet, maxLevel=self.config['maxSearchDepth'], samplerate=self.sampleRate)

            if alg == "Wavelets":
                denoised = WF.waveletDenoise(thrType, thr, depth, aaRec=aaRec, aaWP=aaWP, thrfun="c")

            print("Denoising calculations completed in %.4f seconds" % (time.time() - opstartingtime))

            # update full audiodata
            self.sp.data[int(start * self.sampleRate//1000) : int(stop * self.sampleRate//1000)] = denoised
            self.audiodata[int(start * self.sampleRate//1000) : int(stop * self.sampleRate//1000)] = denoised

            # recalculate spectrogram
            sgRaw = self.sp.spectrogram(window=str(self.windowType),sgType=str(self.sgType),mean_normalise=self.sgMeanNormalise,equal_loudness=self.sgEqualLoudness,onesided=self.sgOneSided)
            maxsg = max(np.min(sgRaw), 1e-9)
            self.sg = np.abs(np.where(sgRaw==0,0.0,10.0 * np.log10(sgRaw/maxsg)))

            # Update the ampl image
            self.amplPlot.setData(np.linspace(0.0,self.datalength/self.sampleRate,num=self.datalength,endpoint=True),self.audiodata)

            # Update the spec & overview images.
            # Does not reset to start if the freqs aren't changed
            self.redoFreqAxis(self.sp.minFreqShow,self.sp.maxFreqShow, store=False)

            if hasattr(self,'spectrogramDialog'):
                self.spectrogramDialog.setValues(self.sp.minFreq,self.sp.maxFreq,self.sp.minFreqShow,self.sp.maxFreqShow)

            self.setColourLevels()

        print("Denoising completed in %s seconds" % round(time.time() - opstartingtime, 4))
        self.statusLeft.setText("Ready")

    def denoiseSegN(self):
        """ Listener for quickDenoise control button.
            Extracts a segment from DATA between START and STOP (in ms),
            denoises that segment, concats with rest of original DATA,
            and updates the original DATA.
        """

        if self.box1id > -1:
            start = self.listRectanglesa1[self.box1id].getRegion()[0] * 1000
            stop = self.listRectanglesa1[self.box1id].getRegion()[1] * 1000
        else:
            print("Can't play, no segment selected")
            return

        if self.media_obj.isPlaying() or self.media_slow.isPlaying():
            self.stopPlayback()

        # Since there is no dialog menu, settings are preset constants here:
        alg = "Wavelets"
        thrType = "soft"
        depth = 6   # can also use 0 to autoset
        wavelet = "dmey2"
        aaRec = True
        aaWP = True
        thr = 2.0  # this one is difficult to set universally...

        with pg.BusyCursor():
            opstartingtime = time.time()
            print("Denoising requested at " + time.strftime('%H:%M:%S', time.gmtime(opstartingtime)))
            self.statusLeft.setText("Denoising...")

            # extract the piece of audiodata under current segment
            denoised = self.audiodata[int(start * self.sampleRate//1000) : int(stop * self.sampleRate//1000)]
            WF = WaveletFunctions.WaveletFunctions(data=denoised, wavelet=wavelet, maxLevel=self.config['maxSearchDepth'], samplerate=self.sampleRate)

            if alg == "Wavelets":
                denoised = WF.waveletDenoise(thrType, thr, depth, aaRec=aaRec, aaWP=aaWP, thrfun="n")

            print("Denoising calculations completed in %.4f seconds" % (time.time() - opstartingtime))

            # update full audiodata
            self.sp.data[int(start * self.sampleRate//1000) : int(stop * self.sampleRate//1000)] = denoised
            self.audiodata[int(start * self.sampleRate//1000) : int(stop * self.sampleRate//1000)] = denoised

            # recalculate spectrogram
            sgRaw = self.sp.spectrogram(window=str(self.windowType),sgType=str(self.sgType),mean_normalise=self.sgMeanNormalise,equal_loudness=self.sgEqualLoudness,onesided=self.sgOneSided)
            maxsg = max(np.min(sgRaw), 1e-9)
            self.sg = np.abs(np.where(sgRaw==0,0.0,10.0 * np.log10(sgRaw/maxsg)))

            # Update the ampl image
            self.amplPlot.setData(np.linspace(0.0,self.datalength/self.sampleRate,num=self.datalength,endpoint=True),self.audiodata)

            # Update the spec & overview images.
            # Does not reset to start if the freqs aren't changed
            self.redoFreqAxis(self.sp.minFreqShow,self.sp.maxFreqShow, store=False)

            if hasattr(self,'spectrogramDialog'):
                self.spectrogramDialog.setValues(self.sp.minFreq,self.sp.maxFreq,self.sp.minFreqShow,self.sp.maxFreqShow)

            self.setColourLevels()

        print("Denoising completed in %s seconds" % round(time.time() - opstartingtime, 4))
        self.statusLeft.setText("Ready")


    def denoise(self):
        """ Listener for the denoising dialog.
        Calls the denoiser and then plots the updated data.
        """
        if self.CLI:
            # in CLI mode, default values will be retrieved from dialogs.
            self.denoiseDialog = Dialogs.Denoise(DOC=self.DOC,minFreq=self.sp.minFreq,maxFreq=self.sp.maxFreq)
            # values can be passed here explicitly, e.g.:
            # self.denoiseDialog.depth.setValue(10)
            # or could add an argument to pass custom defaults, e.g.:
            # self.denoiseDialog = Dialogs.Denoise(defaults=("wt", 1, 2, 'a')
        with pg.BusyCursor():
            opstartingtime = time.time()
            print("Denoising requested at " + time.strftime('%H:%M:%S', time.gmtime(opstartingtime)))
            self.statusLeft.setText("Denoising...")
            # Note: dialog returns all possible parameters
            if not self.DOC:
                [alg, depth, thrType, thr,wavelet,start,end,width,aaRec,aaWP] = self.denoiseDialog.getValues()
            else:
                wavelet = "dmey2"
                [alg, start, end, width] = self.denoiseDialog.getValues()
            self.backup()

            if str(alg)=="Wavelets":
                # here we override default 0-Fs/2 returns
                start = self.sp.minFreqShow
                end = self.sp.maxFreqShow
                self.waveletDenoiser = WaveletFunctions.WaveletFunctions(data=self.audiodata, wavelet=wavelet, maxLevel=self.config['maxSearchDepth'], samplerate=self.sampleRate)
                if not self.DOC:
                    # pass dialog settings
                    self.sp.data = self.waveletDenoiser.waveletDenoise(thrType,float(str(thr)), depth, aaRec=aaRec, aaWP=aaWP)
                else:
                    # go with defaults
                    self.sp.data = self.waveletDenoiser.waveletDenoise(aaRec=True, aaWP=False)
            else:
                # SignalProc will deal with denoising
                self.sp.denoise(alg, start=start, end=end, width=width)
            self.audiodata = self.sp.data

            print("Denoising calculations completed in %.4f seconds" % (time.time() - opstartingtime))

            sgRaw = self.sp.spectrogram(window=str(self.windowType),sgType=str(self.sgType),mean_normalise=self.sgMeanNormalise,equal_loudness=self.sgEqualLoudness,onesided=self.sgOneSided)
            maxsg = max(np.min(sgRaw), 1e-9)
            self.sg = np.abs(np.where(sgRaw==0,0.0,10.0 * np.log10(sgRaw/maxsg)))

            self.amplPlot.setData(np.linspace(0.0,self.datalength/self.sampleRate,num=self.datalength,endpoint=True),self.audiodata)

            # Update the frequency axis
            self.redoFreqAxis(start, end, store=False)

            if hasattr(self,'spectrogramDialog'):
                self.spectrogramDialog.setValues(self.sp.minFreq,self.sp.maxFreq,self.sp.minFreqShow,self.sp.maxFreqShow)

            self.setColourLevels()

            print("Denoising completed in %s seconds" % round(time.time() - opstartingtime, 4))
            self.statusLeft.setText("Ready")

    def denoise_undo(self):
        """ Listener for undo button in denoising dialog.
        """
        print("Undoing",np.shape(self.audiodata_backup))
        if hasattr(self,'audiodata_backup'):
            if self.audiodata_backup is not None:
                if np.shape(self.audiodata_backup)[1]>0:
                    self.audiodata = np.copy(self.audiodata_backup[:,-1])
                    self.audiodata_backup = self.audiodata_backup[:,:-1]
                    self.sp.data = self.audiodata
                    sgRaw = self.sp.spectrogram(window=str(self.windowType),sgType=str(self.sgType),mean_normalise=self.sgMeanNormalise,equal_loudness=self.sgEqualLoudness,onesided=self.sgOneSided)
                    maxsg = max(np.min(sgRaw), 1e-9)
                    self.sg = np.abs(np.where(sgRaw == 0, 0.0, 10.0 * np.log10(sgRaw / maxsg)))
                    self.amplPlot.setData(
                        np.linspace(0.0, self.datalengthSec, num=self.datalength, endpoint=True),
                        self.audiodata)
                    if hasattr(self,'seg'):
                        self.seg.setNewData(self.sp)

                    if hasattr(self, 'showFreq_backup'):
                        self.redoFreqAxis(self.showFreq_backup[0], self.showFreq_backup[1])
                    else:
                        self.redoFreqAxis(self.sp.minFreq, self.sp.maxFreq)
                    self.setColourLevels()

    def denoise_save(self):
        """ Listener for save button in denoising dialog.
        Adds _d to the filename and saves it as a new sound file.
        """
        filename = self.filename[:-4] + '_d' + self.filename[-4:]
        wavio.write(filename,self.audiodata.astype('int16'),self.sampleRate,scale='dtype-limits', sampwidth=2)
        self.statusLeft.setText("Saved")
        msg = SupportClasses_GUI.MessagePopup("d", "Saved", "Destination: " + '\n' + filename)
        msg.exec_()
        return

    def save_selected_sound(self, id=-1):
        """ Listener for 'Save selected sound' menu item.
        choose destination and give it a name
        """
        if self.box1id is None or self.box1id<0:
            print("No box selected")
            msg = SupportClasses_GUI.MessagePopup("w", "No segment", "No sound selected to save")
            msg.exec_()
            return
        else:
            if type(self.listRectanglesa2[self.box1id]) == self.ROItype:
                x1 = self.listRectanglesa2[self.box1id].pos().x()
                x2 = x1 + self.listRectanglesa2[self.box1id].size().x()
                y1 = max(self.sp.minFreq, self.segments[self.box1id][2])
                y2 = min(self.segments[self.box1id][3], self.sp.maxFreq)
            else:
                x1, x2 = self.listRectanglesa2[self.box1id].getRegion()
                y1 = self.sp.minFreq
                y2 = self.sp.maxFreq
            x1 = math.floor(x1 * self.config['incr'])
            x2 = math.floor(x2 * self.config['incr'])
            filename, drop = QFileDialog.getSaveFileName(self, 'Save File as', '', '*.wav')
            if filename:
                # filedialog doesn't attach extension
                filename = str(filename)
                if not filename.endswith('.wav'):
                    filename = filename + '.wav'
                tosave = self.sp.bandpassFilter(self.audiodata[int(x1):int(x2)], start=y1, end=y2)
                wavio.write(filename, tosave.astype('int16'), self.sampleRate, scale='dtype-limits', sampwidth=2)
            # update the file list box
            self.fillFileList(self.SoundFileDir, os.path.basename(self.filename))

    def redoFreqAxis(self,start,end, store=True):
        """ This is the listener for the menu option to make the frequency axis tight (after bandpass filtering or just spectrogram changes)
            On the same go updates spectrogram and overview plots.
                store: boolean, indicates whether changes should be stored in the config
        """
        changedY = (start!=self.sp.minFreqShow or end!=self.sp.maxFreqShow)
        # Lots of updating can be avoided if the Y freqs aren't changing:
        if changedY:
            self.sp.minFreqShow = max(start,self.sp.minFreq)
            self.sp.maxFreqShow = min(end,self.sp.maxFreq)
            changedY = True

            if store:
                if self.batmode:
                    self.config['minFreqBats'] = start
                    self.config['maxFreqBats'] = end
                else:
                    self.config['minFreq'] = start
                    self.config['maxFreq'] = end

        # draw a spectrogram of proper height:
        height = self.sampleRate // 2 / np.shape(self.sg)[1]
        pixelstart = int(self.sp.minFreqShow/height)
        pixelend = int(self.sp.maxFreqShow/height)

        self.overviewImage.setImage(self.sg[:,pixelstart:pixelend])
        self.overviewImageRegion.setBounds([0, len(self.sg)])
        self.specPlot.setImage(self.sg[:,pixelstart:pixelend])

        # if Y freqs changed, some segments may appear/be dropped:
        if changedY:
            # Remove everything and redraw it
            self.removeSegments(delete=False)
            self.drawOverview()
            self.drawfigMain(remaking=True)

            try:
                for r in self.segmentPlots:
                    self.p_spec.removeItem(r)
                self.segmentPlots=[]
            except Exception:
                pass
            else:
                self.showFundamentalFreq()

            try:
                self.p_spec.removeItem(self.derivPlot)
            except Exception:
                pass
            else:
                self.showSpectralDeriv()

            try:
                self.p_spec.removeItem(self.formantPlot)
            except Exception:
                pass
            else:
                self.showFormants()

            try:
                self.p_spec.removeItem(self.energyPlot)
            except Exception:
                pass
            else:
                self.showMaxEnergy()

        QApplication.processEvents()

    def buildRecogniser(self):
        """Listener for 'Build a recogniser' - Advanced mode
           This mode expects to have more engagement with the user, the user can give sensible names to the clusters
           and adjust some parameters based on user's expertise on the particular species.

           All training and file I/O are done in Dialogs.py currently.
        """
        self.saveSegments()
        self.buildRecAdvWizard = DialogsTraining.BuildRecAdvWizard(self.filtersDir, self.config)
        self.buildRecAdvWizard.button(3).clicked.connect(self.saveNotestRecogniser)
        self.buildRecAdvWizard.saveTestBtn.clicked.connect(self.saveTestRecogniser)
        self.buildRecAdvWizard.activateWindow()
        self.buildRecAdvWizard.exec_()
        # reread filters list with the new one
        self.FilterDicts = self.ConfigLoader.filters(self.filtersDir)

    def buildCNN(self):
        """Listener for 'Build a CNN'
        """
        self.saveSegments()
        self.buildCNNWizard = DialogsTraining.BuildCNNWizard(self.filtersDir, self.config, self.configdir)
        self.buildCNNWizard.button(3).clicked.connect(self.saveNotestRecogniserCNN)
        self.buildCNNWizard.saveTestBtn.clicked.connect(self.saveTestRecogniserCNN)
        self.buildCNNWizard.activateWindow()
        self.buildCNNWizard.exec_()

    def testRecogniser(self, filter=None):
        """ Listener for the Test Recogniser action """
        self.testRecWizard = DialogsTraining.TestRecWizard(self.filtersDir, self.configdir, filter)
        self.testRecWizard.exec_()

    def saveNotestRecogniser(self):
        try:
            # actually write out the filter
            filename = os.path.join(self.filtersDir, self.buildRecAdvWizard.field("filtfile"))
            print("Saving new recogniser to ", filename)
            f = open(filename, 'w')
            f.write(json.dumps(self.buildRecAdvWizard.speciesData))
            f.close()
            # prompt the user
            msg = SupportClasses_GUI.MessagePopup("d", "Training completed!", "Training completed!\nWe strongly recommend testing the recogniser on a separate dataset before actual use.")
            msg.exec_()
            self.buildRecAdvWizard.done(1)
        except Exception as e:
            print("ERROR: could not save recogniser because:", e)
            self.buildRecAdvWizard.done(0)

    def saveTestRecogniser(self):
        try:
            filename = os.path.join(self.filtersDir, self.buildRecAdvWizard.field("filtfile"))
            print("Saving new recogniser to ", filename)
            f = open(filename, 'w')
            f.write(json.dumps(self.buildRecAdvWizard.speciesData))
            f.close()
            # prompt the user
            msg = SupportClasses_GUI.MessagePopup("d", "Training completed!", "Training completed!\nProceeding to testing.")
            msg.exec_()
            self.buildRecAdvWizard.done(1)
            self.testRecogniser(filter=os.path.basename(filename))
        except Exception as e:
            print("ERROR: could not save recogniser because:", e)
            self.buildRecAdvWizard.done(0)

    def saveNotestRecogniserCNN(self):
        # actually write out the filter and CNN model
        modelsrc = os.path.join(self.buildCNNWizard.cnntrain.tmpdir2.name, 'model.json')
        CNN_name = self.buildCNNWizard.cnntrain.species + time.strftime("_%H-%M-%S", time.gmtime())
        self.buildCNNWizard.cnntrain.currfilt["CNN"]["CNN_name"] = CNN_name
        modelfile = os.path.join(self.filtersDir, CNN_name + '.json')
        weightsrc = self.buildCNNWizard.cnntrain.bestweight
        weightfile = os.path.join(self.filtersDir, CNN_name + '.h5')

        if self.buildCNNWizard.savePage.saveoption == 'New' and (self.buildCNNWizard.savePage.enterFiltName.text() != '' or self.buildCNNWizard.savePage.enterFiltName.text() != '.txt'):
            try:
                filename = os.path.join(self.filtersDir, self.buildCNNWizard.savePage.enterFiltName.text())
                print("Saving a new recogniser", filename)
                f = open(filename, 'w')
                f.write(json.dumps(self.buildCNNWizard.cnntrain.currfilt))
                f.close()
                # Actually copy the model
                copyfile(modelsrc, modelfile)
                copyfile(weightsrc, weightfile)
                # And remove temp dirs
                self.buildCNNWizard.cnntrain.tmpdir1.cleanup()
                self.buildCNNWizard.cnntrain.tmpdir2.cleanup()
                # prompt the user
                msg = SupportClasses_GUI.MessagePopup("d", "Training completed!", "Training completed!\nWe strongly recommend testing the recogniser on a separate dataset before actual use.")
                msg.exec_()
            except Exception as e:
                print("ERROR: could not save recogniser because:", e)
        elif self.buildCNNWizard.savePage.saveoption != 'New':
            try:
                filename = os.path.join(self.filtersDir, self.buildCNNWizard.cnntrain.filterName)
                print("Updating the existing recogniser ", filename)
                f = open(filename, 'w')
                f.write(json.dumps(self.buildCNNWizard.cnntrain.currfilt))
                f.close()
                # Actually copy the model
                copyfile(modelsrc, modelfile)
                copyfile(weightsrc, weightfile)
                # And remove temp dirs
                self.buildCNNWizard.cnntrain.tmpdir1.cleanup()
                self.buildCNNWizard.cnntrain.tmpdir2.cleanup()
                # prompt the user
                # msg = SupportClasses_GUI.MessagePopup("d", "Training complete", "Recogniser is ready to use")
                # msg.exec_()
            except Exception as e:
                print("ERROR: could not save recogniser because:", e)
        else:
            return

    def saveTestRecogniserCNN(self):
        # actually write out the filter and CNN model
        modelsrc = os.path.join(self.buildCNNWizard.cnntrain.tmpdir2.name, 'model.json')
        CNN_name = self.buildCNNWizard.cnntrain.species + time.strftime("_%H-%M-%S", time.gmtime())
        self.buildCNNWizard.cnntrain.currfilt["CNN"]["CNN_name"] = CNN_name
        modelfile = os.path.join(self.filtersDir, CNN_name + '.json')
        weightsrc = self.buildCNNWizard.cnntrain.bestweight
        weightfile = os.path.join(self.filtersDir, CNN_name + '.h5')

        if self.buildCNNWizard.savePage.saveoption == 'New' and (self.buildCNNWizard.savePage.enterFiltName.text() != '' or self.buildCNNWizard.savePage.enterFiltName.text() != '.txt'):
            try:
                filename = os.path.join(self.filtersDir, self.buildCNNWizard.savePage.enterFiltName.text())
                print("Saving a new recogniser", self.filename)
                f = open(filename, 'w')
                f.write(json.dumps(self.buildCNNWizard.cnntrain.currfilt))
                f.close()
                # Actually copy the model
                copyfile(modelsrc, modelfile)
                copyfile(weightsrc, weightfile)
                # And remove temp dirs
                self.buildCNNWizard.cnntrain.tmpdir1.cleanup()
                self.buildCNNWizard.cnntrain.tmpdir2.cleanup()
                # prompt the user
                msg = SupportClasses_GUI.MessagePopup("d", "Training completed!", "Training completed!\nProceeding to testing.")
                msg.exec_()
                self.buildCNNWizard.done(1)
                self.testRecogniser(filter=os.path.basename(filename))
            except Exception as e:
                print("ERROR: could not save recogniser because:", e)
        elif self.buildCNNWizard.savePage.saveoption != 'New':
            try:
                filename = os.path.join(self.filtersDir, self.buildCNNWizard.cnntrain.filterName)
                print("Updating the existing recogniser ", self.filename)
                f = open(filename, 'w')
                f.write(json.dumps(self.buildCNNWizard.cnntrain.currfilt))
                f.close()
                # Actually copy the model
                copyfile(modelsrc, modelfile)
                copyfile(weightsrc, weightfile)
                # And remove temp dirs
                self.buildCNNWizard.cnntrain.tmpdir1.cleanup()
                self.buildCNNWizard.cnntrain.tmpdir2.cleanup()
                # prompt the user
                msg = SupportClasses_GUI.MessagePopup("d", "Training completed!",
                                                  "Training completed!\nProceeding to testing.")
                msg.exec_()
                self.buildCNNWizard.done(1)
                self.testRecogniser(filter=os.path.basename(filename))
            except Exception as e:
                print("ERROR: could not save recogniser because:", e)
        else:
            return

    def excel2Annotation(self):
        """ Utility function dialog: Generate AviaNZ style annotations given the start-end of calls in excel format
        """
        self.excel2AnnotationDialog = Dialogs.Excel2Annotation()
        self.excel2AnnotationDialog.show()
        self.excel2AnnotationDialog.activateWindow()
        self.excel2AnnotationDialog.btnGenerateAnnot.clicked.connect(self.genExcel2Annot)

    def tag2Annotation(self):
        """ Utility function dialog: Generate AviaNZ style annotations given freebird style (XML) annotations
        """
        self.tag2AnnotationDialog = Dialogs.Tag2Annotation()
        self.tag2AnnotationDialog.show()
        self.tag2AnnotationDialog.activateWindow()
        self.tag2AnnotationDialog.btnGenerateAnnot.clicked.connect(self.genTag2Annot)

    def backupAnnotations(self):
        """ Utility function dialog: backup annotation files
        """
        self.backupAnnotationDialog = Dialogs.BackupAnnotation()
        self.backupAnnotationDialog.show()
        self.backupAnnotationDialog.activateWindow()
        self.backupAnnotationDialog.btnCopyAnnot.clicked.connect(self.backupAnnotation)

    def genExcel2Annot(self):
        """ Utility function: Generate AviaNZ style annotations given the start-end of calls in excel format"""

        values = self.excel2AnnotationDialog.getValues()
        if values:
            [excelfile, audiofile, species, colstart, colend, collow, colhigh] = values
        else:
            return

        try:
            # Read excel file
            book = openpyxl.load_workbook(excelfile)
            sheet = book.active
            starttime = sheet[colstart+'2': colstart + str(sheet.max_row)]
            endtime = sheet[colend+'2': colend + str(sheet.max_row)]
            flow = sheet[collow+'2': collow + str(sheet.max_row)]
            fhigh = sheet[colhigh+'2': colhigh + str(sheet.max_row)]

            _, duration, _, _ = wavio.readFmt(audiofile)

            annotation = []
            for i in range(len(starttime)):
                annotation.append([float(starttime[i][0].value), float(endtime[i][0].value), float(flow[i][0].value),
                                   float(fhigh[i][0].value),
                                   [{"species": species, "certainty": 100.0, "filter": "M", "calltype": species}]])
            annotation.insert(0, {"Operator": "", "Reviewer": "", "Duration": duration})
            file = open(audiofile + '.data', 'w')
            json.dump(annotation, file)
            file.close()
            self.excel2AnnotationDialog.txtSpecies.setText('')
            self.excel2AnnotationDialog.txtAudio.setText('')
            self.excel2AnnotationDialog.txtExcel.setText('')
            msg = SupportClasses_GUI.MessagePopup("d", "Generated annotation",
                                              "Successfully saved the annotation file: " + '\n' + audiofile + '.data')
            msg.exec_()
        except Exception as e:
            print("ERROR: Generating annotation failed with error:")
            print(e)
            return

    def genTag2Annot(self):
        """ Utility function: Generate AviaNZ style annotations given the freebird style annotations"""

        values = self.tag2AnnotationDialog.getValues()
        if values:
            [sessiondir, duration] = values
        else:
            return

        try:
            # Read freebird bird list
            spName = []
            spCode = []
            book = openpyxl.load_workbook(os.path.join(self.configdir, "Freebird_species_list.xlsx"))
            sheet = book.active
            name = sheet['A2': 'A' + str(sheet.max_row)]
            code = sheet['B2': 'B' + str(sheet.max_row)]
            for i in range(len(name)):
                spName.append(str(name[i][0].value))
            for i in range(len(code)):
                spCode.append(int(code[i][0].value))
            spDict = dict(zip(spCode, spName))

            # Generate the .data files from .tag, read operator/reviewer from the corresponding .setting file
            for root, dirs, files in os.walk(str(sessiondir)):
                for file in files:
                    if file.endswith('.tag'):
                        annotation = []
                        tagFile = os.path.join(root, file)
                        tree = ET.parse(tagFile)
                        troot = tree.getroot()

                        for elem in troot:
                            species = spDict[int(elem[0].text)]
                            annotation.append(
                                [float(elem[1].text), float(elem[1].text) + float(elem[2].text), 0, 0, species])

                        operator = ""
                        reviewer = ""
                        stree = ET.parse(tagFile[:-4] + '.setting')
                        stroot = stree.getroot()
                        for elem in stroot:
                            if elem.tag == 'Operator':
                                operator = elem.text
                            if elem.tag == 'Reviewer' and elem.text:
                                reviewer = elem.text
                        annotation.insert(0, {"Operator": operator, "Reviewer": reviewer, "Duration": duration})
                        # save .data, possible over-writing
                        file = open(tagFile[:-4] + '.wav.data', 'w')
                        json.dump(annotation, file)
                        file.close()
            self.tag2AnnotationDialog.txtDuration.setText('')
            self.tag2AnnotationDialog.txtSession.setText('')
            msg = SupportClasses_GUI.MessagePopup("d", "Generated annotation",
                                              "Successfully saved the annotations in: " + '\n' + sessiondir)
            msg.exec_()
        except Exception as e:
            print("Warning: Generating annotation from %s failed with error:" % (tagFile))
            print(e)
            return

    def backupAnnotation(self):
        """ Utility function: Copy .data and corrections files while preserving directory hierarchy"""
        values = self.backupAnnotationDialog.getValues()
        if values:
            [src, dst] = values
            print(src,dst)
        else:
            return

        l = len(src)
        for root, dirs, files in os.walk(src):
            for d in dirs:
                #print(dst,root,dirs)
                os.mkdir(os.path.join(dst,root[l+1:],d))
            for f in files:
                if f[-5:].lower() == '.data' or 'corrections' in f:
                    shutil.copy2(os.path.join(root, f),os.path.join(dst,root[l+1:]))
        self.backupAnnotationDialog.close()
        
        #try:
            #if platform.system() == 'Windows':
                #subprocess.call(['xcopy', src+'\*.data', dst, '/s', '/e'])
            #elif platform.system() == 'Linux' or platform.system() == 'Darwin':     # TODO: zero testing!
        #except Exception as e:
            #print("Warning: Coping failed with error:")
            #print(e)
            #return

    def segmentationDialog(self):
        """ Create the segmentation dialog when the relevant button is pressed.
        """
        maxampl = 0.001
        if self.datalength>0:
            maxampl = np.max(self.audiodata)
        self.segmentDialog = Dialogs.Segmentation(maxampl,DOC=self.DOC, species=self.FilterDicts)
        self.segmentDialog.show()
        self.segmentDialog.activateWindow()
        self.segmentDialog.undo.clicked.connect(self.segment_undo)
        self.segmentDialog.activate.clicked.connect(self.segment)

    def useWindF(self, flow, fhigh):
        """
        Check if the wind filter is appropriate for this species/call type.
        Return true if wind filter target band 50-500 Hz does not overlap with flow-fhigh Hz.
        """
        if 50 < fhigh and 500 > flow:
            print('Skipping wind filter...')
            return False
        else:
            return True

    def segment(self):
        """ Listener for the segmentation dialog. Calls the relevant segmenter.
        """
        if self.CLI:
            maxampl = 0.001
            if self.datalength>0:
                maxampl = np.max(self.audiodata)
            self.segmentDialog = Dialogs.Segmentation(maxampl)

        opstartingtime = time.time()
        print('Segmenting requested at ' + time.strftime('%H:%M:%S', time.gmtime(opstartingtime)))
        # for undoing:
        self.prevSegments = copy.deepcopy(self.segments)

        self.segmentsToSave = True
        [alg, medThr, medSize, HarmaThr1,HarmaThr2,PowerThr,minfreq,minperiods,Yinthr,window,FIRThr1,CCThr1, filtname, species_cc, wind, rain, maxgap, minlen] = self.segmentDialog.getValues()
        with pg.BusyCursor():
            filtname = str(filtname)
            self.statusLeft.setText('Segmenting...')
            # Delete old segments:
            # only this species, if using species-specific methods:
            if alg == 'Wavelets':
                if filtname == 'Choose species...':
                    msg = SupportClasses_GUI.MessagePopup("w", "Species Error", 'Please select your species!')
                    msg.exec_()
                    return

                filtspecies = self.FilterDicts[filtname]["species"]
                oldsegs = self.segments.getSpecies(filtspecies)
                # Only show segments which are at least partly visible in this page:
                for ix in reversed(oldsegs):
                    seg = self.segments[ix]
                    if seg[0] > self.startRead + self.datalengthSec or seg[1] < self.startRead:
                        oldsegs.remove(ix)

                todelete = []
                # deleting from the end, because deleteSegments shifts IDs:
                for si in oldsegs:
                    # clear these species from overview colors
                    self.refreshOverviewWith(self.segments[si], delete=True)
                    # remove all labels for the current species
                    wipedAll = self.segments[si].wipeSpecies(filtspecies)
                    self.refreshOverviewWith(self.segments[si])
                    # drop the segment if it's the only species, or just update the graphics
                    if wipedAll:
                        todelete.append(si)
                    else:
                        self.updateText(si)
                        self.updateColour(si)
                # reverse loop to allow deleting segments
                for dl in reversed(todelete):
                    self.deleteSegment(dl)
            else:
                self.removeSegments()

            # NON-SPECIFIC methods here (produce "Don't Know"):
            if str(alg) == 'Default':
                newSegments = self.seg.bestSegments()
            elif str(alg) == 'Median Clipping':
                newSegments = self.seg.medianClip(float(str(medThr)), minSegment=self.config['minSegment'])
                newSegments = self.seg.checkSegmentOverlap(newSegments)
                # will also remove too short segments (medSize is set in ms because sliders limited to int)
                # print("before length", newSegments)
                # newSegments = self.seg.deleteShort(newSegments, minlength=medSize/1000)
            elif str(alg) == 'Harma':
                newSegments = self.seg.Harma(float(str(HarmaThr1)),float(str(HarmaThr2)),minSegment=self.config['minSegment'])
                newSegments = self.seg.checkSegmentOverlap(newSegments)
            elif str(alg) == 'Power':
                newSegments = self.seg.segmentByPower(float(str(PowerThr)))
                newSegments = self.seg.checkSegmentOverlap(newSegments)
            elif str(alg) == 'Onsets':
                newSegments = self.seg.onsets()
                newSegments = self.seg.checkSegmentOverlap(newSegments)
            elif str(alg) == 'Fundamental Frequency':
                newSegments, pitch, times = self.seg.yin(int(str(minfreq)), int(str(minperiods)), float(str(Yinthr)),
                                                         int(str(window)), returnSegs=True)
                newSegments = self.seg.checkSegmentOverlap(newSegments)
            elif str(alg) == 'FIR':
                newSegments = self.seg.segmentByFIR(float(str(FIRThr1)))
                newSegments = self.seg.checkSegmentOverlap(newSegments)
            # SPECIES-SPECIFIC methods from here:
            elif str(alg) == 'Wavelets':
                speciesData = self.FilterDicts[filtname]
                # this will produce a list of lists (over subfilters)
                ws = WaveletSegment.WaveletSegment(speciesData)
                ws.readBatch(self.audiodata, self.sampleRate, d=False, spInfo=[speciesData], wpmode="new")
                newSegments = ws.waveletSegment(0, wpmode="new")

            # TODO: make sure cross corr outputs lists of lists
            elif str(alg) == 'Cross-Correlation':
                if species_cc != 'Choose species...':
                    # need to load template/s
                    newSegments = self.findMatches(float(str(CCThr1)), species_cc)
                else:
                    newSegments = self.findMatches(float(str(CCThr1)))

            # Post-process
            # 1. Delete windy segments
            # 2. Delete rainy segments
            # 3. Check fundamental frq
            # 4. Merge neighbours
            # 5. Delete short segmentsost process to remove short segments, wind, rain, and use F0 check.
            if str(alg) != 'Wavelets':
                print('Segments detected: ', len(newSegments))
                print('Post-processing...')
                post = Segment.PostProcess(configdir=self.configdir, audioData=self.audiodata, sampleRate=self.sampleRate,
                                           segments=newSegments, subfilter={})
                if wind:
                    post.wind()
                    print('After wind segments: ', len(post.segments))
                if rain:
                    post.rainClick()
                    print('After rain segments: ', len(post.segments))
                post.joinGaps(maxgap=maxgap)
                post.deleteShort(minlength=minlen)
                newSegments = post.segments
            else:
                print('Segments detected: ', sum(isinstance(seg, list) for subf in newSegments for seg in subf))
                print('Post-processing...')
                # load target CNN model if exists
                self.CNNDicts = self.ConfigLoader.CNNmodels(self.FilterDicts, self.filtersDir, [filtname])
                # postProcess currently operates on single-level list of segments,
                # so we run it over subfilters for wavelets:
                for filtix in range(len(speciesData['Filters'])):
                    CNNmodel = None
                    if filtname in self.CNNDicts.keys():
                        CNNmodel = self.CNNDicts[filtname]
                    post = Segment.PostProcess(configdir=self.configdir, audioData=self.audiodata, sampleRate=self.sampleRate,
                                               tgtsampleRate=speciesData["SampleRate"], segments=newSegments[filtix],
                                               subfilter=speciesData['Filters'][filtix], CNNmodel=CNNmodel, cert=50)
                    if wind and self.useWindF(speciesData['Filters'][filtix]['FreqRange'][0], speciesData['Filters'][filtix]['FreqRange'][1]):
                        post.wind()
                        print('After wind: segments: ', len(post.segments))
                    if CNNmodel:
                        print('Post-processing with CNN')
                        post.CNN()
                        print('After CNN: segments: ', len(post.segments))
                    if rain:
                        post.rainClick()
                        print('After rain segments: ', len(post.segments))
                    if 'F0' in speciesData['Filters'][filtix] and 'F0Range' in speciesData['Filters'][filtix]:
                        if speciesData['Filters'][filtix]['F0']:
                            print("Checking for fundamental frequency...")
                            post.fundamentalFrq()
                            print("After FF segments:", len(post.segments))
                    post.joinGaps(maxgap=speciesData['Filters'][filtix]['TimeRange'][3])
                    post.deleteShort(minlength=speciesData['Filters'][filtix]['TimeRange'][0])
                    newSegments[filtix] = post.segments
            print("After post processing: ", newSegments)

            # Generate Segment-type output.
            if str(alg)=='Wavelets':
                for filtix in range(len(speciesData['Filters'])):
                    speciesSubf = speciesData['Filters'][filtix]
                    y1 = speciesSubf['FreqRange'][0]
                    y2 = min(self.sampleRate//2, speciesSubf['FreqRange'][1])
                    for seg in newSegments[filtix]:
                        self.addSegment(float(seg[0][0]), float(seg[0][1]), y1, y2,
                                [{"species": filtspecies, "certainty": seg[1], "filter": filtname, "calltype": speciesSubf["calltype"]}], index=-1)
                        self.segmentsToSave = True
            elif str(alg)=='Cross-Correlation' and species_cc != 'Choose species...':
                for filtix in range(len(speciesData['Filters'])):
                    speciesSubf = speciesData['Filters'][filtix]
                    y1 = speciesSubf['FreqRange'][0]
                    y2 = min(self.sampleRate//2, speciesSubf['FreqRange'][1])
                    for seg in newSegments[filtix]:
                        self.addSegment(float(seg[0]), float(seg[1]), y1, y2,
                                [{"species": species_cc.title(), "certainty": seg[1]}], index=-1)
                        self.segmentsToSave = True
            else:
                for seg in newSegments:
                    self.addSegment(seg[0][0],seg[0][1])
                    self.segmentsToSave = True

            self.segmentDialog.undo.setEnabled(True)
            self.statusLeft.setText('Ready')
        print('Segmentation finished at %s' % (time.time() - opstartingtime))

    def segment_undo(self):
        """ Listener for undo button in segmentation dialog.
            Deletes everything, and re-adds segments from a backup.
        """
        # just in case:
        self.segmentDialog.undo.setEnabled(False)
        if not hasattr(self, 'prevSegments'):
            print("Nothing to undo!")
            return

        self.removeSegments()
        for seg in self.prevSegments:
            self.addSegment(seg[0], seg[1], seg[2], seg[3], seg[4], index=-1, coordsAbsolute=True)
            self.segmentsToSave = True

    def exportSeg(self):
        # First, deal with older xls if present:
        foundxls = []
        for f in os.listdir(self.SoundFileDir):
            if f.startswith("DetectionSummary_") and f.endswith(".xlsx"):
                foundxls.append(f)

        if len(foundxls)>0:
            # check with user
            msg = SupportClasses_GUI.MessagePopup("w", "Excel file exists", "Detection summaries already present in " + self.SoundFileDir + ". Overwrite them, append to them, or cancel the operation?")
            msg.setStandardButtons(QMessageBox.Cancel)
            msg.addButton("Overwrite", QMessageBox.YesRole)
            msg.addButton("Append", QMessageBox.YesRole)
            # cancelBtn = msg.addButton(QMessageBox.Cancel)
            reply = msg.exec_()
            # print(reply)
            if reply == 4194304:  # weird const for Cancel
                return
            elif reply == 1:
                action = "append"
            elif reply == 0:
                action = "overwrite"
            else:
                print("ERROR: Unrecognised reply", reply)
                return

            # remove all the old excels:
            if action == "overwrite":
                for f in foundxls:
                    try:
                        os.remove(os.path.join(self.SoundFileDir, f))
                    except Exception as e:
                        print("Could not remove file", os.path.join(self.SoundFileDir, f))
                        print(e)
        else:
            # create new workbook, in effect
            action = "overwrite"

        # sort the segments into increasing time order (to make neater output)
        sortOrder = self.segments.orderTime()
        self.listRectanglesa1 = [self.listRectanglesa1[i] for i in sortOrder]
        self.listRectanglesa2 = [self.listRectanglesa2[i] for i in sortOrder]
        self.listLabels = [self.listLabels[i] for i in sortOrder]

        # excel should be split by page size, but for short files just give the file size
        datalen = self.config['maxFileShow'] if self.nFileSections>1 else self.datalengthSec
        excel = SupportClasses.ExcelIO()
        self.segments.filename = self.filename
        success = excel.export([self.segments], self.SoundFileDir, action=action, pagelenarg=datalen, numpages=self.nFileSections, startTime=self.startTime, precisionMS=self.batmode)
        # add user notification
        if success==0:
            print("Warning: Excel output was not saved")
            return
        else:
            msg = SupportClasses_GUI.MessagePopup("d", "Segments Exported", "Check this directory for the Excel output: " + '\n' + self.SoundFileDir)
            msg.exec_()
            return

    def findMatches(self,thr=0.4, species='Choose species...'):
        """ Calls the cross-correlation function to find matches like the currently highlighted box.
        It also check if you have selected a species, then allow to read those templates and match.
        """
        # TODO: Remove?
        # print ("inside find Matches: ", species)
        segments = []
        if species != 'Choose species...' and os.path.exists('Sound Files/' + species):
            self.statusLeft.setText("Finding matches...")
            print("Reading template/s")
            # Todo: do more than one template and merge result?
            sp_temp = SignalProc.SignalProc(self.config['window_width'], self.config['incr'])
            sp_temp.readWav('Sound Files/'+species+'/train1_1.wav')

            # Parse wav format details based on file header:
            sampleRate = sp_temp.sampleRate
            audiodata = sp_temp.data

            # downsample
            print("fs: ", sampleRate, self.sppInfo[str(species)][4])
            if sampleRate != self.sppInfo[str(species)][4]:
                sp_temp.resample(self.sppInfo[str(species)][4])
            datalength = np.shape(audiodata)[0]
            len_seg = datalength / sampleRate

            sgRaw_temp = sp_temp.spectrogram(mean_normalise=self.sgMeanNormalise,
                                        equal_loudness=self.sgEqualLoudness, onesided=self.sgOneSided)

            # Get the data for the spectrogram
            if self.sampleRate != self.sppInfo[str(species)][4]:
                data1 = librosa.core.audio.resample(self.audiodata, self.sampleRate, self.sppInfo[str(species)][4])
                sampleRate1 = self.sppInfo[str(species)][4]
            else:
                data1 = self.audiodata
                sampleRate1 = self.sampleRate
            # TODO utilize self.sp / SignalProc more here
            sp_temp.data = data1
            sp_temp.sampleRate = sampleRate1
            sgRaw = self.sp.spectrogram(window=str(self.windowType),sgType=str(self.sgType),mean_normalise=self.sgMeanNormalise,equal_loudness=self.sgEqualLoudness,onesided=self.sgOneSided)
            indices = self.seg.findCCMatches(sgRaw_temp,sgRaw,thr)
            # scale indices to match with self.samplerate
            indices = [i*self.sampleRate/sampleRate1 for i in indices]
            # print('indices:', indices)
            # identifySegments(seg=indices, minlength=10)
            # indices are in spectrogram pixels, need to turn into times
            y1 = self.convertFreqtoY(self.sppInfo[str(species)][2]/2)
            if self.sppInfo[str(species)][4]/2 > self.sampleRate:
                y2 = self.convertFreqtoY(self.sampleRate / 2 - self.sampleRate * 0.01)
            else:
                y2 = self.convertFreqtoY(self.sppInfo[str(species)][4] / 2)
            for i in indices:
                if np.abs(i) > self.config['overlap_allowed']:
                    time = i*self.config['incr'] / self.sampleRate
                    # print(time, time + len_seg,self.segments)
                    # self.addSegment(time, time+len_seg,y1,y2,[species+'?'])
                    segments.append([time, time+len_seg])
        elif self.box1id is None or self.box1id<0:
            print("No box selected")
            msg = SupportClasses_GUI.MessagePopup("w", "No segment", "No segment selected to match")
            msg.exec_()
            return []
        else:
            self.statusLeft.setText("Finding matches...")
            # Only want to draw new segments, so find out how many there are now
            seglen = len(self.segments)
            # Get the segment -- note that takes the full y range
            if type(self.listRectanglesa2[self.box1id]) == self.ROItype:
                x1 = self.listRectanglesa2[self.box1id].pos().x()
                x2 = x1 + self.listRectanglesa2[self.box1id].size().x()
            else:
                x1, x2 = self.listRectanglesa2[self.box1id].getRegion()
            # Get the data for the spectrogram
            # TODO utilize self.sp / SignalProc more here
            sgRaw = self.sp.spectrogram(window=str(self.windowType),sgType=str(self.sgType),mean_normalise=self.sgMeanNormalise,equal_loudness=self.sgEqualLoudness,onesided=self.sgOneSided)
            segment = sgRaw[int(x1):int(x2),:]
            len_seg = (x2-x1) * self.config['incr'] / self.sampleRate
            indices = self.seg.findCCMatches(segment,sgRaw,thr)
            # indices are in spectrogram pixels, need to turn into times
            for i in indices:
                # Miss out the one selected: note the hack parameter
                if np.abs(i-x1) > self.config['overlap_allowed']:
                    time = i*self.config['incr'] / self.sampleRate
                    segments.append([time, time+len_seg])
                    # self.addSegment(time, time+len_seg,0,0,self.segments[self.box1id][4])
            self.statusLeft.setText("Ready")
        return segments

    def classifySegments(self):
        """Listener for Action->Cluster segments menu item, cluster segments marked in the current file. Only to display
            the auto generated clusters
        """
        if len(self.segments) > 1:
            cl = Clustering.Clustering([], [], 5)
            segments, nclasses, duration = cl.cluster(self.filename, self.sampleRate, None, feature='we')
            self.clusterD = Dialogs.Cluster(segments, self.sampleRate, nclasses, self.config)
            self.clusterD.show()
        else:
            print('need segments to cluster!')
            return

# ===============
# Code for playing sounds
    def playVisible(self):
        """ Listener for button to play the visible area.
        On PLAY, turns to PAUSE and two other buttons turn to STOPs.
        """
        if self.batmode:
            # Currently playback disabled in this mode - also takes care of spacebar signal
            return

        if self.media_obj.isPlaying() or self.media_slow.isPlaying():
            self.pausePlayback()
        else:
            if self.media_obj.state() != QAudio.SuspendedState and not self.media_obj.keepSlider:
                # restart playback
                range = self.p_ampl.viewRange()[0]
                self.setPlaySliderLimits(range[0]*1000, range[1]*1000)
                # (else keep play slider range from before)
            self.bar.setMovable(False)
            self.playButton.setIcon(self.style().standardIcon(QtGui.QStyle.SP_MediaPause))
            self.playSegButton.setIcon(self.style().standardIcon(QtGui.QStyle.SP_MediaStop))
            self.playSlowButton.setIcon(self.style().standardIcon(QtGui.QStyle.SP_MediaStop))
            self.playBandLimitedSegButton.setIcon(self.style().standardIcon(QtGui.QStyle.SP_MediaStop))

            # OS X doesn't repaint them by default smh
            self.playButton.repaint()
            self.playSegButton.repaint()
            self.playBandLimitedSegButton.repaint()
            self.playSlowButton.repaint()
            QApplication.processEvents()

            self.media_obj.pressedPlay(start=self.segmentStart, stop=self.segmentStop, audiodata=self.audiodata)

    def playSelectedSegment(self):
        """ Listener for PlaySegment button.
        Get selected segment start and end (or return if no segment selected).
        On PLAY, all three buttons turn to STOPs.
        """
        if self.media_obj.isPlaying() or self.media_slow.isPlaying():
            self.stopPlayback()
        else:
            if self.box1id > -1:
                self.stopPlayback()
                # restart playback
                start = self.listRectanglesa1[self.box1id].getRegion()[0] * 1000
                stop = self.listRectanglesa1[self.box1id].getRegion()[1] * 1000
                self.setPlaySliderLimits(start, stop)

                self.bar.setMovable(False)
                self.playButton.setIcon(self.style().standardIcon(QtGui.QStyle.SP_MediaPause))
                self.playSegButton.setIcon(self.style().standardIcon(QtGui.QStyle.SP_MediaStop))
                self.playSlowButton.setIcon(self.style().standardIcon(QtGui.QStyle.SP_MediaStop))
                self.playBandLimitedSegButton.setIcon(self.style().standardIcon(QtGui.QStyle.SP_MediaStop))

                # OS X doesn't repaint them by default smh
                self.playButton.repaint()
                self.playSegButton.repaint()
                self.playBandLimitedSegButton.repaint()
                self.playSlowButton.repaint()
                QApplication.processEvents()

                self.media_obj.filterSeg(start, stop, self.audiodata)
            else:
                print("Can't play, no segment selected")

    def playBandLimitedSegment(self):
        """ Listener for PlayBandlimitedSegment button.
        Gets the band limits of the segment, bandpass filters, then plays that.
        Currently uses FIR bandpass filter -- Butterworth is commented out.
        On PLAY, all three buttons turn to STOPs.
        """
        if self.media_obj.isPlaying() or self.media_slow.isPlaying():
            self.stopPlayback()
        else:
            if self.box1id > -1:
                self.stopPlayback()
                # check frequency limits, + small buffer bands
                bottom = max(0.1, self.sp.minFreq, self.segments[self.box1id][2])
                top = min(self.segments[self.box1id][3], self.sp.maxFreq-0.1)

                print("Extracting samples between %d-%d Hz" % (bottom, top))
                start = self.listRectanglesa1[self.box1id].getRegion()[0] * 1000
                stop = self.listRectanglesa1[self.box1id].getRegion()[1] * 1000
                self.setPlaySliderLimits(start, stop)
                self.bar.setMovable(False)
                self.playButton.setIcon(self.style().standardIcon(QtGui.QStyle.SP_MediaPause))
                self.playSegButton.setIcon(self.style().standardIcon(QtGui.QStyle.SP_MediaStop))
                self.playSlowButton.setIcon(self.style().standardIcon(QtGui.QStyle.SP_MediaStop))
                self.playBandLimitedSegButton.setIcon(self.style().standardIcon(QtGui.QStyle.SP_MediaStop))

                # OS X doesn't repaint them by default smh
                self.playButton.repaint()
                self.playSegButton.repaint()
                self.playBandLimitedSegButton.repaint()
                self.playSlowButton.repaint()
                QApplication.processEvents()

                # filter the data into a temporary file or buffer
                self.media_obj.filterBand(self.segmentStart, self.segmentStop, bottom, top, self.audiodata, self.sp)
            else:
                print("Can't play, no segment selected")

    def playSlowSegment(self):
        """ Listener for PlaySlowSegment button.
        Very similar to play selected.
        """
        if self.media_obj.isPlaying() or self.media_slow.isPlaying():
            self.stopPlayback()
        else:
            if self.box1id > -1:
                self.stopPlayback()

                # Times in milliseconds
                start = self.listRectanglesa1[self.box1id].getRegion()[0] * 1000
                stop = self.listRectanglesa1[self.box1id].getRegion()[1] * 1000

                self.setPlaySliderLimits(start, stop)
                self.bar.setMovable(False)
                self.playButton.setIcon(self.style().standardIcon(QtGui.QStyle.SP_MediaPause))
                self.playSegButton.setIcon(self.style().standardIcon(QtGui.QStyle.SP_MediaStop))
                self.playSlowButton.setIcon(self.style().standardIcon(QtGui.QStyle.SP_MediaStop))
                self.playBandLimitedSegButton.setIcon(self.style().standardIcon(QtGui.QStyle.SP_MediaStop))

                # OS X doesn't repaint them by default smh
                self.playButton.repaint()
                self.playSegButton.repaint()
                self.playBandLimitedSegButton.repaint()
                self.playSlowButton.repaint()
                QApplication.processEvents()

                # filter the data into a temporary file or buffer
                # Note the offset
                #print(start,stop,self.slowSpeed,int(start*self.slowSpeed), int(stop*self.slowSpeed))
                self.media_slow.filterSeg(int(start*self.slowSpeed), int(stop*self.slowSpeed), self.audiodata)
            else:
                print("Can't play, no segment selected")

    def pausePlayback(self):
        """ Restores the PLAY buttons, calls media_obj to pause playing."""
        self.media_obj.pressedPause()
        self.media_slow.pressedStop()
        self.bar.setMovable(True)

        # Reset all button icons:
        self.playButton.setIcon(self.style().standardIcon(QtGui.QStyle.SP_MediaPlay))
        self.playSegButton.setIcon(QIcon('img/playsegment.png'))
        self.playSlowButton.setIcon(QIcon('img/playSlow-w.png'))
        self.playBandLimitedSegButton.setIcon(QIcon('img/playBandLimited.png'))

        # OS X doesn't repaint them by default smh
        self.playButton.repaint()
        self.playSegButton.repaint()
        self.playBandLimitedSegButton.repaint()
        self.playSlowButton.repaint()
        QApplication.processEvents()

    def stopPlayback(self):
        """ Restores the PLAY buttons, slider, text, calls media_obj to stop playing."""
        self.bar.setMovable(True)
        self.media_obj.pressedStop()
        self.media_slow.pressedStop()
        if not hasattr(self, 'segmentStart') or self.segmentStart is None:
            self.segmentStart = 0
        self.playSlider.setValue(-1000)
        self.bar.setValue(-1000)

        # Reset all button icons:
        self.playButton.setIcon(self.style().standardIcon(QtGui.QStyle.SP_MediaPlay))
        self.playSegButton.setIcon(QIcon('img/playsegment.png'))
        self.playSlowButton.setIcon(QIcon('img/playSlow-w.png'))
        self.playBandLimitedSegButton.setIcon(QIcon('img/playBandLimited.png'))

        # OS X doesn't repaint them by default smh
        self.playButton.repaint()
        self.playSegButton.repaint()
        self.playBandLimitedSegButton.repaint()
        self.playSlowButton.repaint()
        QApplication.processEvents()

    def movePlaySlider(self):
        """ Listener called on sound notify (every 20 ms).
        Controls the slider, text timer, and listens for playback finish.
        """
        eltime = self.media_obj.processedUSecs() // 1000 + self.media_obj.timeoffset
        bufsize = 0.02

        # listener for playback finish. Note small buffer for catching up
        if eltime > (self.segmentStop-10):
            print("Stopped at %d ms" % eltime)
            self.stopPlayback()
        else:
            self.playSlider.setValue(eltime)
            # playSlider.value() is in ms, need to convert this into spectrogram pixels
            self.bar.setValue(self.convertAmpltoSpec(eltime / 1000.0 - bufsize))

    def movePlaySlowSlider(self):
        """ Listener called on sound notify (every 20 ms).
        Controls the slider, text timer, and listens for playback finish.
        Very similar to previous, but slightly easier just to reproduce the code.
        """
        eltime = self.media_slow.processedUSecs() // 1000 // self.slowSpeed + self.media_slow.timeoffset // self.slowSpeed
        bufsize = 0.02

        # listener for playback finish. Note small buffer for catching up
        if eltime > (self.segmentStop-10):
            print("Stopped at %d ms" % eltime)
            self.stopPlayback()
        else:
            self.playSlider.setValue(eltime)
            # playSlider.value() is in ms, need to convert this into spectrogram pixels
            self.bar.setValue(self.convertAmpltoSpec(eltime / 1000.0 - bufsize))

    def setPlaySliderLimits(self, start, end):
        """ Uses start/end in ms, does what it says, and also seeks file position marker.
        """
        offset = (self.startRead + self.startTime) * 1000 # in ms, absolute
        self.playSlider.setRange(start + offset, end + offset)
        self.segmentStart = self.playSlider.minimum() - offset # relative to file start
        self.segmentStop = self.playSlider.maximum() - offset # relative to file start

    def volSliderMoved(self, value):
        self.media_obj.applyVolSlider(value)
        self.media_slow.applyVolSlider(value)

    def barMoved(self, evt):
        """ Listener for when the bar showing playback position moves.
        """
        self.playSlider.setValue(self.convertSpectoAmpl(evt.x()) * 1000)
        self.media_obj.seekToMs(self.convertSpectoAmpl(evt.x()) * 1000, self.segmentStart)
        self.media_slow.seekToMs(self.convertSpectoAmpl(evt.x()) * 1000, self.segmentStart)

    def setOperatorReviewerDialog(self):
        """ Listener for Set Operator/Reviewer menu item.
        """
        if hasattr(self, 'operator') and hasattr(self, 'reviewer') :
            self.setOperatorReviewerDialog = Dialogs.OperatorReviewer(operator=self.operator,reviewer=self.reviewer)
        else:
            self.setOperatorReviewerDialog = Dialogs.OperatorReviewer(operator='', reviewer='')
        #self.setOperatorReviewerDialog.activateWindow()
        self.setOperatorReviewerDialog.activate.clicked.connect(self.changeOperator)
        self.setOperatorReviewerDialog.exec()

    def changeOperator(self):
        """ Listener for the operator/reviewer dialog.
        """
        name1, name2 = self.setOperatorReviewerDialog.getValues()
        self.operator = str(name1)
        self.reviewer = str(name2)
        self.statusRight.setText("Operator: " + self.operator + ", Reviewer: "+self.reviewer)
        self.setOperatorReviewerDialog.close()
        self.segmentsToSave = True

    def manageFilters(self):
        self.filterManager = Dialogs.FilterManager(self.filtersDir)
        self.filterManager.exec_()

    def addNoiseData(self):
        """ Listener for the adding metadata about noise action """
        # this field isn't required and may not be present at all
        if "noiseLevel" not in self.segments.metadata:
            self.segments.metadata["noiseLevel"] = None
        if "noiseTypes" not in self.segments.metadata:
            self.segments.metadata["noiseTypes"] = []

        self.getNoiseDataDialog = Dialogs.addNoiseData(self.segments.metadata["noiseLevel"], self.segments.metadata["noiseTypes"])
        self.getNoiseDataDialog.activate.clicked.connect(self.getNoiseData)
        self.getNoiseDataDialog.exec()

    def getNoiseData(self):
        """ Collect data about the noise from the dialog """
        self.segments.metadata["noiseLevel"], self.segments.metadata["noiseTypes"] = self.getNoiseDataDialog.getNoiseData()
        #print(self.segments.metadata)
        self.getNoiseDataDialog.close()
        self.segmentsToSave = True

    def saveImage(self, imageFile=''):
        if self.cheatsheet:
            self.showMaximized() # for nice spec images

        exporter = pge.ImageExporter(self.w_spec.scene())

        if imageFile=='':
            imageFile, drop = QFileDialog.getSaveFileName(self, "Save Image", "", "Images (*.png *.xpm *.jpg)")
            if not (imageFile.endswith('.png') or imageFile.endswith('.xpm') or imageFile.endswith('.jpg')):
                # exporter won't be able to deduce file type and will quit silently
                imageFile = imageFile + '.png'
        try:
            # works but requires devel (>=0.11) version of pyqtgraph:
            exporter.export(imageFile)
            print("Exporting spectrogram to file %s" % imageFile)
        except Exception as e:
            print("Warning: failed to save image")
            print(e)

    def changeSettings(self):
        """ Create the parameter tree when the Interface settings menu is pressed.
        """
        self.saveSegments()
        fn1 = self.config['BirdListShort']
        if '/' in fn1:
            fn1 = os.path.basename(fn1)
        fn2 = self.config['BirdListLong']
        if fn2 is not None and '/' in fn2:
            fn2 = os.path.basename(fn2)
        fn3 = self.config['BatList']
        if fn3 is not None and '/' in fn3:
            fn3 = os.path.basename(fn3)
        hasMultipleSegments = False
        for s in self.segments:
            if len(s[4])>1:
                hasMultipleSegments=True

        params = [
            {'name': 'Mouse settings', 'type' : 'group', 'children': [
                {'name': 'Use right button to make segments', 'type': 'bool', 'tip': 'If true, segments are drawn with right clicking.',
                 'value': self.config['drawingRightBtn']},
                {'name': 'Spectrogram mouse action', 'type': 'list', 'values':
                    {'Mark segments by clicking' : 1, 'Mark boxes by clicking' : 2, 'Mark boxes by dragging' : 3},
                 'value': self.config['specMouseAction']}
            ]},

            {'name': 'Paging', 'type': 'group', 'children': [
                {'name': 'Page size', 'type': 'float', 'value': self.config['maxFileShow'], 'limits': (5, 3600),
                 'step': 5,
                 'suffix': ' sec'},
                {'name': 'Page overlap', 'type': 'float', 'value': self.config['fileOverlap'], 'limits': (0, 20),
                 'step': 2,
                 'suffix': ' sec'},
            ]},

            {'name': 'Annotation', 'type': 'group', 'children': [
                {'name': 'Annotation overview cell length', 'type': 'float',
                 'value': self.config['widthOverviewSegment'],
                 'limits': (5, 300), 'step': 5,
                 'suffix': ' sec'},
                {'name': 'Make boxes transparent', 'type': 'bool',
                 'value': self.config['transparentBoxes']},
                {'name': 'Auto save segments every', 'type': 'float', 'value': self.config['secsSave'],
                 'step': 5,
                 'limits': (5, 900),
                 'suffix': ' sec'},
                {'name': 'Segment colours', 'type': 'group', 'children': [
                    {'name': 'Confirmed segments', 'type': 'color', 'value': self.config['ColourNamed'],
                     'tip': "Correctly labeled segments"},
                    {'name': 'Possible', 'type': 'color', 'value': self.config['ColourPossible'],
                     'tip': "Segments that need further approval"},
                    {'name': "Don't know", 'type': 'color', 'value': self.config['ColourNone'],
                     'tip': "Segments that are not labelled"},
                    {'name': 'Currently selected', 'type': 'color', 'value': self.config['ColourSelected'],
                     'tip': "Currently selected segment"},
                ]},
                {'name': 'Check-ignore protocol', 'type': 'group', 'children': [
                    {'name': 'Show check-ignore marks', 'type': 'bool', 'value': self.config['protocolOn']},
                    {'name': 'Length of checking zone', 'type': 'float', 'value': self.config['protocolSize'],
                     'limits': (1, 300), 'step': 1, 'suffix': ' sec'},
                    {'name': 'Repeat zones every', 'type': 'float', 'value': self.config['protocolInterval'],
                     'limits': (1, 600), 'step': 1, 'suffix': ' sec'},
                ]}
            ]},

            {'name': 'Bird List', 'type': 'group', 'children': [
                {'name': 'Common Bird List', 'type': 'group', 'children': [
                    # {'name': 'Filename', 'type': 'text', 'value': self.config['BirdListShort']},
                    {'name': 'Filename', 'type': 'str', 'value': fn1, 'readonly': True},
                    {'name': 'Choose File', 'type': 'action'},
                ]},
                {'name': 'Full Bird List', 'type': 'group', 'children': [
                    # {'name': 'Filename', 'type': 'str', 'value': fn2,'readonly':True, 'tip': "Can be None"},
                    {'name': 'Filename', 'type': 'str', 'value': fn2, 'readonly': True},
                    #{'name': 'No long list', 'type': 'bool',
                     #'value': self.config['BirdListLong'] is None or self.config['BirdListLong'] == 'None',
                     #'tip': "If you don't have a long list of birds"},
                    {'name': 'Choose File', 'type': 'action'}
                ]},
                {'name': 'Bat List', 'type': 'group', 'children': [
                    {'name': 'Filename', 'type': 'str', 'value': fn3, 'readonly': True},
                    {'name': 'Choose File', 'type': 'action'}
                ]},
                {'name': 'Dynamically reorder bird list', 'type': 'bool', 'value': self.config['ReorderList']},
                {'name': 'Default to multiple species', 'type': 'bool', 'value': self.config['MultipleSpecies'],
                 'readonly': hasMultipleSegments},
            ]},
            {'name': 'User', 'type': 'group', 'children': [
                {'name': 'Operator', 'type': 'str', 'value': self.config['operator'],
                 'tip': "Person name"},

                {'name': 'Reviewer', 'type': 'str', 'value': self.config['reviewer'],
                 'tip': "Person name"},
            ]},
            {'name': 'Maximise window on startup', 'type': 'bool', 'value': self.config['StartMaximized']},
            {'name': 'Require noise data', 'type': 'bool', 'value': self.config['RequireNoiseData']},
        ]

        ## Create tree of Parameter objects
        self.p = Parameter.create(name='params', type='group', children=params)
        self.p.sigTreeStateChanged.connect(self.changeParams)
        ## Create ParameterTree widget
        self.t = ParameterTree()
        self.t.setParameters(self.p, showTop=False)
        self.t.show()
        self.t.setWindowTitle('AviaNZ - Interface Settings')
        self.t.setWindowIcon(QIcon('img/Avianz.ico'))
        self.t.setFixedSize(520, 900)

    def changeParams(self,param, changes):
        """ Update the config and the interface if anything changes in the tree
        """
        # first save the annotations
        self.saveSegments()

        for param, change, data in changes:
            path = self.p.childPath(param)
            if path is not None:
                childName = '.'.join(path)
            else:
                childName = param.name()

            if childName=='Output parameters.Auto save segments every':
                self.config['secsSave']=data
            elif childName=='Annotation.Annotation overview cell length':
                self.config['widthOverviewSegment']=data

            elif childName=='Annotation.Make boxes transparent':
                self.config['transparentBoxes']=data
                self.dragRectsTransparent()
            elif childName == 'Mouse settings.Use right button to make segments':
                self.config['drawingRightBtn'] = data
                if self.config['drawingRightBtn']:
                    self.MouseDrawingButton = QtCore.Qt.RightButton
                else:
                    self.MouseDrawingButton = QtCore.Qt.LeftButton
                self.bar.btn = self.MouseDrawingButton
            elif childName == 'Mouse settings.Spectrogram mouse action':
                self.config['specMouseAction'] = data
                self.p_spec.enableDrag = data==3 and not self.readonly.isChecked()
            elif childName == 'Paging.Page size':
                self.config['maxFileShow'] = data
            elif childName=='Paging.Page overlap':
                self.config['fileOverlap'] = data
            elif childName == 'Maximise window on startup':
                self.config['StartMaximized'] = data
                if data:
                    self.showMaximized()
            elif childName == 'Bird List.Dynamically reorder bird list':
                self.config['ReorderList'] = data
            elif childName == 'Bird List.Default to multiple species':
                self.config['MultipleSpecies'] = data
            elif childName == 'Require noise data':
                self.config['RequireNoiseData'] = data
            elif childName=='Bird List.Common Bird List.Filename':
                self.config['BirdListShort'] = data
            elif childName=='Bird List.Full Bird List.Filename':
                self.config['BirdListLong'] = data
            elif childName=='Bird List.Bat List.Filename':
                self.config['BatList'] = data
            elif childName=='Annotation.Segment colours.Confirmed segments':
                rgbaNamed = list(data.getRgb())
                if rgbaNamed[3] > 100:
                    rgbaNamed[3] = 100
                self.config['ColourNamed'] = rgbaNamed
                self.ColourNamed = QtGui.QColor(self.config['ColourNamed'][0], self.config['ColourNamed'][1],
                                                self.config['ColourNamed'][2], self.config['ColourNamed'][3])
                self.ColourNamedDark = QtGui.QColor(self.config['ColourNamed'][0], self.config['ColourNamed'][1],
                                                    self.config['ColourNamed'][2], 255)
                self.listFiles.ColourNamed = self.ColourNamed
            elif childName=='Annotation.Segment colours.Possible':
                rgbaVal = list(data.getRgb())
                if rgbaVal[3] > 100:
                    rgbaVal[3] = 100
                self.config['ColourPossible'] = rgbaVal
                self.ColourPossible = QtGui.QColor(self.config['ColourPossible'][0], self.config['ColourPossible'][1],
                                                   self.config['ColourPossible'][2], self.config['ColourPossible'][3])
                self.ColourPossibleDark = QtGui.QColor(self.config['ColourPossible'][0],
                                                       self.config['ColourPossible'][1],
                                                       self.config['ColourPossible'][2], 255)
                self.listFiles.ColourPossibleDark = self.ColourPossibleDark
            elif childName=="Annotation.Segment colours.Don't know":
                rgbaVal = list(data.getRgb())
                if rgbaVal[3] > 100:
                    rgbaVal[3] = 100
                self.config['ColourNone'] = rgbaVal
                self.ColourNone = QtGui.QColor(self.config['ColourNone'][0], self.config['ColourNone'][1],
                                               self.config['ColourNone'][2], self.config['ColourNone'][3])
                self.ColourNoneDark = QtGui.QColor(self.config['ColourNone'][0], self.config['ColourNone'][1],
                                                   self.config['ColourNone'][2], 255)
                self.listFiles.ColourNone = self.ColourNone
            elif childName=='Annotation.Segment colours.Currently selected':
                rgbaVal = list(data.getRgb())
                if rgbaVal[3] > 100:
                    rgbaVal[3] = 100
                self.config['ColourSelected'] = rgbaVal
                # update the interface
                self.ColourSelected = QtGui.QColor(self.config['ColourSelected'][0], self.config['ColourSelected'][1],
                                                   self.config['ColourSelected'][2], self.config['ColourSelected'][3])
                self.ColourSelectedDark = QtGui.QColor(self.config['ColourSelected'][0], self.config['ColourSelected'][1],
                                                   self.config['ColourSelected'][2], 255)
            elif childName=='Annotation.Check-ignore protocol.Show check-ignore marks':
                self.config['protocolOn'] = data
                self.drawProtocolMarks()
            elif childName=='Annotation.Check-ignore protocol.Length of checking zone':
                self.config['protocolSize'] = data
                self.drawProtocolMarks()
            elif childName=='Annotation.Check-ignore protocol.Repeat zones every':
                self.config['protocolInterval'] = data
                self.drawProtocolMarks()
            elif childName=='User.Operator':
                self.config['operator'] = data
                self.operator = data
                self.statusRight.setText("Operator: " + str(self.operator) + ", Reviewer: " + str(self.reviewer))
            elif childName=='User.Reviewer':
                self.config['reviewer'] = data
                self.reviewer = data
                self.statusRight.setText("Operator: " + str(self.operator) + ", Reviewer: " + str(self.reviewer))
            elif childName=='Bird List.Common Bird List.Choose File':
                filename, drop = QFileDialog.getOpenFileName(self, 'Choose Common Bird List', self.SoundFileDir, "Text files (*.txt)")
                if filename == '':
                    print("no list file selected")
                    return
                else:
                    self.shortBirdList = self.ConfigLoader.shortbl(filename, self.configdir)
                    if self.shortBirdList is not None:
                        self.config['BirdListShort'] = filename
                        self.p['Bird List','Common Bird List', 'Filename'] = filename
                    else:
                        self.shortBirdList = self.ConfigLoader.shortbl(self.config['BirdListShort'], self.configdir)
            elif childName=='Bird List.Full Bird List.Choose File':
                filename, drop = QFileDialog.getOpenFileName(self, 'Choose Full Bird List', self.SoundFileDir, "Text files (*.txt)")
                if filename == '':
                    print("no list file selected")
                    return
                else:
                    self.longBirdList = self.ConfigLoader.longbl(filename, self.configdir)
                    if self.longBirdList is not None:
                        self.config['BirdListLong'] = filename
                        self.p['Bird List','Full Bird List','Filename'] = filename
                    else:
                        self.longBirdList = self.ConfigLoader.longbl(self.config['BirdListLong'], self.configdir)
            elif childName=='Bird List.Bat List.Choose File':
                filename, drop = QFileDialog.getOpenFileName(self, 'Choose Bat List', self.SoundFileDir, "Text files (*.txt)")
                if filename == '':
                    print("no list file selected")
                    return
                else:
                    self.batList = self.ConfigLoader.batl(filename, self.configdir)
                    if self.batList is not None:
                        self.config['BatList'] = filename
                        self.p['Bird List','Bat List','Filename'] = filename
                    else:
                        self.batList = self.ConfigLoader.batl(self.config['BatList'], self.configdir)
                    #self.p['Bird List','Full Bird List','No long list'] = False
            #elif childName=='Bird List.Full Bird List.No long list':
                #if param.value():
                    #self.config['BirdListLong'] = 'None'
                    #self.p['Bird List','Full Bird List','Filename'] = 'None'
                    #self.longBirdList = None
                #else:
                    #if self.p['Bird List','Full Bird List','Filename'] is None or self.p['Bird List','Full Bird List','Filename'] == '' or self.p['Bird List','Full Bird List','Filename'] == 'None':
                        #filename, drop = QFileDialog.getOpenFileName(self, 'Choose File', self.SoundFileDir, "Text files (*.txt)")
                        #if filename == '':
                            #print("no list file selected")
                            #return
                        #else:
                            #self.p['Bird List','Full Bird List','Filename'] = filename
                            #self.config['BirdListLong'] = filename
                            #self.longBirdList = self.ConfigLoader.longbl(self.config['BirdListLong'], self.configdir)

        self.saveConfig = True

        self.resetStorageArrays()
        # pass the file name to reset interface properly
        self.loadFile(self.filename)

# ============
# Various actions: deleting segments, saving, quitting
    def confirmSegment(self):
        """ Listener for the Confirm segment button.
            Ups the certainty to 100 on the current segment.
            DO NOT use for All Sp Review, as that one may also change species and
            needs to call refreshOverview with old species.
        """
        id = self.box1id
        print("confirming id:", id)

        if id>-1:
            # force wipe old overview to empty
            self.refreshOverviewWith(self.segments[id], delete=True)

            # raise certainty to 100 on all labels in this seg
            self.segments[id].confirmLabels()

            self.refreshOverviewWith(self.segments[id])
            self.updateText(id)
            self.updateColour(id)
            self.segInfo.setText(self.segments[id].infoString())
            self.segmentsToSave = True

    def deleteSegment(self,id=-1,hr=False):
        """ Listener for delete segment button, or backspace key. Also called when segments are deleted by the
        human classify dialogs.
        Stops playback immediately in all cases.
        Deletes the segment that is selected, otherwise does nothing.
        Updates the overview segments as well.
        """
        print("deleting id:", id)
        if self.media_obj.isPlaying() or self.media_slow.isPlaying():
            # includes resetting playback buttons
            self.stopPlayback()

        if not hr and id<0:
            id = self.box1id

        if id>-1:
            self.refreshOverviewWith(self.segments[id], delete=True)

            if self.listRectanglesa1[id] is not None:
                try:
                    self.listRectanglesa1[id].sigRegionChangeFinished.disconnect()
                    self.listRectanglesa2[id].sigRegionChangeFinished.disconnect()
                except:
                    pass
                self.p_ampl.removeItem(self.listRectanglesa1[id])
                self.p_spec.removeItem(self.listRectanglesa2[id])
                self.p_spec.removeItem(self.listLabels[id])
            del self.listLabels[id]
            del self.segments[id]
            del self.listRectanglesa1[id]
            del self.listRectanglesa2[id]
            self.segmentsToSave = True
            self.refreshFileColor()

            self.box1id = -1
            self.segInfo.setText("")
            # reset segment playback buttons
            self.refreshSegmentControls()

    def deleteAll(self):
        """ Listener for delete all button.
        Checks if the user meant to do it, then calls removeSegments()
        """
        if len(self.segments) == 0:
            msg = SupportClasses_GUI.MessagePopup("w", "No segments", "No segments to delete")
            msg.exec_()
            return
        else:
            msg = SupportClasses_GUI.MessagePopup("t", "Delete All Segments?", "Are you sure you want to delete all segments?")
            msg.setStandardButtons(QMessageBox.Yes | QMessageBox.No)
            reply = msg.exec_()
            if reply == QMessageBox.Yes:
                self.removeSegments()
                self.segmentsToSave = True

            # reset segment playback buttons
            self.refreshSegmentControls()

    def removeSegments(self,delete=True):
        """ Remove all the segments in response to the menu selection, or when a new file is loaded. """
        for r in self.listLabels:
            if r is not None:
                self.p_spec.removeItem(r)
        for r in self.listRectanglesa1:
            if r is not None:
                try:
                    r.sigRegionChangeFinished.disconnect()
                    self.p_ampl.removeItem(r)
                except:
                    pass
        for r in self.listRectanglesa2:
            if r is not None:
                try:
                    r.sigRegionChangeFinished.disconnect()
                    self.p_spec.removeItem(r)
                except:
                    pass

        # clear overview boxes and their count trackers
        for ovid in range(len(self.SegmentRects)):
            self.overviewSegments[ovid, :] = 0
            self.SegmentRects[ovid].setBrush(pg.mkBrush('w'))
            self.SegmentRects[ovid].update()

        self.segInfo.setText("")
        if delete:
            if hasattr(self, "segments"):
                self.segments.clear()
            self.listRectanglesa1 = []
            self.listRectanglesa2 = []
            self.listLabels = []
            self.box1id = -1

    def refreshFileColor(self):
        """ Extracts the minimum certainty and updates the color
            of this file in the file list. """
        if len(self.segments)==0:
            mincert = -1
        else:
            mincert = min([lab["certainty"] for seg in self.segments for lab in seg[4]])
        self.listFiles.refreshFile(os.path.basename(self.filename), mincert)

    def saveSegments(self):
        """ Save the segmentation data as a json file.
        Name of the file is the name of the wave file + .data"""

        # def checkSave():
        #     msg = QMessageBox()
        #     msg.setIcon(QMessageBox.Information)
        #     msg.setText("Do you want to save?")
        #     msg.setInformativeText("You didn't identify any segments, are you sure you want to save this annotation?")
        #     msg.setWindowTitle("No segments")
        #     msg.setStandardButtons(QMessageBox.Yes | QMessageBox.No)
        #     msg.buttonClicked.connect(msgbtn)
        #     retval = msg.exec_()
        #     print "value of pressed message box button:", retval
        #     return retval

        if self.segmentsToSave:
            self.segments.metadata["Operator"] = self.operator
            self.segments.metadata["Reviewer"] = self.reviewer

            self.segments.saveJSON(str(self.filename) + '.data')

            # refresh this file's icon in file list dock
            self.refreshFileColor()
            self.segmentsToSave = False
            self.statusLeft.setText("Segments saved at " + time.strftime("%X", time.localtime()))

    def closeFile(self):
        """ Calls the appropriate functions when a file is gently closed (on quit or change of file). """

        # save noise data if the user requires it
        if self.config['RequireNoiseData']:
            if "noiseLevel" not in self.segments.metadata or self.segments.metadata["noiseLevel"] is None:
                self.addNoiseData()

        self.saveSegments()
        print("Closing", self.filename)

        # update recent files list
        if self.filename is not None and self.filename not in self.config['RecentFiles']:
            self.config['RecentFiles'].append(self.filename)
            if len(self.config['RecentFiles'])>4:
                del self.config['RecentFiles'][0]
            # Note: we're making this flag useless as every new file open will update the config
            self.saveConfig = True

        # Add in the operator and reviewer at the top, and then save the segments and the config file.
        if self.saveConfig:
            self.ConfigLoader.configwrite(self.config, self.configfile)

        # Save the shortBirdList
        self.ConfigLoader.blwrite(self.shortBirdList, self.config['BirdListShort'], self.configdir)

    def restart(self):
        """ Listener for the restart option, which uses exit(1) to restart the program at the splash screen """
        print("Restarting")
        QApplication.exit(1)

    def closeEvent(self, event=None):
        """ Catch the user closing the window by clicking the Close button or otherwise."""
        print("Quitting")
        self.closeFile()
        QApplication.exit(0)

    def backupDatafiles(self):
        # TODO: Can probably be removed
        print("Backing up files in ", self.SoundFileDir)
        listOfDataFiles = QDir(self.SoundFileDir).entryList(['*.data'])
        for file in listOfDataFiles:
            source = self.SoundFileDir + '/' + file
            destination = source[:-5]+".backup"
            if os.path.isfile(destination):
                pass
                #print(destination," exists, not backing up")
            else:
                #print(source)
                #print(destination," doesn't exist")
                copyfile(source, destination)

    def eventFilter(self, obj, event):
        # This is an event filter for the context menu. It allows the user to select
        # multiple birds by stopping the menu being closed on first click
        if isinstance(obj, QtGui.QMenu) and event.type() in [QtCore.QEvent.MouseButtonRelease]:
            if hasattr(self, 'multipleBirds') and self.multipleBirds:
                if obj.activeAction():
                    if not obj.activeAction().menu(): 
                        #if the selected action does not have a submenu
                        #eat the event, but trigger the function
                        obj.activeAction().trigger()
                        return True
        return QMenu.eventFilter(self,obj, event)
<|MERGE_RESOLUTION|>--- conflicted
+++ resolved
@@ -48,7 +48,6 @@
 import WaveletSegment
 import WaveletFunctions
 import Clustering
-import Features
 import colourMaps
 
 import librosa
@@ -359,9 +358,10 @@
         self.showSpectral = markMenu.addAction("Spectral derivative", self.showSpectralDeriv)
         self.showSpectral.setCheckable(True)
         self.showSpectral.setChecked(False)
-        self.showFormant = markMenu.addAction("Formants", self.showFormants)
-        self.showFormant.setCheckable(True)
-        self.showFormant.setChecked(False)
+        if not self.DOC:
+            self.showFormant = markMenu.addAction("Formants", self.showFormants)
+            self.showFormant.setCheckable(True)
+            self.showFormant.setChecked(False)
         self.showEnergies = markMenu.addAction("Maximum energies", self.showMaxEnergy)
         self.showEnergies.setCheckable(True)
         self.showEnergies.setChecked(False)
@@ -395,9 +395,8 @@
         actionMenu.addSeparator()
         self.segmentAction = actionMenu.addAction("Segment",self.segmentationDialog,"Ctrl+S")
 
-        actionMenu.addAction("Calculate segment statistics", self.calculateStats)
-
         if not self.DOC:
+            actionMenu.addAction("Calculate segment statistics", self.calculateStats)
             actionMenu.addAction("Cluster segments", self.classifySegments,"Ctrl+C")
             actionMenu.addAction("Export segments to Excel",self.exportSeg)
             actionMenu.addSeparator()
@@ -1341,11 +1340,12 @@
             pass
 
         # Remove formants
-        self.showFormant.setChecked(False)
-        try:
-            self.p_spec.removeItem(self.formantPlot)
-        except Exception:
-            pass
+        if not self.DOC:
+            self.showFormant.setChecked(False)
+            try:
+                self.p_spec.removeItem(self.formantPlot)
+            except Exception:
+                pass
 
         # remove max energies
         self.showEnergies.setChecked(False)
@@ -2244,10 +2244,6 @@
 
             # preprocess
             data = librosa.core.audio.resample(self.audiodata, self.sampleRate, 16000)
-<<<<<<< HEAD
-=======
-            # data = self.sp.ButterworthBandpass(data, self.sampleRate, 100, 16000)
->>>>>>> dcfe98e1
             data = self.sp.bandpassFilter(data, self.sampleRate, 100, 16000)
 
             # passing dummy spInfo because we only use this for a function
@@ -3713,12 +3709,7 @@
                 # reconstruction as in detectCalls:
                 print("working on node", node)
                 C = WF.reconstructWP2(node, aaType != -2, True)
-<<<<<<< HEAD
                 C = self.sp.bandpassFilter(C, spInfo['SampleRate'], spSubf['FreqRange'][0], spSubf['FreqRange'][1])
-=======
-                # C = self.sp.ButterworthBandpass(C, spInfo['SampleRate'], low=spSubf['FreqRange'][0], high=spSubf['FreqRange'][1])
-                C = self.sp.bandpassFilter(C, spInfo['SampleRate'], start=spSubf['FreqRange'][0], end=spSubf['FreqRange'][1])
->>>>>>> dcfe98e1
 
                 C = np.abs(C)
                 #E = ce_denoise.EnergyCurve(C, int( M*spInfo['SampleRate']/2 ))
@@ -3918,6 +3909,7 @@
     def calculateStats(self):
         """ Calculate and export summary statistics for the currently marked segments """
 
+        import Features
         # these are all segments in file
         print("segs", self.segments)
 
@@ -4312,12 +4304,13 @@
             else:
                 self.showSpectralDeriv()
 
-            try:
-                self.p_spec.removeItem(self.formantPlot)
-            except Exception:
-                pass
-            else:
-                self.showFormants()
+            if not self.DOC:
+                try:
+                    self.p_spec.removeItem(self.formantPlot)
+                except Exception:
+                    pass
+                else:
+                    self.showFormants()
 
             try:
                 self.p_spec.removeItem(self.energyPlot)
