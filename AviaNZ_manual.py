--- conflicted
+++ resolved
@@ -721,13 +721,10 @@
 
         # The slider to show playback position
         # This is hidden, but controls the moving bar
-<<<<<<< HEAD
-=======
         #self.playSlider = QSlider(Qt.Horizontal)
         ## self.playSlider.sliderReleased.connect(self.playSliderMoved)
         #self.playSlider.setVisible(False)
         #self.d_spec.addWidget(self.playSlider)
->>>>>>> 2f3231b6
         self.bar = pg.InfiniteLine(angle=90, movable=True, pen={'color': 'c', 'width': 3})
         self.bar.btn = self.MouseDrawingButton
         self.bar.sigPositionChangeFinished.connect(self.barMoved)
@@ -1642,12 +1639,6 @@
             if os.path.isfile(self.filename + '.data'):
                 # populate it, add the metadata attribute
                 # (note: we're overwriting the JSON duration with actual full wav size)
-<<<<<<< HEAD
-                self.segments.parseJSON(self.filename+'.data', self.sp.fileLength / self.sp.sampleRate)
-                self.operator = self.segments.metadata.get("Operator", self.operator)
-                self.reviewer = self.segments.metadata.get("Reviewer", self.reviewer)
-                self.segmentsToSave = True
-=======
                 hasmetadata = self.segments.parseJSON(self.filename+'.data', self.sp.fileLength / self.sp.sampleRate)
                 if not hasmetadata:
                         self.segments.metadata["Operator"] = self.operator
@@ -1669,7 +1660,6 @@
                 self.reviewer = self.segments.metadata.get("Reviewer",self.reviewer)
 
                 #self.segmentsToSave = True
->>>>>>> 2f3231b6
 
                 # if there are any multi-species segments,
                 # switch the option on regardless of user preference
@@ -2163,12 +2153,8 @@
             self.p_plot.setXRange(minX, maxX, padding=0)
         elif self.extra=="Wavelet scalogram":
             self.p_plot.setXRange(self.convertSpectoAmpl(minX)*4, self.convertSpectoAmpl(maxX)*4)
-<<<<<<< HEAD
-        self.scrollSlider.setValue(minX)
-=======
         # self.setPlaySliderLimits(1000.0*self.convertSpectoAmpl(minX),1000.0*self.convertSpectoAmpl(maxX))
         self.scrollSlider.setValue(int(minX))
->>>>>>> 2f3231b6
         self.config['windowWidth'] = self.convertSpectoAmpl(maxX-minX)
         # self.saveConfig = True
         self.timeaxis.update()
@@ -5776,10 +5762,7 @@
             if self.media_obj.state() != QAudio.SuspendedState and not self.media_obj.keepSlider:
                 # restart playback
                 start,end = self.p_ampl.viewRange()[0]
-<<<<<<< HEAD
-=======
                 # SRM
->>>>>>> 2f3231b6
                 self.setPlaySliderLimits(start*1000, end*1000)
                 # (else keep play slider range from before)
             else:
@@ -5795,10 +5778,7 @@
             self.playBandLimitedSegButton.repaint()
             QApplication.processEvents()
 
-<<<<<<< HEAD
-=======
             #self.media_obj.pressedPlay(start=self.segmentStart, stop=self.segmentStop, audiodata=self.audiodata)
->>>>>>> 2f3231b6
             # if bar was moved under pause, update the playback
             # start position based on the bar:
             if self.bar.value()>0:
@@ -5899,10 +5879,7 @@
         self.media_obj.pressedStop()
         if not hasattr(self, 'segmentStart') or self.segmentStart is None:
             self.segmentStart = 0
-<<<<<<< HEAD
-=======
         #self.playSlider.setValue(-1000)
->>>>>>> 2f3231b6
         self.bar.setValue(-1000)
 
         # Reset all button icons:
@@ -5935,37 +5912,14 @@
                 print("Stopped at %d ms" % eltime)
                 self.stopPlayback()
         else:
-<<<<<<< HEAD
-            self.bar.setValue(self.convertAmpltoSpec(eltime / 1000.0 - bufsize))
-
-    def movePlaySlowSlider(self):
-        """ Listener called on sound notify (every 20 ms).
-        Controls the slider, text timer, and listens for playback finish.
-        Very similar to previous, but slightly easier just to reproduce the code.
-        """
-        eltime = (self.media_slow.processedUSecs() // 1000 + self.media_slow.timeoffset) // self.slowSpeed
-        bufsize = 0.02
-
-        # listener for playback finish. Note small buffer for catching up
-        if eltime > (self.segmentStop-10):
-            print("Stopped at %d ms" % eltime)
-            self.stopPlayback()
-        else:
-            self.bar.setValue(self.convertAmpltoSpec(eltime / 1000.0 - bufsize))
-=======
             #self.playSlider.setValue(int(eltime))
             # playSlider.value() is in ms, need to convert this into spectrogram pixels
             # SRM: int
             self.bar.setValue(int(self.convertAmpltoSpec(eltime / 1000.0 - bufsize)))
->>>>>>> 2f3231b6
 
     def setPlaySliderLimits(self, start, end):
         """ Uses start/end in ms, relative to page start
         """
-<<<<<<< HEAD
-        self.segmentStart = start
-        self.segmentStop = end
-=======
         # SRM int
         #offset = (self.startRead + self.startTime) * 1000 # in ms, absolute
         #self.playSlider.setRange(int(start + offset), int(end + offset))
@@ -5980,7 +5934,6 @@
         self.setfigs()
         #self.drawfigMain()
         # sm: ?
->>>>>>> 2f3231b6
 
     def volSliderMoved(self, value):
         self.media_obj.applyVolSlider(value)
@@ -5989,11 +5942,8 @@
         """ Listener for when the bar showing playback position moves.
             Resets both QAudioOutputs so that they don't try to resume
         """
-<<<<<<< HEAD
-=======
         #self.playSlider.setValue(int(self.convertSpectoAmpl(evt.x()) * 1000))
         #self.media_obj.seekToMs(int(self.convertSpectoAmpl(evt.x()) * 1000), self.segmentStart)
->>>>>>> 2f3231b6
         print("Resetting playback")
         self.media_obj.reset()
         self.media_slow.reset()
