# Version 3.0 14/09/20
# Authors: Stephen Marsland, Nirosha Priyadarshani, Julius Juodakis, Virginia Listanti

# This is the main class for the AviaNZ interface.

#    AviaNZ bioacoustic analysis program
#    Copyright (C) 2017--2020

#    This program is free software: you can redistribute it and/or modify
#    it under the terms of the GNU General Public License as published by
#    the Free Software Foundation, either version 3 of the License, or
#    (at your option) any later version.

#    This program is distributed in the hope that it will be useful,
#    but WITHOUT ANY WARRANTY; without even the implied warranty of
#    MERCHANTABILITY or FITNESS FOR A PARTICULAR PURPOSE.  See the
#    GNU General Public License for more details.

#    You should have received a copy of the GNU General Public License
#    along with this program.  If not, see <http://www.gnu.org/licenses/>.

# ? click, shutil

import sys, os, json, platform, re, shutil
from shutil import copyfile

from PyQt5.QtGui import QIcon, QStandardItemModel, QStandardItem, QKeySequence, QPixmap
from PyQt5.QtWidgets import QApplication, QInputDialog, QFileDialog, QMainWindow, QActionGroup, QToolButton, QLabel, QSlider, QScrollBar, QDoubleSpinBox, QPushButton, QListWidgetItem, QMenu, QFrame, QMessageBox, QWidgetAction, QComboBox, QTreeView, QShortcut, QGraphicsProxyWidget, QWidget, QVBoxLayout, QGroupBox, QSizePolicy, QHBoxLayout, QSpinBox, QAbstractSpinBox, QLineEdit, QToolBar
from PyQt5.QtCore import Qt, QDir, QTimer, QPoint, QPointF, QLocale, QModelIndex, QRectF
from PyQt5.QtMultimedia import QAudio

import wavio
import numpy as np
from scipy.ndimage.filters import median_filter

import pyqtgraph as pg
from pyqtgraph.Qt import QtCore, QtGui
from pyqtgraph.dockarea import DockArea, Dock
import pyqtgraph.functions as fn
import pyqtgraph.exporters as pge
from pyqtgraph.parametertree import Parameter, ParameterTree

import SupportClasses, SupportClasses_GUI
import Dialogs
import DialogsTraining
import SignalProc
import Segment
import WaveletSegment
import WaveletFunctions
import Clustering
import colourMaps

import librosa
import webbrowser, copy, math
import time
import openpyxl
import xml.etree.ElementTree as ET

pg.setConfigOption('background','w')
pg.setConfigOption('foreground','k')
pg.setConfigOption('antialias',True)
print("Package import complete.")

# import pdb
# from PyQt5.QtCore import pyqtRemoveInputHook
# from pdb import set_trace
#
# def debug_trace():
#     pyqtRemoveInputHook()
#     set_trace()


class AviaNZ(QMainWindow):
    """Main class for the user interface.
    Contains most of the user interface and plotting code"""

    def __init__(self,root=None,configdir=None,CLI=False,cheatsheet=False,zooniverse=False,firstFile='', imageFile='', command=''):
        """Initialisation of the class. Load main config and bird lists from configdir.
        Also initialises the data structures and loads an initial file (specified explicitly)
        and sets up the window.
        One interesting configuration point is the DOC setting, which hides the more 'research' functions."""
        print("Starting AviaNZ...")

        super(AviaNZ, self).__init__()
        self.root = root
        self.CLI = CLI
        self.cheatsheet = cheatsheet
        self.zooniverse = zooniverse

        # configdir passes the standard user app dir based on OS.
        # At this point, the main config file should already be ensured to exist.
        self.configdir = configdir
        self.configfile = os.path.join(configdir, "AviaNZconfig.txt")
        self.ConfigLoader = SupportClasses.ConfigLoader()
        self.config = self.ConfigLoader.config(self.configfile)
        self.saveConfig = True

        # Load filters
        self.filtersDir = os.path.join(configdir, self.config['FiltersDir'])
        self.FilterDicts = self.ConfigLoader.filters(self.filtersDir)

        # Load the birdlists - both are now necessary:
        self.shortBirdList = self.ConfigLoader.shortbl(self.config['BirdListShort'], configdir)
        if self.shortBirdList is None:
            raise OSError("Short bird list missing, cannot continue")
        self.longBirdList = self.ConfigLoader.longbl(self.config['BirdListLong'], configdir)
        if self.longBirdList is None:
            raise OSError("Long bird list missing, cannot continue")
        self.batList = self.ConfigLoader.batl(self.config['BatList'], configdir)
        if self.batList is None:
            raise OSError("Bat list missing, cannot continue")

        # avoid comma/point problem in number parsing
        QLocale.setDefault(QLocale(QLocale.English, QLocale.NewZealand))
        print('Locale is set to ' + QLocale().name())

        # The data structures for the segments
        self.listLabels = []
        self.listRectanglesa1 = []
        self.listRectanglesa2 = []
        self.SegmentRects = []
        self.segmentPlots=[]
        self.box1id = -1

        self.started = False
        self.startedInAmpl = False
        self.startTime = 0
        self.segmentsToSave = False
        self.viewCallType = False
        self.batmode = False
        # TODO: put in config?
        self.sgType = 'Standard'

        self.lastSpecies = [{"species": "Don't Know", "certainty": 0, "filter": "M"}]
        self.DOC = self.config['DOC']
        self.extra = "none"
        self.slowSpeed = 2

        # Whether or not the context menu allows multiple birds.
        self.multipleBirds = self.config['MultipleSpecies']

        if len(self.config['RecentFiles']) > 0:
            self.SoundFileDir = os.path.dirname(self.config['RecentFiles'][-1])
            if not os.path.isdir(self.SoundFileDir):
                self.SoundFileDir = self.config['SoundFileDir']
        else:
            self.SoundFileDir = self.config['SoundFileDir']
        self.filename = None
        self.focusRegion = None
        self.operator = self.config['operator']
        self.reviewer = self.config['reviewer']

        # For preventing callbacks involving overview panel
        self.updateRequestedByOverview = False

        # Spectrogram
        self.sgOneSided = True
        self.sgMeanNormalise = True
        self.sgEqualLoudness = False

        # working directory
        if not os.path.isdir(self.SoundFileDir):
            print("Directory doesn't exist: making it")
            os.makedirs(self.SoundFileDir)

        #self.backupDatafiles()

        # INPUT FILE LOADING
        # search order: infile -> firstFile -> dialog
        # Make life easier for now: preload a birdsong
        if not os.path.isfile(firstFile) and not cheatsheet and not zooniverse:
            # For distribution:
            firstFile = self.SoundFileDir
            # Can also use:
            # firstFile = self.SoundFileDir + '/' + 'kiwi_1min.wav'

        if not os.path.isfile(firstFile) and not cheatsheet and not zooniverse:
            if self.CLI:
                print("file %s not found, exiting" % firstFile)
                raise OSError("No input file, cannot continue")
            else:
                # pop up a dialog to select file
                firstFile, drop = QFileDialog.getOpenFileName(self, 'Choose File', self.SoundFileDir, "WAV or BMP files (*.wav *.bmp);; Only WAV files (*.wav);; Only BMP files (*.bmp)")
                while firstFile == '':
                    msg = SupportClasses_GUI.MessagePopup("w", "Select Sound File", "Choose a sound file to proceed.\nDo you want to continue?")
                    msg.setStandardButtons(QMessageBox.Yes | QMessageBox.No)
                    reply = msg.exec_()
                    if reply == QMessageBox.Yes:
                        firstFile, drop = QFileDialog.getOpenFileName(self, 'Choose File', self.SoundFileDir, "WAV or BMP files (*.wav *.bmp);; Only WAV files (*.wav);; Only BMP files (*.bmp)")
                    else:
                        sys.exit()

        # parse firstFile to dir and file parts
        if not cheatsheet and not zooniverse:
            self.SoundFileDir = os.path.dirname(firstFile)
            print("Working dir set to %s" % self.SoundFileDir)
            print("Opening file %s" % firstFile)

        # to keep code simpler, graphic options are created even in CLI mode
        # they're just not shown because QMainWindow.__init__ is skipped
        if not self.CLI:
            QMainWindow.__init__(self, root)

        # parse mouse settings
        if self.config['drawingRightBtn']:
            self.MouseDrawingButton = QtCore.Qt.RightButton
        else:
            self.MouseDrawingButton = QtCore.Qt.LeftButton

        # Boxes with area smaller than this will be ignored -
        # to avoid accidentally creating little boxes
        self.minboxsize = 0.1

        self.createMenu()
        self.createFrame()

        self.resetStorageArrays()
        if self.CLI:
            if cheatsheet or zooniverse:
                # use infile and imagefile as directories
                print(firstFile)
                self.SoundFileDir = firstFile
                # Read folders and sub-folders
                for root, dirs, files in os.walk(firstFile):
                    for f in files:
                        if f[-4:].lower() == '.wav':
                            print(os.path.join(root, f))
                            self.loadFile(os.path.join(root, f), cs=True)
                            self.widthWindow.setValue(60)  # self.datalengthSec)
                            print('file path: ', os.path.join(root, f[:-4]))
                            self.brightnessSlider.setValue(20)
                            self.saveImage(os.path.join(root, f[:-4]+'.png'))
            else:
                self.loadFile(firstFile)
                while command!=():
                    c = command[0]
                    command = command[1:]
                    print("Next command to execute is %s" % c)
                    if c=="denoise":
                        self.denoise()
                    elif c=="segment":
                        self.segment()
                    else:
                        print("ERROR: %s is not a valid command" % c)
                        raise ValueError("CLI command not recognized")
                if imageFile!='':
                    # reset images to show full width if in CLI:
                    self.widthWindow.setValue(self.datalengthSec)
                    # looks unnecessary:
                    # self.p_spec.setXRange(0, self.convertAmpltoSpec(self.datalengthSec), update=True, padding=0)
                    self.saveImage(imageFile)
        else:
            # Make the window and associated widgets
            self.setWindowTitle('AviaNZ')
            self.setWindowIcon(QIcon('img/AviaNZ.ico'))
            # Show the window
            if self.config['StartMaximized']:
                self.showMaximized()
                # extra toggle because otherwise Windows starts at a non-maximized size
                self.setWindowState(self.windowState() ^ Qt.WindowMaximized)
                self.setWindowState(self.windowState() | Qt.WindowMaximized)
            else:
                self.show()

            # some old leftover?
            # keyPressed = QtCore.Signal(int)

            # Save the segments every minute
            self.timer = QTimer()
            self.timer.timeout.connect(self.saveSegments)
            self.timer.start(self.config['secsSave']*1000)

            self.listLoadFile(os.path.basename(firstFile))

        if self.DOC and not cheatsheet and not zooniverse:
            self.setOperatorReviewerDialog()

    def createMenu(self):
        """ Create the menu entries at the top of the screen and link them as appropriate.
        Some of them are initialised according to the data in the configuration file."""

        fileMenu = self.menuBar().addMenu("&File")
        openIcon = self.style().standardIcon(QtGui.QStyle.SP_DialogOpenButton)
        fileMenu.addAction(openIcon, "&Open sound file", self.openFile, "Ctrl+O")
        # fileMenu.addAction("&Change Directory", self.chDir)
        fileMenu.addAction("&Set Operator/Reviewer (Current File)", self.setOperatorReviewerDialog)
        fileMenu.addSeparator()
        for recentfile in self.config['RecentFiles']:
            fileMenu.addAction(recentfile, lambda arg=recentfile: self.openFile(arg))
        fileMenu.addSeparator()
        fileMenu.addAction("Restart Program",self.restart,"Ctrl+R")
        fileMenu.addAction(QIcon(QPixmap('img/exit.png')), "Quit",QApplication.quit,"Ctrl+Q")

        # This is a very bad way to do this, but I haven't worked anything else out (setMenuRole() didn't work)
        # Add it a second time, then it appears!
        if platform.system() == 'Darwin':
            fileMenu.addAction("&Quit",QApplication.quit,"Ctrl+Q")

        specMenu = self.menuBar().addMenu("&Appearance")

        self.useAmplitudeTick = specMenu.addAction("Show amplitude plot", self.useAmplitudeCheck)
        self.useAmplitudeTick.setCheckable(True)
        self.useAmplitudeTick.setChecked(self.config['showAmplitudePlot'])
        self.useAmplitude = True

        self.useFilesTick = specMenu.addAction("Show file list", self.useFilesCheck)
        self.useFilesTick.setCheckable(True)
        self.useFilesTick.setChecked(self.config['showListofFiles'])

        # this can go under "Change interface settings"
        self.showOverviewSegsTick = specMenu.addAction("Show annotation overview", self.showOverviewSegsCheck)
        self.showOverviewSegsTick.setCheckable(True)
        self.showOverviewSegsTick.setChecked(self.config['showAnnotationOverview'])

        self.showPointerDetails = specMenu.addAction("Show pointer details in spectrogram", self.showPointerDetailsCheck)
        self.showPointerDetails.setCheckable(True)
        self.showPointerDetails.setChecked(self.config['showPointerDetails'])

        specMenu.addSeparator()

        colMenu = specMenu.addMenu("&Choose colour map")
        colGroup = QActionGroup(self)
        for colour in self.config['ColourList']:
            cm = colMenu.addAction(colour)
            cm.setCheckable(True)
            if colour==self.config['cmap']:
                cm.setChecked(True)
            receiver = lambda checked, cmap=colour: self.setColourMap(cmap)
            cm.triggered.connect(receiver)
            colGroup.addAction(cm)
        self.invertcm = specMenu.addAction("Invert colour map",self.invertColourMap)
        self.invertcm.setCheckable(True)
        self.invertcm.setChecked(self.config['invertColourMap'])

        # specMenu.addSeparator()
        specMenu.addAction("Change spectrogram parameters",self.showSpectrogramDialog)

        if not self.DOC:
            specMenu.addSeparator()
            self.showDiagnosticTick = specMenu.addAction("Show training diagnostics",self.showDiagnosticDialog)
            self.showDiagnosticCNN = specMenu.addAction("Show CNN training diagnostics", self.showDiagnosticDialogCNN)
            self.extraMenu = specMenu.addMenu("Diagnostic plots")
            extraGroup = QActionGroup(self)
            for ename in ["none", "Wavelet scalogram", "Wavelet correlations", "Wind energy", "Rain", "Filtered spectrogram, new + AA", "Filtered spectrogram, new", "Filtered spectrogram, old"]:
                em = self.extraMenu.addAction(ename)
                em.setCheckable(True)
                if ename == self.extra:
                    em.setChecked(True)
                receiver = lambda checked, ename=ename: self.setExtraPlot(ename)
                em.triggered.connect(receiver)
                extraGroup.addAction(em)

        specMenu.addSeparator()
        markMenu = specMenu.addMenu("Mark on spectrogram")
        self.showFundamental = markMenu.addAction("Fundamental frequency", self.showFundamentalFreq,"Ctrl+F")
        self.showFundamental.setCheckable(True)
        self.showFundamental.setChecked(True)
        self.showSpectral = markMenu.addAction("Spectral derivative", self.showSpectralDeriv)
        self.showSpectral.setCheckable(True)
        self.showSpectral.setChecked(False)
        if not self.DOC:
            self.showFormant = markMenu.addAction("Formants", self.showFormants)
            self.showFormant.setCheckable(True)
            self.showFormant.setChecked(False)
        self.showEnergies = markMenu.addAction("Maximum energies", self.showMaxEnergy)
        self.showEnergies.setCheckable(True)
        self.showEnergies.setChecked(False)

        # if not self.DOC:
        #     cqt = specMenu.addAction("Show CQT", self.showCQT)

        specMenu.addSeparator()

        self.readonly = specMenu.addAction("Make read only",self.makeReadOnly)
        self.readonly.setCheckable(True)
        self.readonly.setChecked(self.config['readOnly'])

        specMenu.addSeparator()
        specMenu.addAction("Interface settings", self.changeSettings)
        specMenu.addAction("Put docks back",self.dockReplace)

        actionMenu = self.menuBar().addMenu("&Actions")
        actionMenu.addAction("&Delete all segments", self.deleteAll, "Ctrl+D")
        self.addRegularAction = actionMenu.addAction("&Mark regular segments", self.addRegularSegments, "Ctrl+M")

        actionMenu.addSeparator()
        self.denoiseAction = actionMenu.addAction("Denoise",self.showDenoiseDialog)
        actionMenu.addAction("Add metadata about noise", self.addNoiseData, "Ctrl+N")
        #actionMenu.addAction("Find matches",self.findMatches)

        if not self.DOC:
            actionMenu.addAction("Filter spectrogram",self.medianFilterSpec)
            actionMenu.addAction("Denoise spectrogram",self.denoiseImage)

        actionMenu.addSeparator()
        self.segmentAction = actionMenu.addAction("Segment",self.segmentationDialog,"Ctrl+S")
<<<<<<< HEAD
        actionMenu.addAction("Export segments to Excel",self.exportSeg)
        actionMenu.addAction("Calculate segment statistics", self.calculateStats)
        actionMenu.addAction("Export multichannel raw powers to csv", self.powerstocsv)
=======
>>>>>>> 1c71a8f2

        if not self.DOC:
            actionMenu.addAction("Calculate segment statistics", self.calculateStats)
            actionMenu.addAction("Cluster segments", self.classifySegments,"Ctrl+C")
            actionMenu.addAction("Export segments to Excel",self.exportSeg)
            actionMenu.addSeparator()

        actionMenu.addSeparator()
        self.showInvSpec = actionMenu.addAction("Save sound file", self.invertSpectrogram)

        actionMenu.addSeparator()

        actionMenu.addAction("Export current view as image",self.saveImage,"Ctrl+I")

        # "Recognisers" menu
        recMenu = self.menuBar().addMenu("&Recognisers")
        extrarecMenu = recMenu.addMenu("Train an automated recogniser")
        extrarecMenu.addAction("Train a wavelet recogniser", self.buildRecogniser)
        extrarecMenu.addAction("Extend a wavelet recogniser with CNN", self.buildCNN)
        recMenu.addAction("Test a recogniser", self.testRecogniser)
        recMenu.addAction("Manage recognisers", self.manageFilters)

        # "Utilities" menu
        utilMenu = self.menuBar().addMenu("&Utilities")
        utilMenu.addAction("Import from Excel", self.excel2Annotation)
        utilMenu.addAction("Import from Freebird", self.tag2Annotation)
        utilMenu.addAction("Backup annotations", self.backupAnnotations)
        utilMenu.addAction("Split WAV/DATA files", self.launchSplitter)

        helpMenu = self.menuBar().addMenu("&Help")
        helpMenu.addAction("Help", self.showHelp, "Ctrl+H")
        helpMenu.addAction("Cheat Sheet", self.showCheatSheet)
        helpMenu.addSeparator()
        helpMenu.addAction("About", self.showAbout, "Ctrl+A")
        if platform.system() == 'Darwin':
            helpMenu.addAction("About", self.showAbout, "Ctrl+A")

    def showAbout(self):
        """ Create the About Message Box"""
        msg = SupportClasses_GUI.MessagePopup("a", "About", ".")
        msg.exec_()
        return

    def showHelp(self):
        """ Show the user manual (a pdf file), make it offline for easy access"""
        # webbrowser.open_new(r'file://' + os.path.realpath('./Docs/AviaNZManual.pdf'))
        webbrowser.open_new(r'http://avianz.net/docs/AviaNZManual.pdf')

    def showCheatSheet(self):
        """ Show the cheatsheet of sample spectrograms"""
        webbrowser.open_new(r'http://www.avianz.net/index.php/resources/cheat-sheet/about-cheat-sheet')

    def launchSplitter(self):
        """ Close the main window, start splitter QMainWindow """
        print("Switching to AviaNZ Splitter")
        QApplication.exit(2)

    def createFrame(self):
        """ Creates the main window.
        This consists of a set of pyqtgraph docks with widgets in.
         d_ for docks, w_ for widgets, p_ for plots"""

        # Make the window and set its size
        self.area = DockArea()
        self.setCentralWidget(self.area)
        self.resize(1240,600)
        self.move(100,50)

        # Make the colours that are used in the interface
        # The dark ones are to draw lines instead of boxes
        self.ColourSelected = QtGui.QColor(self.config['ColourSelected'][0], self.config['ColourSelected'][1], self.config['ColourSelected'][2], self.config['ColourSelected'][3])
        self.ColourNamed = QtGui.QColor(self.config['ColourNamed'][0], self.config['ColourNamed'][1], self.config['ColourNamed'][2], self.config['ColourNamed'][3])
        self.ColourNone = QtGui.QColor(self.config['ColourNone'][0], self.config['ColourNone'][1], self.config['ColourNone'][2], self.config['ColourNone'][3])
        self.ColourPossible = QtGui.QColor(self.config['ColourPossible'][0], self.config['ColourPossible'][1], self.config['ColourPossible'][2], self.config['ColourPossible'][3])

        self.ColourSelectedDark = QtGui.QColor(self.config['ColourSelected'][0], self.config['ColourSelected'][1], self.config['ColourSelected'][2], 255)
        self.ColourNamedDark = QtGui.QColor(self.config['ColourNamed'][0], self.config['ColourNamed'][1], self.config['ColourNamed'][2], 255)
        self.ColourNoneDark = QtGui.QColor(self.config['ColourNone'][0], self.config['ColourNone'][1], self.config['ColourNone'][2], 255)
        self.ColourPossibleDark = QtGui.QColor(self.config['ColourPossible'][0], self.config['ColourPossible'][1], self.config['ColourPossible'][2], 255)

        # Make the docks and lay them out
        self.d_overview = Dock("Overview",size=(1200,150))
        self.d_ampl = Dock("Amplitude",size=(1200,150))
        self.d_spec = Dock("Spectrogram",size=(1200,300))
        self.d_controls = Dock("Controls",size=(40,90))
        self.d_files = Dock("Files",size=(40,200))
        self.d_plot = Dock("Plots",size=(1200,150))
        self.d_controls.setSizePolicy(1,1)

        self.area.addDock(self.d_files,'left')
        self.area.addDock(self.d_overview,'right',self.d_files)
        self.area.addDock(self.d_ampl,'bottom',self.d_overview)
        self.area.addDock(self.d_spec,'bottom',self.d_ampl)
        self.area.addDock(self.d_controls,'bottom',self.d_files)
        self.area.addDock(self.d_plot,'bottom',self.d_spec)

        # Store the state of the docks in case the user wants to reset it
        self.state = self.area.saveState()
        containers, docks = self.area.findAll()
        self.state_cont = [cont.sizes() for cont in containers]

        # Put content widgets in the docks:
        # OVERVIEW dock
        self.w_overview = pg.LayoutWidget()
        self.w_overview.layout.setColumnStretch(1, 10)
        self.w_overview.layout.setColumnStretch(0, 0)
        self.w_overview.layout.setColumnStretch(2, 0)
        self.d_overview.addWidget(self.w_overview)
        # this will hold both overview image and segment boxes
        self.w_overview1 = pg.GraphicsLayoutWidget()
        self.w_overview1.ci.layout.setContentsMargins(0.5, 1, 0.5, 1)
        self.w_overview1.ci.layout.setRowSpacing(0, 0)
        #self.w_overview1.ci.layout.setRowSpacing(1, 0)
        self.w_overview1.ci.layout.setRowStretchFactor(0, 7)
        self.w_overview1.ci.layout.setRowStretchFactor(1, 1)
        #self.w_overview1.ci.layout.setRowMaximumHeight(1, 40)

        fileInfo = QHBoxLayout()
        self.fileInfoSR = QLabel()
        self.fileInfoSR.setStyleSheet("QLabel {color: #505050}")
        self.fileInfoNCh = QLabel()
        self.fileInfoNCh.setStyleSheet("QLabel {color: #505050}")
        self.fileInfoSS = QLabel()
        self.fileInfoSS.setStyleSheet("QLabel {color: #505050}")
        self.fileInfoDur = QLabel()
        self.fileInfoDur.setStyleSheet("QLabel {color: #505050}")
        fileInfo.addWidget(self.fileInfoSR)
        fileInfo.addSpacing(20)
        fileInfo.addWidget(self.fileInfoNCh)
        fileInfo.addSpacing(20)
        fileInfo.addWidget(self.fileInfoSS)
        fileInfo.addSpacing(20)
        fileInfo.addWidget(self.fileInfoDur)
        fileInfo.addStretch(5)

        # annotInfo = QLabel("<b>Annotations present</b> (details go here)")

        self.p_overview = SupportClasses_GUI.DemousedViewBox()
        self.w_overview1.addItem(self.p_overview,row=0,col=0)
        self.p_overview2 = SupportClasses_GUI.ChildInfoViewBox(enableMouse=False, enableMenu=False)
        self.w_overview1.addItem(self.p_overview2,row=1,col=0)
        self.p_overview2.setXLink(self.p_overview)
        self.p_overview2.setPreferredHeight(25)

        # The buttons to move through the overview
        self.leftBtn = QPushButton()
        self.leftBtn.setIcon(QIcon("img/overview-back.png"))
        self.leftBtn.setIconSize(QtCore.QSize(7, 28))
        self.leftBtn.setMinimumWidth(16)
        self.leftBtn.clicked.connect(self.moveLeft)
        self.leftBtn.setToolTip("Move view back")
        self.rightBtn = QPushButton()
        self.rightBtn.setIcon(QIcon("img/overview-next.png"))
        self.rightBtn.setIconSize(QtCore.QSize(7, 28))
        self.rightBtn.setMinimumWidth(16)
        self.rightBtn.clicked.connect(self.moveRight)
        self.rightBtn.setToolTip("Move view forward")
        self.leftBtn.setSizePolicy(QSizePolicy.Minimum, QSizePolicy.MinimumExpanding)
        self.rightBtn.setSizePolicy(QSizePolicy.Minimum, QSizePolicy.MinimumExpanding)

        # Buttons to move to next/previous five minutes
        self.prev5mins=QToolButton()
        self.prev5mins.setIcon(self.style().standardIcon(QtGui.QStyle.SP_MediaSeekBackward))
        self.prev5mins.setMinimumSize(35, 25)
        self.prev5mins.setToolTip("Previous page")
        self.prev5mins.clicked.connect(self.movePrev5mins)
        self.next5mins=QToolButton()
        self.next5mins.setIcon(self.style().standardIcon(QtGui.QStyle.SP_MediaSeekForward))
        self.next5mins.setMinimumSize(35, 25)
        self.next5mins.setToolTip("Next page")
        self.next5mins.clicked.connect(self.moveNext5mins)
        self.placeInFileLabel2 = QLabel('Page')
        self.placeInFileLabel = QLabel('')
        self.placeInFileLabel.setSizePolicy(QSizePolicy.Minimum, QSizePolicy.Minimum)
        self.placeInFileSelector = QSpinBox()
        self.placeInFileSelector.setRange(1,1)
        self.placeInFileSelector.setButtonSymbols(QAbstractSpinBox.NoButtons)
        self.placeInFileSelector.editingFinished.connect(self.moveTo5mins)
        self.placeInFileSelector.setMinimumHeight(25)

        # "Find next annotation" buttons
        self.annotJumpLabel = QLabel("Jump to next mark:")
        self.annotJumpBtns = QToolBar()
        self.annotJumpG = self.annotJumpBtns.addAction(QIcon('img/findnext-g.png'), "Any label")
        self.annotJumpG.triggered.connect(lambda: self.annotJumper(100))
        self.annotJumpY = self.annotJumpBtns.addAction(QIcon('img/findnext-y.png'), "Uncertain label")
        self.annotJumpY.triggered.connect(lambda: self.annotJumper(99))

        # position everything in the dock
        self.w_overview.layout.addLayout(fileInfo, 0, 0, 1, 3)
        #self.w_overview.addWidget(annotInfo, row=1, col=0, colspan=2)
        self.w_overview.addWidget(self.w_overview1, row=2, col=1)
        self.w_overview.addWidget(self.leftBtn,row=2,col=0)
        self.w_overview.addWidget(self.rightBtn,row=2,col=2)
        placeInFileBox = QHBoxLayout()
        placeInFileBox.addStretch(10)
        placeInFileBox.addWidget(self.placeInFileLabel2)
        placeInFileBox.addWidget(self.prev5mins)
        placeInFileBox.addWidget(self.placeInFileSelector)
        placeInFileBox.addWidget(self.next5mins)
        placeInFileBox.addWidget(self.placeInFileLabel)
        if self.DOC:
            placeInFileBox.addStretch(10)
        else:
            placeInFileBox.addStretch(4)
            placeInFileBox.addWidget(self.annotJumpLabel)
            placeInFileBox.addWidget(self.annotJumpBtns)
            placeInFileBox.addStretch(4)
        self.w_overview.layout.addLayout(placeInFileBox, 3, 1)

        # Corresponding keyboard shortcuts:
        self.moveLeftKey = QShortcut(QKeySequence(Qt.Key_Left), self)
        self.moveLeftKey.activated.connect(self.moveLeft)
        self.moveRightKey = QShortcut(QKeySequence(Qt.Key_Right), self)
        self.moveRightKey.activated.connect(self.moveRight)
        self.movePrev5minsKey = QShortcut(QKeySequence("Shift+Left"), self)
        self.movePrev5minsKey.activated.connect(self.movePrev5mins)
        self.moveNext5minsKey = QShortcut(QKeySequence("Shift+Right"), self)
        self.moveNext5minsKey.activated.connect(self.moveNext5mins)

        # AMPLITUDE dock
        self.w_ampl = pg.GraphicsLayoutWidget()
        self.p_ampl = SupportClasses_GUI.DragViewBox(self, enableMouse=False,enableMenu=False,enableDrag=False, thisIsAmpl=True)
        self.p_ampl.setAutoVisible(False, True)
        self.w_ampl.addItem(self.p_ampl,row=0,col=1)
        self.d_ampl.addWidget(self.w_ampl)

        self.w_spec = pg.GraphicsLayoutWidget()
        self.p_spec = SupportClasses_GUI.DragViewBox(self, enableMouse=False,enableMenu=False,enableDrag=self.config['specMouseAction']==3, thisIsAmpl=False)
        self.w_spec.addItem(self.p_spec,row=0,col=1)
        self.d_spec.addWidget(self.w_spec)

        self.w_plot = pg.GraphicsLayoutWidget()
        self.p_plot = self.w_plot.addViewBox(enableMouse=False,enableMenu=False)
        self.w_plot.addItem(self.p_plot,row=0,col=1)
        self.d_plot.addWidget(self.w_plot)

        # The axes
        # Time axis has to go separately in loadFile
        self.ampaxis = pg.AxisItem(orientation='left')
        self.w_ampl.addItem(self.ampaxis,row=0,col=0)
        self.ampaxis.linkToView(self.p_ampl)
        self.ampaxis.setWidth(w=65)
        self.ampaxis.setLabel('')

        self.specaxis = pg.AxisItem(orientation='left')
        if not self.zooniverse:
            self.w_spec.addItem(self.specaxis,row=0,col=0)
        self.specaxis.linkToView(self.p_spec)
        self.specaxis.setWidth(w=65)

        # Plot window also needs an axis to make them line up
        self.plotaxis = pg.AxisItem(orientation='left')
        self.w_plot.addItem(self.plotaxis,row=0,col=0)
        self.plotaxis.linkToView(self.p_plot)
        self.plotaxis.setWidth(w=65)
        self.plotaxis.setLabel('')

        # Hide diagnostic plot window until requested
        self.d_plot.hide()

        # The print out at the bottom of the spectrogram with data in
        # Note: widgets cannot be directly added to GraphicsLayout, so need to convert
        # them to proxy GraphicsWidgets using the proxy
        self.pointData = QLabel()
        self.pointData.setStyleSheet("QLabel { background-color : white; color : #CC0000; }")
        self.pointDataProxy = QGraphicsProxyWidget()
        self.pointDataProxy.setWidget(self.pointData)
        self.segInfo = QLabel()
        self.segInfo.setStyleSheet("QLabel { background-color : white; color : #CC0000; }")
        self.segInfoProxy = QGraphicsProxyWidget()
        self.segInfoProxy.setWidget(self.segInfo)

        # The various plots
        self.overviewImage = pg.ImageItem(enableMouse=False)
        self.p_overview.addItem(self.overviewImage)
        self.overviewImageRegion = SupportClasses_GUI.LinearRegionItemO(pen=pg.mkPen(120,80,200, width=2),
                hoverPen=pg.mkPen(60, 40, 230, width=3.5))
        # this is needed for compatibility with other shaded rectangles:
        self.overviewImageRegion.lines[0].btn = QtCore.Qt.RightButton
        self.overviewImageRegion.lines[1].btn = QtCore.Qt.RightButton
        self.p_overview.addItem(self.overviewImageRegion, ignoreBounds=True)
        self.amplPlot = pg.PlotDataItem()
        self.p_ampl.addItem(self.amplPlot)
        self.specPlot = pg.ImageItem()
        self.p_spec.addItem(self.specPlot)

        # Connect up the listeners
        self.p_ampl.scene().sigMouseClicked.connect(self.mouseClicked_ampl)
        self.p_spec.scene().sigMouseClicked.connect(self.mouseClicked_spec)

        # Connect up so can disconnect if not selected...
        self.p_spec.scene().sigMouseMoved.connect(self.mouseMoved)
        self.w_spec.addItem(self.segInfoProxy, row=2, col=1)
        self.w_spec.addItem(self.pointDataProxy, row=3, col=1)

        # The content of the other two docks
        self.w_controls = pg.LayoutWidget()
        self.d_controls.addWidget(self.w_controls)
        self.w_files = pg.LayoutWidget()
        self.d_files.addWidget(self.w_files)

        # Button to move to the next file in the list
        self.nextFileBtn=QToolButton()
        self.nextFileBtn.setIcon(self.style().standardIcon(QtGui.QStyle.SP_MediaSkipForward))
        self.nextFileBtn.clicked.connect(self.openNextFile)
        self.nextFileBtn.setToolTip("Open next file")
        self.w_files.addWidget(self.nextFileBtn,row=0,col=1)

        # The buttons inside the controls dock
        self.playButton = QtGui.QToolButton()
        self.playButton.setIcon(self.style().standardIcon(QtGui.QStyle.SP_MediaPlay))
        self.playButton.setIconSize(QtCore.QSize(20, 20))
        self.playButton.setToolTip("Play visible")
        self.playButton.clicked.connect(self.playVisible)
        self.playKey = QShortcut(QKeySequence("Space"), self)
        self.playKey.activated.connect(self.playVisible)

        self.stopButton = QtGui.QToolButton()
        self.stopButton.setIcon(self.style().standardIcon(QtGui.QStyle.SP_MediaStop))
        self.stopButton.setIconSize(QtCore.QSize(20, 20))
        self.stopButton.setToolTip("Stop playback")
        self.stopButton.clicked.connect(self.stopPlayback)

        self.playSegButton = QtGui.QToolButton()
        self.playSegButton.setIcon(QIcon('img/playsegment.png'))
        self.playSegButton.setIconSize(QtCore.QSize(20, 20))
        self.playSegButton.setToolTip("Play selected")
        self.playSegButton.clicked.connect(self.playSelectedSegment)

        self.playSlowButton = QtGui.QToolButton()
        self.playSlowButton.setIcon(QIcon('img/playSlow-w.png'))
        self.playSlowButton.setIconSize(QtCore.QSize(35, 20))
        self.playSlowButton.setToolTip("Play slowly")
        self.playSlowButton.clicked.connect(self.playSlowSegment)

        #self.speedButton = QtGui.QToolButton()
        #self.speedButton.setPopupMode(QtGui.QToolButton.InstantPopup)
        #self.speedButton.setText(u'\u00BD')
        #self.speedButton.setIconSize(QtCore.QSize(20, 20))
        #self.speedButton.setToolTip("Playback speed")
        #self.speedButton.clicked.connect(self.playSlowSegment)
        speedMenu = QMenu()
        extraGroup = QActionGroup(self)
        for ename in ["2",u'\u00BD',u'\u00BC']:
            em = speedMenu.addAction(ename)
            em.setCheckable(True)
            if ename == "0.5":
                em.setChecked(True)
            receiver = lambda checked, ename=ename: self.setSpeed(ename)
            em.triggered.connect(receiver)
            extraGroup.addAction(em)
        #self.speedButton.setMenu(speedMenu)
        self.playSlowButton.setMenu(speedMenu)

        self.quickDenButton = QtGui.QToolButton()
        self.quickDenButton.setIcon(QIcon('img/denoisesegment.png'))
        self.quickDenButton.setIconSize(QtCore.QSize(20, 20))
        self.quickDenButton.setToolTip("Denoise segment")
        self.quickDenButton.clicked.connect(self.denoiseSeg)

        # self.quickDenNButton = QtGui.QToolButton()
        # self.quickDenNButton.setIcon(QtGui.QIcon('img/denoisesegment.png'))
        # self.quickDenNButton.setIconSize(QtCore.QSize(20, 20))
        # self.quickDenNButton.setToolTip("Denoise segment, node-specific")
        # self.quickDenNButton.clicked.connect(self.denoiseSegN)
        # self.quickDenNButton.setEnabled(False)

        self.viewSpButton = QtGui.QToolButton()
        self.viewSpButton.setIcon(QIcon('img/splarge-ct.png'))
        self.viewSpButton.setIconSize(QtCore.QSize(35, 20))
        self.viewSpButton.setToolTip("Toggle between species/calltype views")
        self.viewSpButton.clicked.connect(self.toggleViewSp)

        self.playBandLimitedSegButton = QtGui.QToolButton()
        self.playBandLimitedSegButton.setIcon(QtGui.QIcon('img/playBandLimited.png'))
        self.playBandLimitedSegButton.setIconSize(QtCore.QSize(20, 20))
        self.playBandLimitedSegButton.setToolTip("Play selected-band limited")
        self.playBandLimitedSegButton.clicked.connect(self.playBandLimitedSegment)

        # Volume control
        self.volSlider = QSlider(Qt.Horizontal)
        self.volSlider.sliderMoved.connect(self.volSliderMoved)
        self.volSlider.setRange(0,100)
        self.volSlider.setValue(50)
        self.volIcon = QLabel()
        #volIcon.setPixmap(self.style().standardIcon(QtGui.QStyle.SP_MediaVolume).pixmap(32))
        self.volIcon.setPixmap(QPixmap('img/volume.png').scaled(16, 16, transformMode=1))
        self.volIcon.setAlignment(Qt.AlignCenter)

        # Brightness, and contrast sliders
        self.brightnessSlider = QSlider(Qt.Horizontal)
        self.brightnessSlider.setMinimum(0)
        self.brightnessSlider.setMaximum(100)
        if self.config['invertColourMap']:
            self.brightnessSlider.setValue(self.config['brightness'])
        else:
            self.brightnessSlider.setValue(100-self.config['brightness'])
        self.brightnessSlider.setTickInterval(1)
        self.brightnessSlider.valueChanged.connect(self.setColourLevels)

        brightnessLabel = QLabel()
        brightnessLabel.setPixmap(QPixmap('img/brightstr24.png').scaled(16, 16, transformMode=1))
        brightnessLabel.setAlignment(Qt.AlignCenter | Qt.AlignBottom)

        self.contrastSlider = QSlider(Qt.Horizontal)
        self.contrastSlider.setMinimum(0)
        self.contrastSlider.setMaximum(100)
        self.contrastSlider.setValue(self.config['contrast'])
        self.contrastSlider.setTickInterval(1)
        self.contrastSlider.valueChanged.connect(self.setColourLevels)

        contrastLabel = QLabel()
        contrastLabel.setPixmap(QPixmap('img/contrstr24.png').scaled(16, 16, transformMode=1))
        contrastLabel.setAlignment(Qt.AlignCenter | Qt.AlignBottom)

        # Confirm button - auto ups the certainty to 100
        self.confirmButton = QPushButton("   &Confirm labels")
        self.confirmButton.clicked.connect(self.confirmSegment)
        self.confirmButton.setIcon(QIcon(QPixmap('img/check-mark2.png')))
        self.confirmButton.setStyleSheet("QPushButton {padding: 3px 3px 3px 3px}")
        self.confirmButton.setToolTip("Set all labels in this segment as certain")

        # Delete segment button. We have to get rid of the extra event args
        self.deleteButton = QPushButton("  Delete segment")
        self.deleteButton.clicked.connect(lambda _ : self.deleteSegment())
        self.deleteButton.setIcon(QIcon(QPixmap('img/deleteL.png')))
        self.deleteButton.setStyleSheet("QPushButton {padding: 3px 3px 3px 3px}")

        # export selected sound
        self.exportSoundBtn = QPushButton("  &Save sound clip")
        self.exportSoundBtn.clicked.connect(self.save_selected_sound)
        self.exportSoundBtn.setIcon(QIcon(QPixmap('img/storage2.png')))
        self.exportSoundBtn.setToolTip("Export the selected sound to a file")

        # flips buttons to Disabled state
        self.refreshSegmentControls()

        # The spinbox for changing the width shown in the controls dock
        windowLabel = QLabel('Visible window (seconds)')
        windowLabel.setAlignment(Qt.AlignBottom)
        self.widthWindow = QDoubleSpinBox()
        self.widthWindow.setSingleStep(1.0)
        self.widthWindow.setDecimals(2)
        self.widthWindow.setValue(self.config['windowWidth'])
        self.widthWindow.valueChanged[float].connect(self.changeWidth)

        # Place all these widgets in the Controls dock
        self.w_controls.addWidget(self.playButton,row=0,col=0)
        self.w_controls.addWidget(self.playSegButton,row=0,col=1)
        self.w_controls.addWidget(self.playBandLimitedSegButton,row=0,col=2)
        self.w_controls.addWidget(self.playSlowButton,row=0,col=3)
        self.w_controls.addWidget(self.stopButton,row=1,col=0)
        #self.w_controls.addWidget(self.speedButton,row=1,col=1)
        if not self.DOC:
            self.w_controls.addWidget(self.quickDenButton,row=1,col=2)
            # self.w_controls.addWidget(self.quickDenNButton,row=1,col=1)

        self.w_controls.addWidget(self.viewSpButton,row=1,col=3)

        self.w_controls.addWidget(self.volIcon, row=2, col=0)
        self.w_controls.addWidget(self.volSlider, row=2, col=1, colspan=3)
        self.w_controls.layout.setRowMinimumHeight(2, 30)

        self.w_controls.addWidget(brightnessLabel,row=4,col=0)
        self.w_controls.addWidget(QLabel("Brightness"), row=4, col=1, colspan=3)
        self.w_controls.addWidget(self.brightnessSlider,row=5,col=0,colspan=4)
        self.w_controls.addWidget(contrastLabel,row=6,col=0)
        self.w_controls.addWidget(QLabel("Contrast"), row=6, col=1, colspan=3)
        self.w_controls.addWidget(self.contrastSlider,row=7,col=0,colspan=4)

        self.w_controls.addWidget(QLabel('Visible window'),row=8,col=0,colspan=4)
        self.w_controls.addWidget(self.widthWindow,row=9,col=0,colspan=2)
        self.w_controls.addWidget(QLabel('seconds'), row=9, col=2, colspan=2)
        # spacer b/c pyqtgraph can't add spacer items
        spacer = QWidget()
        self.w_controls.addWidget(spacer, row=10, col=0, colspan=4)
        self.w_controls.layout.setRowMinimumHeight(10, 3)

        # empty widget to add in the gridlayout
        segContrs = QGroupBox("Selected segment")
        segContrs.setStyleSheet("QGroupBox:title{color: #505050; font-weight: 50}")
        segContrsBox = QVBoxLayout()
        segContrs.setLayout(segContrsBox)
        segContrsBox.addWidget(self.confirmButton)
        segContrsBox.addWidget(self.deleteButton)
        segContrsBox.addWidget(self.exportSoundBtn)
        self.w_controls.addWidget(segContrs, row=12, col=0, colspan=4)

        # # add spacers to control stretch - seems to be ignored though
        # self.w_controls.addWidget(QLabel(), row=12, col=0)
        # self.w_controls.layout.setRowMinimumHeight(2, 25)
        # self.w_controls.layout.setRowMinimumHeight(3, 10)
        # self.w_controls.layout.setRowMinimumHeight(8, 10)
        # self.w_controls.layout.setRowMinimumHeight(12, 5)
        # # self.w_controls.layout.setColumnStretch(4, 3)
        # # set all cells to stretch equally
        # for r in range(11):
        #     self.w_controls.layout.setRowStretch(r, 2)
        # for c in range(4):
        #     self.w_controls.layout.setColumnStretch(c, 2)

        # The slider to show playback position
        # This is hidden, but controls the moving bar
        self.playSlider = QSlider(Qt.Horizontal)
        # self.playSlider.sliderReleased.connect(self.playSliderMoved)
        self.playSlider.setVisible(False)
        self.d_spec.addWidget(self.playSlider)
        self.bar = pg.InfiniteLine(angle=90, movable=True, pen={'color': 'c', 'width': 3})
        self.bar.btn = self.MouseDrawingButton
        self.bar.sigPositionChangeFinished.connect(self.barMoved)

        # guides that can be used in batmode
        self.guidelines = [0]*4
        self.guidelines[0] = pg.InfiniteLine(angle=0, movable=False, pen={'color': (255,232,140), 'width': 2})
        self.guidelines[1] = pg.InfiniteLine(angle=0, movable=False, pen={'color': (239,189,124), 'width': 2})
        self.guidelines[2] = pg.InfiniteLine(angle=0, movable=False, pen={'color': (239,189,124), 'width': 2})
        self.guidelines[3] = pg.InfiniteLine(angle=0, movable=False, pen={'color': (255,232,140), 'width': 2})

        # A slider to move through the file easily
        self.scrollSlider = QScrollBar(Qt.Horizontal)
        self.scrollSlider.valueChanged.connect(self.scroll)
        self.d_spec.addWidget(self.scrollSlider)

        # List to hold the list of files
        self.listFiles = SupportClasses_GUI.LightedFileList(self.ColourNone, self.ColourPossibleDark, self.ColourNamed)
        self.listFiles.setMinimumWidth(150)
        self.listFiles.itemDoubleClicked.connect(self.listLoadFile)

        self.w_files.addWidget(QLabel('Double click to open'),row=0,col=0)
        self.w_files.addWidget(QLabel('Icon marks annotation certainty'),row=1,col=0)
        self.w_files.addWidget(self.listFiles,row=2,colspan=2)

        # The context menu (drops down on mouse click) to select birds
        self.setContextMenuPolicy(Qt.CustomContextMenu)
        self.menuBirdList = QMenu()
        self.menuBird2 = QMenu('Other')
        #self.menuBird2 = self.menuBirdList.addMenu('Other')
        # New line to allow multiple selections
        self.menuBirdList.installEventFilter(self)
        self.menuBird2.installEventFilter(self)
        self.fillBirdList()
        self.menuBirdList.triggered.connect(self.birdSelectedMenu)
        self.menuBird2.triggered.connect(self.birdSelectedMenu)
        #self.menuBirdList.aboutToHide.connect(self.processMultipleBirdSelections)

        # Hack to get the type of an ROI
        p_spec_r = SupportClasses_GUI.ShadedRectROI(0, 0)
        self.ROItype = type(p_spec_r)

        # Listener for key presses
        self.p_ampl.keyPressed.connect(self.handleKey)
        self.p_spec.keyPressed.connect(self.handleKey)

        # add statusbar
        self.statusLeft = QLabel("Left")
        # Not sure what's the difference between Sunken and Panel?
        self.statusLeft.setFrameStyle(QFrame.Panel | QFrame.Sunken)
        self.statusBM = QLabel("")
        self.statusBM.setAlignment(Qt.AlignCenter)
        self.statusBM.setFrameStyle(QFrame.Panel | QFrame.Sunken)
        self.statusRO = QLabel("")
        self.statusRO.setAlignment(Qt.AlignCenter)
        self.statusRO.setFrameStyle(QFrame.Panel | QFrame.Sunken)
        self.statusRight = QLabel("")
        self.statusRight.setAlignment(Qt.AlignRight)
        self.statusRight.setFrameStyle(QFrame.Panel | QFrame.Sunken)
        # Style
        # statusStyle='QLabel {border:transparent}'
        # self.statusLeft.setStyleSheet(statusStyle)
        # self.statusRO.setStyleSheet(statusStyle)
        # self.statusRight.setStyleSheet(statusStyle)
        self.statusBar().addPermanentWidget(self.statusLeft,3)
        self.statusBar().addPermanentWidget(self.statusBM,1)
        self.statusBar().addPermanentWidget(self.statusRO,1)
        self.statusBar().addPermanentWidget(self.statusRight,2)

        # Set the message in the status bar
        self.statusLeft.setText("Ready")
        self.statusRO.setText("Read-only mode" if self.config['readOnly'] else "")

        # Function calls to check if should show various parts of the interface, whether dragging boxes or not
        self.makeReadOnly()
        self.useAmplitudeCheck()
        self.useFilesCheck()
        self.showOverviewSegsCheck()
        self.dragRectsTransparent()
        self.showPointerDetailsCheck()

    def toggleBatMode(self):
        """ Enables/disables GUI elements when bat mode is entered/left.
            Called on every load.
        """
        if self.batmode:
            print("Bat mode is ON")
        else:
            print("Bat mode is off")

        if self.batmode:
            self.useAmplitudeTick.setChecked(False)
            # otherwise leave as it was
        self.useAmplitudeTick.setEnabled(not self.batmode)
        self.useAmplitudeCheck()

        if not self.DOC:
            self.showDiagnosticTick.setEnabled(not self.batmode)
            self.extraMenu.setEnabled(not self.batmode)
            self.setExtraPlot("none")

        self.showInvSpec.setVisible(self.batmode)
        self.showFundamental.setEnabled(not self.batmode)
        self.showSpectral.setEnabled(not self.batmode)
        self.showEnergies.setEnabled(not self.batmode)

        self.addRegularAction.setEnabled(not self.batmode)
        self.denoiseAction.setEnabled(not self.batmode)
        self.segmentAction.setEnabled(not self.batmode)

        self.playButton.setEnabled(not self.batmode)
        self.stopButton.setEnabled(not self.batmode)
        self.volSlider.setEnabled(not self.batmode)
        self.volIcon.setEnabled(not self.batmode)

        text = "Bat mode" if self.batmode else ""
        self.statusBM.setText(text)

        # Also need to enter read-only mode:
        # no editing of segments, can only change labels on the premade one
        # But it is a costly operation, so check if needed:
        if self.batmode and not self.readonly.isChecked():
            self.readonly.setChecked(True)
            self.makeReadOnly()
        elif self.batmode and self.readonly.isChecked():
            pass
        elif self.readonly.isChecked() and not self.batmode:
            self.readonly.setChecked(False)
            self.makeReadOnly()
        else:  # not checked, not batmode
            pass
        self.readonly.setEnabled(not self.batmode)

    def handleKey(self,ev):
        """ Handle keys pressed during program use.
        These are:
            backspace to delete a segment
            escape to pause playback """
        if ev == Qt.Key_Backspace or ev == Qt.Key_Delete:
            self.deleteSegment()
        elif ev == Qt.Key_Escape and (self.media_obj.isPlaying() or self.media_slow.isPlaying()):
            self.stopPlayback()

    def refreshSegmentControls(self):
        """ Just toggles all the segment controls on/off when a segment
            is (de)selected. Call this after changing self.box1id.
            Remember to update this when segment controls change!
        """
        # basic buttons which toggle on any segment selection
        btns = [self.deleteButton, self.playSegButton, self.playSlowButton, self.quickDenButton, self.exportSoundBtn]
        # Buttons which should be allowed in batmode
        batbtns = [self.deleteButton]

        # if self.box1id is not -1, flip on, otherwise off
        if self.box1id<0:
            for btn in btns:
                btn.setEnabled(False)
            self.playBandLimitedSegButton.setEnabled(False)
            self.confirmButton.setEnabled(False)
        else:
            if self.batmode:
                for btn in batbtns:
                    btn.setEnabled(True)
            else:
                for btn in btns:
                    btn.setEnabled(True)

                # special case for BandLimitedButton b/c it requires set freq bands
                if type(self.listRectanglesa2[self.box1id]) == self.ROItype:
                    # it's a rectangle box:
                    self.playBandLimitedSegButton.setEnabled(True)
                else:
                    # it's a 0 to inf segment:
                    self.playBandLimitedSegButton.setEnabled(False)

            # special case for Confirm button b/c it requires yellow segment
            self.confirmButton.setEnabled(False)
            for sp in self.segments[self.box1id][4]:
                if sp["certainty"]<100 and sp["species"]!="Don't Know":
                    self.confirmButton.setEnabled(True)
                    break

    def makeFullBirdList(self, unsure=False):
        """ Makes a combo box holding the complete list of birds.
        Some work is needed to keep track of the indices since it's a two column
        list: species and subspecies in most cases.
        Also parses the DOC files, which use > to mark the subspecies. """
        fullbirdlist = QComboBox()
        fullbirdlist.setView(QTreeView())
        fullbirdlist.setRootModelIndex(QModelIndex())

        fullbirdlist.view().setHeaderHidden(True)
        fullbirdlist.view().setItemsExpandable(True)
        fullbirdlist.setMouseTracking(True)

        self.model = QStandardItemModel()
        headlist = []
        if self.longBirdList is not None:
            for bird in self.longBirdList:
                # Add ? marks if Ctrl menu is called
                if unsure and bird != "Don't Know" and bird != "Other":
                    bird = bird+'?'

                ind = bird.find('>')
                if ind == -1:
                    ind = len(bird)
                # find or add "genus"
                if bird[:ind] in headlist:
                    item = self.model.findItems(bird[:ind])[0]
                else:
                    headlist.append(bird[:ind])
                    item = QStandardItem(bird[:ind])
                    item.setSelectable(True)
                    self.model.appendRow(item)
                # if there's "species", add that
                if ind < len(bird):
                    subitem = QStandardItem(bird[ind+1:])
                    item.setSelectable(False)
                    item.appendRow(subitem)
                    subitem.setSelectable(True)
        item = QStandardItem("Other")
        item.setSelectable(True)
        self.model.appendRow(item)

        fullbirdlist.setModel(self.model)
        return fullbirdlist

    def fillBirdList(self,unsure=False):
        """ Sets the contents of the context menu.
        The first 20 items are in the first menu, the next in a second menu.
        Any extras go into the combobox at the end of the second list.
        This is called a lot because the order of birds in the list changes since the last choice
        is moved to the top of the list.
        When calltype-level display is on, fills the list with some possible call types."""
        self.menuBirdList.clear()
        self.menuBird2.clear()

        if self.viewCallType:
            if not hasattr(self, 'segments') or self.box1id<0:
                return

            thisSeg = self.segments[self.box1id]
            for lab in thisSeg[4]:
                if lab["species"]=="Don't Know":
                    continue
                # add the species menu
                spMenu = self.menuBirdList.addMenu(lab["species"])

                # get possible call types from all filters for this species
                possibleCTs = set()
                for filt in self.FilterDicts.values():
                    if filt["species"]==lab["species"]:
                        possibleCTs.update([subf["calltype"] for subf in filt["Filters"]])
                # add standard extras and self
                possibleCTs.add("(Other)")
                if "calltype" in lab:
                    possibleCTs.add(lab["calltype"])

                # put them as actions in the species menu
                for ct in possibleCTs:
                    ctitem = spMenu.addAction(ct)
                    ctitem.setCheckable(True)

                    # update check marks based on this segment
                    if "calltype" in lab and lab["calltype"]==ct:
                        ctitem.setChecked(True)
        else:
            # otherwise, fill the (correct) species list
            if self.batmode:
                # Put the selected bird name at the top of the list:
                if self.config['ReorderList'] and hasattr(self,'segments') and self.box1id>-1:
                    for key in self.segments[self.box1id].keys:
                        # Either move the label to the top of the list, or delete the last
                        if key[0] in self.batList:
                            self.batList.remove(key[0])
                        else:
                            del self.batList[-1]
                        self.batList.insert(0,key[0])

                # create menu items and mark them
                # (we assume that bat list is always short enough to fit in one column)
                for item in self.batList:
                    # Add ? marks if Ctrl menu is called
                    itemorig = item
                    if unsure and item != "Don't Know":
                        cert = 50
                        item = item+'?'
                    elif item == "Don't Know":
                        cert = 0
                    else:
                        cert = 100

                    # Transform > marks
                    pos = item.find('>')
                    if pos > -1:
                        item = item[:pos] + ' (' + item[pos+1:] + ')'

                    bird = self.menuBirdList.addAction(item)
                    bird.setCheckable(True)
                    if hasattr(self,'segments') and self.segments[self.box1id].hasLabel(itemorig, cert):
                        bird.setChecked(True)
                    self.menuBirdList.addAction(bird)
            else:
                # Put the selected bird name at the top of the list:
                if self.config['ReorderList'] and hasattr(self,'segments') and self.box1id>-1:
                    for key in self.segments[self.box1id].keys:
                        # Either move the label to the top of the list, or delete the last
                        if key[0] in self.shortBirdList:
                            self.shortBirdList.remove(key[0])
                        else:
                            del self.shortBirdList[-1]
                        self.shortBirdList.insert(0,key[0])

                # create menu items and mark them
                for item in self.shortBirdList[:15]:
                    # Add ? marks if Ctrl menu is called
                    itemorig = item
                    if unsure and item != "Don't Know":
                        cert = 50
                        item = item+'?'
                    elif item == "Don't Know":
                        cert = 0
                    else:
                        cert = 100

                    # Transform > marks
                    pos = item.find('>')
                    if pos > -1:
                        item = item[:pos] + ' (' + item[pos+1:] + ')'

                    bird = self.menuBirdList.addAction(item)
                    bird.setCheckable(True)
                    if hasattr(self,'segments') and self.segments[self.box1id].hasLabel(itemorig, cert):
                        bird.setChecked(True)
                    self.menuBirdList.addAction(bird)
                self.menuBirdList.addMenu(self.menuBird2)
                for item in self.shortBirdList[15:]:
                    itemorig = item
                    # Add ? marks if Ctrl menu is called
                    if unsure and item != "Don't Know" and item != "Other":
                        cert = 50
                        item = item+'?'
                    elif item == "Don't Know":
                        cert = 0
                    else:
                        cert = 100

                    # Transform > marks
                    pos = item.find('>')
                    if pos > -1:
                        item = item[:pos] + ' (' + item[pos+1:] + ')'

                    bird = self.menuBird2.addAction(item)
                    bird.setCheckable(True)
                    if hasattr(self,'segments') and self.segments[self.box1id].hasLabel(itemorig, cert):
                        bird.setChecked(True)
                    self.menuBird2.addAction(bird)

                self.fullbirdlist = self.makeFullBirdList(unsure=unsure)  # a QComboBox
                self.showFullbirdlist = QWidgetAction(self.menuBirdList)
                self.showFullbirdlist.setDefaultWidget(self.fullbirdlist)
                self.menuBird2.addAction(self.showFullbirdlist)
                self.fullbirdlist.activated.connect(self.birdSelectedList)

    def fillFileList(self,dir,fileName):
        """ Generates the list of files for the file listbox.
            dir - directory to use.
            fileName - currently opened file (marks it in the list).
        """
        if not os.path.isdir(dir):
            print("ERROR: directory %s doesn't exist" % dir)
            return

        self.listFiles.fill(dir, fileName)

    def resetStorageArrays(self):
        """ Called when new files are loaded.
        Resets the variables that hold the data to be saved and/or plotted.
        """

        # Remove the segments
        self.removeSegments()

        # Check if media is playing and stop it if so
        if hasattr(self,'media_obj'):
            if self.media_obj.isPlaying() or self.media_slow.isPlaying():
                self.stopPlayback()

        # This is a flag to say if the next thing that the user clicks on should be a start or a stop for segmentation
        if self.started:
            # This is the second click, so should pay attention and close the segment
            # Stop the mouse motion connection, remove the drawing boxes
            if self.started_window=='a':
                try:
                    self.p_ampl.scene().sigMouseMoved.disconnect()
                except Exception:
                    pass
                self.p_ampl.removeItem(self.vLine_a)
            else:
                try:
                    self.p_spec.scene().sigMouseMoved.disconnect()
                except Exception:
                    pass
                # Add the other mouse move listener back
                if self.showPointerDetails.isChecked():
                    self.p_spec.scene().sigMouseMoved.connect(self.mouseMoved)
                self.p_spec.removeItem(self.vLine_s)
            self.p_ampl.removeItem(self.drawingBox_ampl)
            self.p_spec.removeItem(self.drawingBox_spec)
        self.started = False
        self.startedInAmpl = False
        self.segmentsToSave = False

        # Keep track of start points and selected buttons
        self.windowStart = 0
        self.prevBoxCol = self.config['ColourNone']
        self.bar.setValue(0)

        # Reset the MultipleSpecies option
        self.multipleBirds = self.config['MultipleSpecies']

        # reset buttons which require segment selection
        self.refreshSegmentControls()

        # Remove any fundamental frequencies drawn
        self.showFundamental.setChecked(False)
        for r in self.segmentPlots:
            self.p_spec.removeItem(r)
        self.segmentPlots=[]

        # Remove spectral derivatives
        self.showSpectral.setChecked(False)
        try:
            self.p_spec.removeItem(self.derivPlot)
        except Exception:
            pass

        # Remove formants
        if not self.DOC:
            self.showFormant.setChecked(False)
            try:
                self.p_spec.removeItem(self.formantPlot)
            except Exception:
                pass

        # remove max energies
        self.showEnergies.setChecked(False)
        try:
            self.p_spec.removeItem(self.energyPlot)
        except Exception:
            pass
        # Cheatsheet: remove the freq labels
        if self.zooniverse and hasattr(self,'label1'):
            self.p_spec.removeItem(self.label1)
            self.p_spec.removeItem(self.label2)
            self.p_spec.removeItem(self.label3)
            self.p_spec.removeItem(self.label4)
            self.p_spec.removeItem(self.label5)

    def openFile(self, fileName=None):
        """ This handles the menu items for opening a file.
        Pops up a file selection dialog if no fileName provided.
        Splits the directory name and filename out, and then passes the filename to the loader."""

        if fileName is None:
            # File -> Open or splash screen:
            fileName, drop = QFileDialog.getOpenFileName(self, 'Choose File', self.SoundFileDir, "WAV or BMP files (*.wav *.bmp);; Only WAV files (*.wav);; Only BMP files (*.bmp)")
        # (it is provided when this is called by File -> [recent file clicked])
        success = 1
        SoundFileDirOld = self.SoundFileDir
        fileNameOld = os.path.basename(self.filename)
        if fileName != '':
            print("Opening file %s" % fileName)
            self.SoundFileDir = os.path.dirname(fileName)
            success = self.listLoadFile(os.path.basename(fileName))
        if success==1:
            print("Warning: could not load file, reloading current file")
            self.SoundFileDir = SoundFileDirOld
            self.filename = os.path.join(self.SoundFileDir, fileNameOld)
            self.listLoadFile(fileNameOld)

        #self.fillFileList(self.SoundFileDir, current)
        self.listFiles.setCurrentItem(current)

    def listLoadFile(self,current):
        """ Listener for when the user clicks on a filename (also called by openFile() )
        Does the safety checks for file existence etc.
        Prepares the program for a new file.
        Saves the segments of the current file, resets flags and calls loadFile().
        """

        # Need name of file
        if type(current) is QListWidgetItem:
            current = current.text()
            current = re.sub('\/.*', '', current)

        fullcurrent = os.path.join(self.SoundFileDir, current)
        if not os.path.isdir(fullcurrent):
            if not os.path.isfile(fullcurrent):
                print("File %s does not exist!" % fullcurrent)
                return(1)
            # avoid files with no data (Tier 1 has 0Kb .wavs)
            if os.stat(fullcurrent).st_size == 0:
                print("Cannot open file %s of size 0!" % fullcurrent)
                return(1)
            if os.stat(fullcurrent).st_size < 1000:
                print("File %s appears to have only header" % fullcurrent)
                return(1)
            if fullcurrent.lower().endswith('.wav'):
                with open(fullcurrent, 'br') as f:
                    if f.read(4) != b'RIFF':
                        print("WAV file %s not formatted correctly" % fullcurrent)
                        return(1)
                self.batmode = False
            elif fullcurrent.lower().endswith('.bmp'):
                with open(fullcurrent, 'br') as f:
                    if f.read(2) != b'BM':
                        print("BMP file %s not formatted correctly" % fullcurrent)
                        return(1)
                self.batmode = True
            else:
                print("Unrecognized format of file %s " % fullcurrent)
                return(1)
            # loadFile will determine mode and update GUI based on self.batmode

            # setting this to True forces initial segment save
            # self.segmentsToSave = True

            # calls the noise data checks, segment saving, recent file updaters
            if self.filename is not None:
                self.closeFile()

        # Update the file list to show the right location
        i=0
        lof = self.listFiles.listOfFiles
        # this is skipped on first load, when len=0
        if len(lof)>0:
            while i<len(lof)-1 and lof[i].fileName() != current:
                i+=1
            if lof[i].isDir() or (i == len(lof)-1 and lof[i].fileName() != current):
                dir = QDir(self.SoundFileDir)
                dir.cd(lof[i].fileName())
                self.SoundFileDir=str(dir.absolutePath())

        # Now repopulate the listbox
        self.fillFileList(self.SoundFileDir, current)

        # if a file was clicked, open it
        if not os.path.isdir(fullcurrent):
            self.loadFile(fullcurrent)

        return(0)

    def loadFile(self, name=None, cs=False):
        """ This does the work of loading a file.
        We are using wavio to do the reading. We turn the data into a float, but do not normalise it (/2^(15)).
        For 2 channels, just take the first one.
        Normalisation can cause problems for some segmentations, e.g. Harma.

        This method also gets the spectrogram to plot it, loads the segments from a *.data file, and
        passes the new data to any of the other classes that need it.
        Then it sets up the audio player and fills in the appropriate time data in the window, and makes
        the scroll bar and overview the appropriate lengths.

        name: full path to the file to be loaded. If None, loads the next section of the current file
        """

        # reset interface and switch to right mode. We assume that whoever
        # starts this, already set self.batmode correctly
        self.resetStorageArrays()
        self.toggleBatMode()

        with pg.ProgressDialog("Loading..", 0, 6) as dlg:
            dlg.setCancelButton(None)
            dlg.setWindowIcon(QIcon('img/Avianz.ico'))
            dlg.setWindowTitle('AviaNZ')
            dlg.show()
            dlg.update()
            if name is not None:
                if not os.path.exists(name):
                    print("ERROR: tried to open non-existing file %s", name)
                    return
                self.filename = name

                # Create an instance of the Signal Processing class
                if not hasattr(self, 'sp'):
                    if self.cheatsheet:
                        self.sp = SignalProc.SignalProc(512,256, 0, 0)
                    else:
                        self.sp = SignalProc.SignalProc(self.config['window_width'], self.config['incr'], self.config['minFreq'], self.config['maxFreq'])

                self.currentFileSection = 0

                if hasattr(self, 'timeaxis') and not self.zooniverse:
                    self.w_spec.removeItem(self.timeaxis)

                # Check if the filename is in standard DOC format
                # Which is xxxxxx_xxxxxx.wav or ccxx_cccc_xxxxxx_xxxxxx.wav (c=char, x=0-9), could have _ afterward
                # So this checks for the 6 ints _ 6 ints part anywhere in string
                DOCRecording = re.search('(\d{6})_(\d{6})',name[-17:-4])

                if DOCRecording:
                    self.startTime = DOCRecording.group(2)

                    #if int(self.startTime[:2]) > 8 or int(self.startTime[:2]) < 8:
                    if int(self.startTime[:2]) > 17 or int(self.startTime[:2]) < 7: # 6pm to 6am
                        print("Night time DOC recording")
                    else:
                        print("Day time DOC recording")
                        # TODO: And modify the order of the bird list
                    self.startTime = int(self.startTime[:2]) * 3600 + int(self.startTime[2:4]) * 60 + int(self.startTime[4:6])
                    self.timeaxis = SupportClasses_GUI.TimeAxisHour(orientation='bottom',linkView=self.p_ampl)
                else:
                    self.startTime = 0
                    self.timeaxis = SupportClasses_GUI.TimeAxisMin(orientation='bottom',linkView=self.p_ampl)

                if not self.zooniverse:
                    self.w_spec.addItem(self.timeaxis, row=1, col=1)

                # This next line is a hack to make the axis update
                #self.changeWidth(self.widthWindow.value())

            dlg += 1
            dlg.update()

            # Read in the file and make the spectrogram
            # Determine where to start and how much to read for this page (in seconds):
            self.startRead = max(0,self.currentFileSection*self.config['maxFileShow']-self.config['fileOverlap'])
            # avoid files with no data (Tier 1 has 0Kb .wavs)
            if os.stat(self.filename).st_size == 0:
                self.statusLeft.setText("File appears empty")
                return

            # main read-in:
            if self.batmode:
                self.sp.minFreqShow = self.config['minFreqBats']
                self.sp.maxFreqShow = self.config['maxFreqBats']
                successread = self.sp.readBmp(name)
                if successread>0:
                    print("ERROR: file not loaded")
                    return
                # this assumes that the entire file is always loaded in BMP mode
                self.datalength = self.sp.fileLength
            else:
                self.sp.minFreqShow = self.config['minFreq']
                self.sp.maxFreqShow = self.config['maxFreq']
                if self.startRead == 0:
                    lenRead = self.config['maxFileShow'] + self.config['fileOverlap']
                else:
                    lenRead = self.config['maxFileShow'] + 2*self.config['fileOverlap']

                self.sp.readWav(self.filename, lenRead, self.startRead)
                self.datalength = np.shape(self.sp.data)[0]

                # resample to 16K if needed (SignalProc will determine)
                if cs:
                    self.sp.resample(16000)
                    self.sp.maxFreqShow = 8000

            # Parse wav format details based on file header:
            self.sampleRate = self.sp.sampleRate
            self.audiodata = self.sp.data
            # self.sp.audioFormat will be set
            # self.sp.fileLength will be determined from wav header
            # self.sp.minFreq and maxFreq will be set based on sample rate
            # self.sp.*Show will be set based on SignalProc settings

            dlg += 1
            dlg.update()

            self.datalengthSec = self.datalength / self.sampleRate
            print("Length of file is ", self.datalengthSec, " seconds (", self.datalength, " samples) loaded from ", self.sp.fileLength / self.sampleRate, "seconds (", self.sp.fileLength, " samples) with sample rate ",self.sampleRate, " Hz.")

            if name is not None:  # i.e. starting a new file, not next section
                if self.datalength != self.sp.fileLength:
                    self.nFileSections = int(np.ceil(self.sp.fileLength/self.datalength))
                    self.prev5mins.setEnabled(False)
                    self.next5mins.setEnabled(True)
                    self.movePrev5minsKey.setEnabled(False)
                    self.moveNext5minsKey.setEnabled(True)
                else:
                    self.nFileSections = 1
                    self.prev5mins.setEnabled(False)
                    self.next5mins.setEnabled(False)
                    self.movePrev5minsKey.setEnabled(False)
                    self.moveNext5minsKey.setEnabled(False)
                print('number of pages: ', self.nFileSections)

            # Update overview info
            if self.nFileSections == 1:
                self.placeInFileLabel.setText("(%d s in 1 page)" % self.datalengthSec)
                self.placeInFileSelector.setVisible(False)
                self.placeInFileLabel2.setVisible(False)
            else:
                self.placeInFileLabel2.setVisible(True)
                self.placeInFileSelector.setVisible(True)
                self.placeInFileSelector.setValue(self.currentFileSection+1)
                self.placeInFileSelector.setMaximum(self.nFileSections)
                self.placeInFileLabel.setText("of %d (%d s in page)" % (self.nFileSections, self.datalengthSec))
            self.fileInfoSR.setText("<b>Sampling rate:</b> %d Hz" % self.sampleRate)
            self.fileInfoNCh.setText("<b>Channels:</b> %d" % self.sp.audioFormat.channelCount())
            self.fileInfoSS.setText("<b>Bit depth:</b> %d" % self.sp.audioFormat.sampleSize())
            self.fileInfoDur.setText("<b>Duration:</b> %d min %d s" % divmod(self.sp.fileLength // self.sampleRate, 60))

            if self.batmode:
                # sgRaw was already normalized to 0-1 when loading
                # with 1 being loudest
                sgRaw = self.sp.sg
                self.sg = np.abs(np.where(sgRaw == 0, -30, 10*np.log10(sgRaw)))
            else:
                # Get the data for the main spectrogram
                #sgRaw = self.sp.spectrogram(window_width=self.config['window_width'], incr=self.config['incr'],window=str(self.windowType),mean_normalise=self.sgMeanNormalise,equal_loudness=self.sgEqualLoudness,onesided=self.sgOneSided)
                sgRaw = self.sp.spectrogram(window_width=self.config['window_width'], incr=self.config['incr'],window=str(self.windowType),sgType=str(self.sgType),mean_normalise=self.sgMeanNormalise,equal_loudness=self.sgEqualLoudness,onesided=self.sgOneSided)
                maxsg = max(np.min(sgRaw), 1e-9)
                self.sg = np.abs(np.where(sgRaw == 0, 0.0, 10.0 * np.log10(sgRaw / maxsg)))

            # ANNOTATIONS: init empty list
            self.segments = Segment.SegmentList()
            # Load any previous segments stored
            if os.path.isfile(self.filename + '.data'):
                # populate it, add the metadata attribute
                # (note: we're overwriting the JSON duration with actual full wav size)
                self.segments.parseJSON(self.filename+'.data', self.sp.fileLength / self.sp.sampleRate)
                self.operator = self.segments.metadata["Operator"]
                self.reviewer = self.segments.metadata["Reviewer"]
                self.segmentsToSave = True

                # if there are any multi-species segments,
                # switch the option on regardless of user preference
                for s in self.segments:
                    if len(s[4])>1:
                        self.multipleBirds = True
            else:
                self.segments.metadata = {"Operator": self.operator, "Reviewer": self.reviewer, "Duration": self.sp.fileLength / self.sp.sampleRate}

            # Bat mode: initialize with an empty segment for the entire file
            if self.batmode and len(self.segments)==0:
                species = [{"species": "Don't Know", "certainty": 0, "filter": "M"}]
                newSegment = Segment.Segment([0, self.sp.fileLength / self.sampleRate, 0, 0, species])
                self.segments.append(newSegment)
                self.segmentsToSave = True
                self.refreshFileColor()

            self.drawProtocolMarks()

            self.statusRight.setText("Operator: " + str(self.operator) + ", Reviewer: " + str(self.reviewer))

            if hasattr(self,'seg'):
                self.seg.setNewData(self.sp)
            else:
                self.seg = Segment.Segmenter(self.sp, self.sampleRate)

            # Update the Dialogs
            # Also close any ones that could get buggy when moving between bird-bat modes
            if hasattr(self,'spectrogramDialog'):
                if self.batmode:
                    self.spectrogramDialog.reject()
                self.spectrogramDialog.setValues(self.sp.minFreq,self.sp.maxFreq,self.sp.minFreqShow,self.sp.maxFreqShow)
            if hasattr(self,'denoiseDialog'):
                if self.batmode:
                    self.denoiseDialog.reject()
                self.denoiseDialog.setValues(self.sp.minFreq,self.sp.maxFreq)

            # Delete any denoising backups from the previous file
            if hasattr(self,'audiodata_backup'):
                self.audiodata_backup = None
            #self.showInvSpec.setChecked(False)

            self.timeaxis.setOffset(self.startRead+self.startTime)

            # Set the window size
            self.windowSize = self.config['windowWidth']
            self.timeaxis.setRange(0, self.windowSize)
            self.widthWindow.setRange(0.5, self.datalengthSec)

            # Reset it if the file is shorter than the window
            if self.datalengthSec < self.windowSize or self.batmode:
                self.windowSize = self.datalengthSec
            self.widthWindow.setValue(self.windowSize)
            if self.windowSize<3:
                self.timeaxis.setShowMS(True)

            self.totalTime = self.convertMillisecs(1000*self.datalengthSec)

            # Load the file for playback
            self.media_obj = SupportClasses_GUI.ControllableAudio(self.sp.audioFormat)
            # this responds to audio output timer
            self.media_obj.notify.connect(self.movePlaySlider)
            # Not needed for DOC mode, but easier if it exists
            # Enable the snail button to play at other speeds
            oldSR = self.sp.audioFormat.sampleRate()
            self.sp.audioFormat.setSampleRate(self.sp.audioFormat.sampleRate()//self.slowSpeed)
            self.media_slow = SupportClasses_GUI.ControllableAudio(self.sp.audioFormat)
            self.sp.audioFormat.setSampleRate(oldSR)
            self.media_slow.notify.connect(self.movePlaySlowSlider)

            # Reset the media player
            self.stopPlayback()
            self.volSliderMoved(0)
            self.segmentStop = 50
            #self.media_obj.filterSeg(0, 50, self.audiodata)
            self.volSliderMoved(self.volSlider.value())

            # Set the length of the scrollbar.
            self.scrollSlider.setRange(0,np.shape(self.sg)[0] - self.convertAmpltoSpec(self.widthWindow.value()))
            self.scrollSlider.setValue(0)

            self.drawOverview()
            dlg += 1
            dlg.update()
            self.drawfigMain()
            self.setWindowTitle('AviaNZ - Manual Processing ' + self.filename)
            dlg += 1
            dlg.update()
            self.statusLeft.setText("Ready")

    def openNextFile(self):
        """ Listener for next file >> button.
        Get the next file in the list and call the loader. """

        # If the user has navigated away from the dir with currently open file, return:
        if self.listFiles.soundDir != os.path.dirname(self.filename):
            self.SoundFileDir = os.path.dirname(self.filename)
            self.fillFileList(self.SoundFileDir, os.path.basename(self.filename))

        i=self.listFiles.currentRow()
        if i+1<len(self.listFiles):
            self.listFiles.setCurrentRow(i+1)
            self.listLoadFile(self.listFiles.currentItem())
        else:
            # Tell the user they've finished
            msg = SupportClasses_GUI.MessagePopup("d", "Last file", "You've finished processing the folder")
            msg.exec_()

    def showPointerDetailsCheck(self):
        """ Listener for the menuitem that sets if detailed info should be shown when hovering over spectrogram.
        Turning this off saves lots of CPU performance."""
        self.config['showPointerDetails'] = self.showPointerDetails.isChecked()
        if self.showPointerDetails.isChecked():
            self.p_spec.scene().sigMouseMoved.connect(self.mouseMoved)
            self.w_spec.addItem(self.pointDataProxy, row=3, col=1)
        else:
            self.p_spec.scene().sigMouseMoved.disconnect()
            self.w_spec.removeItem(self.pointDataProxy)

    def dragRectsTransparent(self):
        """ Listener for the check menu item that decides if the user wants the dragged rectangles to have colour or not.
        It's a switch from Brush to Pen or vice versa.
        """
        if self.config['transparentBoxes']:
            for box in self.listRectanglesa2:
                if type(box) == self.ROItype:
                    col = box.brush.color()
                    col.setAlpha(255)
                    box.transparent = True
                    box.setBrush(pg.mkBrush(None))
                    box.setPen(pg.mkPen(col,width=1))
                    box.update()
                    col.setAlpha(100)
        else:
            for box in self.listRectanglesa2:
                if type(box) == self.ROItype:
                    col = box.pen.color()
                    col.setAlpha(self.ColourNamed.alpha())
                    box.transparent = False
                    box.setBrush(pg.mkBrush(col))
                    box.setPen(pg.mkPen(None))
                    box.update()
                    col.setAlpha(100)

    def useAmplitudeCheck(self):
        """ Listener for the check menu item saying if the user wants to see the waveform.
        Does not remove the dock, just hides it. It's therefore easy to replace, but could have some performance overhead.
        """
        if self.useAmplitudeTick.isChecked():
            self.useAmplitude = True
            self.d_ampl.show()
        else:
            self.useAmplitude = False
            self.d_ampl.hide()
        self.config['showAmplitudePlot'] = self.useAmplitudeTick.isChecked()

    def useFilesCheck(self):
        """ Listener to process if the user swaps the check menu item to see the file list. """
        if self.useFilesTick.isChecked():
            self.d_files.show()
        else:
            self.d_files.hide()
        self.config['showListofFiles'] = self.useFilesTick.isChecked()

    def showOverviewSegsCheck(self):
        """ Listener to process if the user swaps the check menu item to see the overview segment boxes. """
        if self.showOverviewSegsTick.isChecked():
            self.p_overview2.show()
        else:
            self.p_overview2.hide()
        self.config['showAnnotationOverview'] = self.showOverviewSegsTick.isChecked()

    def makeReadOnly(self):
        """ Listener to process the check menu item to make the plots read only.
        Turns off the listeners for the amplitude and spectrogram plots.
        Also has to go through all of the segments, turn off the listeners, and make them unmovable.
        """
        self.config['readOnly'] = self.readonly.isChecked()
        self.statusRO.setText("Read-only mode" if self.config['readOnly'] else "")
        if self.readonly.isChecked():
            # this is for accepting drag boxes or not
            self.p_spec.enableDrag = False

            # when clicking is used to draw segments/boxes,
            # read-only changes are implemented in the button signals.
            # Because connecting-disconnecting slots is very dirty.

            # this will re-make segment boxes with correct moving abilities:
            if hasattr(self, 'sp'):
                self.removeSegments(delete=False)
                self.drawfigMain(remaking=True)
        else:
            self.p_spec.enableDrag = self.config['specMouseAction']==3
            if hasattr(self, 'sp'):
                self.removeSegments(delete=False)
                self.drawfigMain(remaking=True)

    def dockReplace(self):
        """ Listener for if the docks should be replaced menu item.
            A rewrite of pyqtgraph.dockarea.restoreState.
            """
        containers, docks = self.area.findAll()
        # main recursion of restoreState:
        self.area.buildFromState(self.state['main'], docks, self.area, missing='error')
        # restoreState doesn't restore non-floating window sizes smh
        self.d_plot.hide()
        containers, docks = self.area.findAll()
        # basically say that left panel and controls should be as small as possible:
        self.d_controls.setSizePolicy(1,1)
        containers[1].setSizePolicy(1,1)
        #self.useAmplitudeTick.setChecked(True)
        #self.useAmplitude = True
        #self.config['showAmplitudePlot'] = True
        self.useFilesTick.setChecked(True)
        self.config['showListofFiles'] = True
        self.showOverviewSegsTick.setChecked(True)
        self.config['showAnnotationOverview'] = True
        self.useAmplitudeCheck()
        # for cont in range(len(containers)):
        #     containers[cont].setSizes(self.state_cont[cont])


    def showFundamentalFreq(self):
        """ Calls the SignalProc class to compute, and then draws the fundamental frequency.
        Uses the yin algorithm. """

        with pg.BusyCursor():
            if self.showFundamental.isChecked():
                self.statusLeft.setText("Drawing fundamental frequency...")
                segs = self.sp.drawFundFreq(self.seg)

                # Get the individual pieces
                self.segmentPlots = []
                # draw each contiguous "segment" of fund freq
                for s in segs:
                    self.segmentPlots.append(pg.PlotDataItem())
                    self.segmentPlots[-1].setData(s[0], s[1], pen=pg.mkPen('r', width=3))
                    self.p_spec.addItem(self.segmentPlots[-1])
            else:
                self.statusLeft.setText("Removing fundamental frequency...")
                for r in self.segmentPlots:
                    self.p_spec.removeItem(r)
                self.segmentPlots = []
            self.statusLeft.setText("Ready")

    def showMaxEnergy(self):
        with pg.BusyCursor():
            if self.showEnergies.isChecked():
                self.statusLeft.setText("Drawing max energies...")
                x, y = self.sp.max_energy(self.sg)

                self.energyPlot = pg.ScatterPlotItem()
                self.energyPlot.setBrush(None)
                self.energyPlot.setData(x, y, brush=pg.mkBrush((0, 255, 0, 130)), pen=pg.mkPen(None), size=5)

                self.p_spec.addItem(self.energyPlot)
            else:
                self.statusLeft.setText("Removing max energies...")
                self.p_spec.removeItem(self.energyPlot)
            self.statusLeft.setText("Ready")

    def showSpectralDeriv(self):
        with pg.BusyCursor():
            if self.showSpectral.isChecked():
                self.statusLeft.setText("Drawing spectral derivative...")
                x, y = self.sp.drawSpectralDeriv()

                self.derivPlot = pg.ScatterPlotItem()
                self.derivPlot.setData(x, y, pen=pg.mkPen('b', width=5))

                self.p_spec.addItem(self.derivPlot)
            else:
                self.statusLeft.setText("Removing spectral derivative...")
                self.p_spec.removeItem(self.derivPlot)
            self.statusLeft.setText("Ready")

    def showFormants(self):
        with pg.BusyCursor():
            if self.showFormant.isChecked():
                self.statusLeft.setText("Drawing formants...")
                x, y = self.sp.drawFormants()
                self.formantPlot = pg.ScatterPlotItem()
                #step = self.config['window_width'] // self.config['incr']
                #starts = np.arange(0,np.shape(self.sg)[0],step)
                #for i in range(len(starts)):
                    #for j in range(len(formants[i])):
                        #self.formantPlot.addPoints(starts[i], formants[i][j], pen=pg.mkPen('b', width=5))
                self.formantPlot.setData(x, y, pen=pg.mkPen('b', width=0.05))
                self.p_spec.addItem(self.formantPlot)
            else:
                self.statusLeft.setText("Removing formants...")
                self.p_spec.removeItem(self.formantPlot)
            self.statusLeft.setText("Ready")

    # def showCQT(self):
    #     cqt = self.sp.comp_cqt()
    #     print(np.shape(cqt),np.shape(self.sg))
    #     self.specPlot.setImage(10*np.log10(np.real(cqt*np.conj(cqt))).T)
    #     self.p_spec.setXRange(0, np.shape(cqt)[1], update=True, padding=0)

    def invertSpectrogram(self):
        """ Listener for the menu item that inverts the spectrogram in bat mode"""
        # TODO: Check this!
        with pg.BusyCursor():
            self.statusLeft.setText("Inverting...")
            print("Inverting spectrogam with window ", 1024, " and increment ",512)

            spec=self.sp.sg
            print(spec)
            spec = np.rot90(spec, -1, (1,0)) #undo rotation
            spec=spec[::8,:] #undo row repetition

            #adding blanck rows on top
            row_dim = 7 * np.shape(spec)[0]
            appo = np.zeros((row_dim, np.shape(spec)[1]))
            spec = np.concatenate((appo, spec))

            #put in  shape invert spectrogram likes
            spec=np.flipud(spec)
            spec = spec.T
            print(spec)

            samplerate = 176000

            wave = self.sp.invertSpectrogram(spec, 1024, 512, window='Blackman')
            wavFile = str(self.filename + '.wav')
            wavio.write(wavFile, wave, samplerate, sampwidth=2)
            print('File written:',wavFile)
            self.fillFileList(self.SoundFileDir, os.path.basename(self.filename))

            self.statusLeft.setText("Ready")

    def medianFilterSpec(self):
        """ Median filter the spectrogram. To be used in conjunction with spectrogram inversion. """
        # TODO: Play with this
        with pg.BusyCursor():
            self.statusLeft.setText("Filtering...")
            median_filter(self.sg,size=(100,20))
            self.specPlot.setImage(self.sg)
            self.statusLeft.setText("Ready")

    def denoiseImage(self):
        # TODO
        """ Denoise the spectrogram. To be used in conjunction with spectrogram inversion. """
        #from cv2 import fastNlMeansDenoising
        #sg = np.array(self.sg/np.max(self.sg)*255,dtype = np.uint8)
        #sg = fastNlMeansDenoising(sg,10,7,21)
        #self.specPlot.setImage(sg)
# ==============
# Code for drawing and using the main figure

    def convertAmpltoSpec(self,x):
        """ Unit conversion """
        if self.batmode:
            incr = 512
        else:
            incr = self.config['incr']
        return x*self.sampleRate/incr

    def convertSpectoAmpl(self,x):
        """ Unit conversion """
        if self.batmode:
            incr = 512
        else:
            incr = self.config['incr']
        return x*incr/self.sampleRate

    def convertMillisecs(self,millisecs):
        """ Unit conversion """
        seconds = (millisecs / 1000) % 60
        minutes = (millisecs / (1000 * 60)) % 60
        return "%02d" % minutes+":"+"%02d" % seconds

    def convertYtoFreq(self,y,sgy=None):
        """ Unit conversion """
        if sgy is None:
            sgy = np.shape(self.sg)[1]
        return y * self.sampleRate//2 / sgy + self.sp.minFreqShow

    def convertFreqtoY(self,f):
        """ Unit conversion """
        sgy = np.shape(self.sg)[1]
        return (f-self.sp.minFreqShow) * sgy / (self.sampleRate//2)

    def drawOverview(self):
        """ On loading a new file, update the overview figure to show where you are up to in the file.
        Also, compute the new segments for the overview, make sure that the listeners are connected
        for clicks on them, and disconnect old listeners. """
        self.overviewImage.setImage(self.sg)
        self.overviewImageRegion.setBounds([0, len(self.sg)])
        self.overviewImageRegion.setRegion([0, self.convertAmpltoSpec(self.widthWindow.value())])
        try:
            self.overviewImageRegion.sigRegionChangeFinished.disconnect()
        except Exception:
            pass
        self.overviewImageRegion.sigRegionChangeFinished.connect(self.updateOverview)

        # Three y values are No. not known, No. known, No. possible
        # widthOverviewSegment is in seconds
        numSegments = int(np.ceil(np.shape(self.sg)[0]/self.convertAmpltoSpec(self.config['widthOverviewSegment'])))
        self.widthOverviewSegment = np.shape(self.sg)[0]//numSegments

        self.overviewSegments = np.zeros((numSegments,3))

        # Delete the overview segments
        for r in self.SegmentRects:
            self.p_overview2.removeItem(r)
        self.SegmentRects = []

        # Add new overview segments
        for i in range(numSegments):
            r = SupportClasses_GUI.ClickableRectItem(i*self.widthOverviewSegment, 0, self.widthOverviewSegment, 1)
            r.setPen(pg.mkPen(100, 100, 100))
            r.setBrush(pg.mkBrush('w'))
            self.SegmentRects.append(r)
            self.p_overview2.addItem(r)
        try:
            self.p_overview2.sigChildMessage.disconnect()
        except Exception:
            pass
        self.p_overview2.sigChildMessage.connect(self.overviewSegmentClicked)
        self.p_overview2.setYRange(-0.2, 1, padding=0.02)

    def overviewSegmentClicked(self,x):
        """ Listener for an overview segment being clicked on.
        Work out which one, and move the region appropriately. Calls updateOverview to do the work. """
        minX, maxX = self.overviewImageRegion.getRegion()
        halfwin = (maxX-minX)/2
        self.overviewImageRegion.setRegion([x-halfwin, x+halfwin])

    def updateOverview(self):
        """ Listener for when the overview box is changed. Other functions call it indirectly by setRegion.
        Does the work of keeping all the plots in the right place as the overview moves.
        It sometimes updates a bit slowly. """
        if hasattr(self, 'media_obj'):
            if self.media_obj.state() == QAudio.ActiveState or self.media_obj.state() == QAudio.SuspendedState or self.media_slow.state() == QAudio.ActiveState:
                self.stopPlayback()

        minX, maxX = self.overviewImageRegion.getRegion()

        # (the region bounds are checked against spec size in our subclass)

        # Temporarily block callback, and update window size (b/c setRegion may have changed it to fit bounds)
        self.updateRequestedByOverview = True
        self.widthWindow.setValue(self.convertSpectoAmpl(maxX-minX))
        self.p_ampl.setXRange(self.convertSpectoAmpl(minX), self.convertSpectoAmpl(maxX), update=True, padding=0)
        self.p_spec.setXRange(minX, maxX, update=True, padding=0)
        self.p_plot.setXRange(self.convertSpectoAmpl(minX), self.convertSpectoAmpl(maxX), update=True, padding=0)

        # # # I know the next two lines SHOULD be unnecessary. But they aren't!
        self.p_ampl.setXRange(self.convertSpectoAmpl(minX), self.convertSpectoAmpl(maxX), padding=0)
        self.p_spec.setXRange(minX, maxX, padding=0)

        if self.extra != "none" and "Filtered spectrogram" not in self.extra:
            self.p_plot.setXRange(self.convertSpectoAmpl(minX), self.convertSpectoAmpl(maxX), padding=0)
        if "Filtered spectrogram" in self.extra:
            self.p_plot.setXRange(minX, maxX, padding=0)
        elif self.extra=="Wavelet scalogram":
            self.p_plot.setXRange(self.convertSpectoAmpl(minX)*4, self.convertSpectoAmpl(maxX)*4)
        # self.setPlaySliderLimits(1000.0*self.convertSpectoAmpl(minX),1000.0*self.convertSpectoAmpl(maxX))
        self.scrollSlider.setValue(minX)
        self.config['windowWidth'] = self.convertSpectoAmpl(maxX-minX)
        # self.saveConfig = True
        self.timeaxis.update()
        QApplication.processEvents()
        self.updateRequestedByOverview = False

    def drawfigMain(self,remaking=False):
        """ Draws the main amplitude and spectrogram plots and any segments on them.
        Has to do some work to get the axis labels correct.
        """
        if len(self.audiodata)>0:
            self.amplPlot.setData(np.linspace(0.0,self.datalengthSec,num=self.datalength,endpoint=True),self.audiodata)

        self.timeaxis.setLabel('')

        height = self.sampleRate // 2 / np.shape(self.sg)[1]
        pixelstart = int(self.sp.minFreqShow/height)
        pixelend = int(self.sp.maxFreqShow/height)

        self.overviewImage.setImage(self.sg[:,pixelstart:pixelend])
        self.overviewImageRegion.setBounds([0, len(self.sg)])
        self.specPlot.setImage(self.sg[:,pixelstart:pixelend])
        self.setExtraPlot(self.extra)

        self.setColourMap(self.config['cmap'])
        self.setColourLevels()

        # Sort out the spectrogram frequency axis
        # The constants here are divided by 1000 to get kHz, and then remember the top is sampleRate/2
        FreqRange = self.sp.maxFreqShow-self.sp.minFreqShow
        height = self.sampleRate // 2 / np.shape(self.sg)[1]
        SpecRange = FreqRange/height

        # Frequency guides for bat mode
        if self.batmode:
            self.guidelines[0].setValue(self.convertFreqtoY(20000))
            self.guidelines[1].setValue(self.convertFreqtoY(36000))
            self.guidelines[2].setValue(self.convertFreqtoY(50000))
            self.guidelines[3].setValue(self.convertFreqtoY(60000))
            for g in self.guidelines:
                self.p_spec.addItem(g, ignoreBounds=True)
        else:
            # easy way to hide
            for g in self.guidelines:
                g.setValue(-1000)

        if self.zooniverse:
            offset=6
            txt='<span style="color: #0F0; font-size:20pt">%s</div>'%str(0)
            self.label1 = pg.TextItem(html=txt, color='g', anchor=(0,0))
            self.p_spec.addItem(self.label1)
            self.label1.setPos(0,0+offset)

            txt='<span style="color: #0F0; font-size:20pt">%s</div>'%str(int(FreqRange//4000))
            self.label2 = pg.TextItem(html=txt, color='g', anchor=(0,0))
            self.p_spec.addItem(self.label2)
            self.label2.setPos(0,SpecRange/4+offset)

            txt='<span style="color: #0F0; font-size:20pt">%s</div>'%str(int(FreqRange//2000))
            self.label3 = pg.TextItem(html=txt, color='g', anchor=(0,0))
            self.p_spec.addItem(self.label3)
            self.label3.setPos(0,SpecRange/2+offset)

            txt='<span style="color: #0F0; font-size:20pt">%s</div>'%str(int(3*FreqRange//4000))
            self.label4 = pg.TextItem(html=txt, color='g', anchor=(0,0))
            self.p_spec.addItem(self.label4)
            self.label4.setPos(0,3*SpecRange/4+offset)

            txt='<span style="color: #0F0; font-size:20pt">%s</div>'%str(int(FreqRange//1000))
            self.label5 = pg.TextItem(html=txt, color='g', anchor=(0,0))
            self.p_spec.addItem(self.label5)
            self.label5.setPos(0,SpecRange+offset)
        else:
            self.specaxis.setTicks([[(0,round(self.sp.minFreqShow/1000, 2)),
                                 (SpecRange/4,round(self.sp.minFreqShow/1000+FreqRange/4000, 2)),
                                 (SpecRange/2,round(self.sp.minFreqShow/1000+FreqRange/2000, 2)),
                                 (3*SpecRange/4,round(self.sp.minFreqShow/1000+3*FreqRange/4000, 2)),
                                 (SpecRange,round(self.sp.minFreqShow/1000+FreqRange/1000, 2))]])
            self.specaxis.setLabel('kHz')

        self.updateOverview()
        self.textpos = int((self.sp.maxFreqShow-self.sp.minFreqShow)/height) #+ self.config['textoffset']

        # If there are segments, show them
        if not self.cheatsheet and not self.zooniverse:
            for count in range(len(self.segments)):
                self.addSegment(self.segments[count][0], self.segments[count][1], self.segments[count][2], self.segments[count][3], self.segments[count][4], False, count, remaking, coordsAbsolute=True)

            # This is the moving bar for the playback
            self.p_spec.addItem(self.bar, ignoreBounds=True)

        QApplication.processEvents()

    def setSpeed(self,speed):
        #self.speedButton.setText(speed)
        if type(speed) is str:
            # convert Unicode fractions to floats
            speedchar = ord(speed)
            if speedchar == 188:
                speed = 0.25
            elif speedchar == 189:
                speed = 0.5
        self.slowSpeed = 1/float(speed)
        oldSR = self.sp.audioFormat.sampleRate()
        self.sp.audioFormat.setSampleRate(self.sp.audioFormat.sampleRate()//self.slowSpeed)
        self.media_slow = SupportClasses_GUI.ControllableAudio(self.sp.audioFormat)
        print("modified playback speed set to Fs =", self.sp.audioFormat.sampleRate())
        self.sp.audioFormat.setSampleRate(oldSR)
        try:
            self.media_slow.notify.disconnect()
        except Exception:
            pass
        self.media_slow.notify.connect(self.movePlaySlowSlider)

    def setExtraPlot(self, plotname):
        """ Reacts to menu clicks and updates or hides diagnostic plot window."""
        self.extra = plotname

        # clear plot before updating/proceeding
        self.clearDiagnostic()

        if self.extra != "none":
            self.d_plot.show()
        else:
            self.d_plot.hide()

        # plot wavelet scalogram
        if self.extra == "Wavelet scalogram":
            self.plotExtra = pg.ImageItem()
            self.p_plot.addItem(self.plotExtra)

            # passing dummy spInfo because we only use this for a function
            ws = WaveletSegment.WaveletSegment(spInfo={}, wavelet='dmey2')
            e = ws.computeWaveletEnergy(self.audiodata, self.sampleRate, window=0.25, inc=0.25)
            # e is 2^nlevels x nseconds

            # show only leaf nodes:
            print(np.shape(e))
            e = np.log(e[30:62,:])

            pos, colour, mode = colourMaps.colourMaps("Inferno")
            cmap = pg.ColorMap(pos, colour, mode)
            lut = cmap.getLookupTable(0.0, 1.0, 256)

            self.plotExtra.setLookupTable(lut)
            self.plotExtra.setImage(e.T)
            self.plotaxis.setLabel('Wavelet node')

        # plot wc correlations
        if self.extra == "Wavelet correlations":
            self.plotExtra = pg.ImageItem()
            self.p_plot.addItem(self.plotExtra)

            # preprocess
            data = librosa.core.audio.resample(self.audiodata, self.sampleRate, 16000)
            data = self.sp.bandpassFilter(data, self.sampleRate, 100, 16000)

            # passing dummy spInfo because we only use this for a function
            ws = WaveletSegment.WaveletSegment(spInfo={}, wavelet='dmey2')
            e = ws.computeWaveletEnergy(self.audiodata, self.sampleRate)
            annotation = np.zeros(np.shape(e)[1])
            for s in self.segments:
                annotation[math.floor(s[0]):math.ceil(s[1])] = 1
            w0 = np.where(annotation == 0)[0]
            w1 = np.where(annotation == 1)[0]

            r = np.zeros((64, np.shape(e)[1]))
            # dummy parameters b/c we're only using this for WF.graycode
            WF = WaveletFunctions.WaveletFunctions(data=[0], wavelet='dmey2', maxLevel=5, samplerate=1)
            for count in range(62):
                # just compute_r from WaveletSegment
                corr = (np.mean(e[count, w1]) - np.mean(e[count,w0]))/np.std(e[count, :]) * np.sqrt(len(w0)*len(w1))/len(annotation)
                # map a long vector of rs to different image areas
                level = int(math.log(count+2, 2))
                node = count+2 - 2**level
                node = WF.graycode(node)
                r[node * 2**(6-level) : (node+1) * 2**(6-level), level] = corr
            r[:, 0] = np.linspace(np.min(r), np.max(r), num=64)
            # propagate along x
            for tmult in range(10, len(annotation)):
                r[:, tmult] = r[:, tmult-10]

            pos, colour, mode = colourMaps.colourMaps("Viridis")
            cmap = pg.ColorMap(pos, colour,mode)
            lut = cmap.getLookupTable(0.0, 1.0, 256)
            self.plotExtra.setLookupTable(lut)
            self.plotExtra.setImage(r.T)
            self.plotaxis.setLabel('Frequency bin')

        # plot energy in "wind" band
        if self.extra == "Wind energy":
            we_mean = np.zeros(int(np.ceil(self.datalengthSec)))
            we_std = np.zeros(int(np.ceil(self.datalengthSec)))
            for w in range(int(np.ceil(self.datalengthSec))):
                data = self.audiodata[int(w*self.sampleRate):int((w+1)*self.sampleRate)]
                post = Segment.PostProcess(configdir=self.configdir, audioData=data, sampleRate=self.sampleRate, segments=[], subfilter={})
                m, std, _ = post.wind_cal(data, self.sampleRate)
                we_mean[w] = m
                we_std[w] = std

            print('mean wind: ', we_mean)
            self.plotExtra = pg.PlotDataItem(np.arange(int(np.ceil(self.datalengthSec))), we_mean)
            self.plotExtra.setPen(fn.mkPen(color='k', width=2))
            self.plotExtra2 = pg.PlotDataItem(np.arange(int(np.ceil(self.datalengthSec))), we_mean+we_std)
            self.plotExtra2.setPen(fn.mkPen('c'))
            self.plotExtra3 = pg.PlotDataItem(np.arange(int(np.ceil(self.datalengthSec))), we_mean-we_std)
            self.plotExtra3.setPen(fn.mkPen('c'))
            self.plotExtra4 = pg.PlotDataItem(np.arange(int(np.ceil(self.datalengthSec))), np.ones(int(np.ceil(self.datalengthSec)))*1.5)
            self.plotExtra4.setPen(fn.mkPen('r'))
            self.plotaxis.setLabel('Mean (SD) power, V^2/Hz')
            self.p_plot.addItem(self.plotExtra)
            self.p_plot.addItem(self.plotExtra2)
            self.p_plot.addItem(self.plotExtra3)
            self.p_plot.addItem(self.plotExtra4)

        # plot energy in "rain"
        if self.extra == "Rain":
            we_mean = np.zeros(int(np.ceil(self.datalengthSec)))
            we_std = np.zeros(int(np.ceil(self.datalengthSec)))
            for w in range(int(self.datalength/self.sampleRate)):
                data = self.audiodata[int(w*self.sampleRate):int((w+1)*self.sampleRate)]
                tempsp = SignalProc.SignalProc()
                tempsp.data = data
                sgRaw = tempsp.spectrogram()
                # Normalise
                sgRaw -= np.mean(sgRaw, axis=0)
                sgRaw /= np.max(np.abs(sgRaw), axis=0)
                we_mean[w] = np.mean(np.mean(sgRaw, axis=0))
                we_std[w] = np.std(np.std(sgRaw, axis=0))
            self.plotExtra = pg.PlotDataItem(np.arange(self.datalengthSec), we_mean)
            self.plotExtra.setPen(fn.mkPen(color='k', width=2))
            self.plotExtra2 = pg.PlotDataItem(np.arange(self.datalengthSec), we_mean + we_std)
            self.plotExtra2.setPen(fn.mkPen('r'))
            self.plotExtra3 = pg.PlotDataItem(np.arange(self.datalengthSec), we_mean - we_std)
            self.plotExtra3.setPen(fn.mkPen('r'))
            self.p_plot.addItem(self.plotExtra)
            self.p_plot.addItem(self.plotExtra2)
            self.p_plot.addItem(self.plotExtra3)

        # plot spectrogram of only the filtered band:
        if self.extra == "Filtered spectrogram, new + AA" or self.extra == "Filtered spectrogram, new" or self.extra == "Filtered spectrogram, old":
            self.plotExtra = pg.ImageItem()
            self.p_plot.addItem(self.plotExtra)

            try:
                plotNodes = json.load(open(os.path.join(self.filtersDir, 'plotnodes.txt')))
            except:
                print("Couldn't load file, using default list")
                plotNodes = [48, 49, 52]

            # resample
            if self.sampleRate != 16000:
                audiodata = librosa.core.audio.resample(self.audiodata, self.sampleRate, 16000)
            else:
                audiodata = self.audiodata

            WF = WaveletFunctions.WaveletFunctions(data=audiodata, wavelet='dmey2', maxLevel=5, samplerate=16000)

            # For now, not using antialiasFilter in the reconstructions as it's quick anyway
            if self.extra == "Filtered spectrogram, new + AA":
                WF.WaveletPacket(plotNodes, 'symmetric', True, True)
                C = WF.reconstructWP2(plotNodes[0], True, False)[:len(self.audiodata)]
                for node in plotNodes[1:]:
                    C = C + WF.reconstructWP2(node, True, False)[:len(C)]
            if self.extra == "Filtered spectrogram, new":
                WF.WaveletPacket(plotNodes, 'symmetric', False)
                C = WF.reconstructWP2(plotNodes[0], True, False)[:len(self.audiodata)]
                for node in plotNodes[1:]:
                    C = C + WF.reconstructWP2(node, True, False)[:len(C)]
            if self.extra == "Filtered spectrogram, old":
                WF.WaveletPacket(plotNodes, 'symmetric', False)
                C = WF.reconstructWP2(plotNodes[0], False)[:len(self.audiodata)]
                for node in plotNodes[1:]:
                    C = C + WF.reconstructWP2(node, False)[:len(C)]

            # reconstructed signal was @ 16 kHz,
            # so we upsample to get equal sized spectrograms
            if self.sampleRate != 16000:
                C = librosa.core.audio.resample(C, 16000, self.sampleRate)
            tempsp = SignalProc.SignalProc()
            tempsp.data = C
            sgRaw = tempsp.spectrogram()
            sgHeightReduction = np.shape(sgRaw)[1]*16000//self.sampleRate
            sgRaw = sgRaw[:, :sgHeightReduction]
            maxsg = max(np.min(sgRaw), 1e-9)
            tempsp = np.abs(np.where(sgRaw == 0, 0.0, 10.0 * np.log10(sgRaw / maxsg)))

            pos, colour, mode = colourMaps.colourMaps("Inferno")
            cmap = pg.ColorMap(pos, colour,mode)
            lut = cmap.getLookupTable(0.0, 1.0, 256)
            self.plotExtra.setLookupTable(lut)
            self.plotExtra.setImage(tempsp)

            # set axis. Always at 0:sampleRate//2
            #minX, maxX = self.overviewImageRegion.getRegion()
            #self.p_plot.setXRange(minX, maxX, padding=0)
            MaxFreq = 8000
            height = 16000 // 2 / np.shape(tempsp)[1]
            SpecRange = MaxFreq/height
            self.plotaxis.setTicks([[(0, 0.0),
                                 (SpecRange/4,round(MaxFreq/4000, 2)),
                                 (SpecRange/2,round(MaxFreq/2000, 2)),
                                 (3*SpecRange/4,round(3*MaxFreq/4000, 2)),
                                 (SpecRange,round(MaxFreq/1000, 2))]])
            self.plotaxis.setLabel('kHz')

    def updateRegion_spec(self):
        """ This is the listener for when a segment box is changed in the spectrogram.
        It updates the position of the matching box, and also the text within it.
        """
        sender = self.sender()
        i = 0
        while self.listRectanglesa2[i] != sender and i<len(self.listRectanglesa2):
            i = i+1
        if i==len(self.listRectanglesa2):
            print("ERROR: segment not found!")
            return

        # update the overview boxes, step 1
        self.refreshOverviewWith(self.segments[i], delete=True)

        # fix the position of the text label
        if type(sender) == self.ROItype:
            # using box coordinates
            x1 = self.convertSpectoAmpl(sender.pos()[0])
            x2 = self.convertSpectoAmpl(sender.pos()[0]+sender.size()[0])
            self.segments[i][2] = self.convertYtoFreq(sender.pos()[1])
            self.segments[i][3] = self.convertYtoFreq(sender.pos()[1]+sender.size()[1])
            self.listLabels[i].setPos(sender.pos()[0], self.textpos)
        else:
            # using segment coordinates
            x1 = self.convertSpectoAmpl(sender.getRegion()[0])
            x2 = self.convertSpectoAmpl(sender.getRegion()[1])
            self.listLabels[i].setPos(sender.getRegion()[0], self.textpos)

        # update the amplitude segment
        self.listRectanglesa1[i].blockSignals(True)
        self.listRectanglesa1[i].setRegion([x1,x2])
        self.listRectanglesa1[i].blockSignals(False)
        self.segmentsToSave = True

        self.segments[i][0] = x1 + self.startRead
        self.segments[i][1] = x2 + self.startRead

        # update the overview boxes, step 2
        self.refreshOverviewWith(self.segments[i])

    def updateRegion_ampl(self):
        """ This is the listener for when a segment box is changed in the waveform plot.
        It updates the position of the matching box, and also the text within it.
        """
        sender = self.sender()
        i = 0
        while self.listRectanglesa1[i] != sender and i<len(self.listRectanglesa1):
            i = i+1
        if i==len(self.listRectanglesa1):
            print("Segment not found!")
        else:
            # update the overview boxes, step 1
            self.refreshOverviewWith(self.segments[i], delete=True)

            # fix the position of the text label
            x1 = self.convertAmpltoSpec(sender.getRegion()[0])
            x2 = self.convertAmpltoSpec(sender.getRegion()[1])
            self.listLabels[i].setPos(x1,self.textpos)

            # update the corresponding spectrogram segment
            self.listRectanglesa2[i].blockSignals(True)
            if type(self.listRectanglesa2[i]) == self.ROItype:
                # update the box
                y1 = self.listRectanglesa2[i].pos().y()
                y2 = self.listRectanglesa2[i].size().y()
                self.listRectanglesa2[i].setPos(pg.Point(x1,y1))
                self.listRectanglesa2[i].setSize(pg.Point(x2-x1,y2))
            else:
                # update the segment
                self.listRectanglesa2[i].setRegion([x1,x2])
            self.segmentsToSave = True
            self.listRectanglesa2[i].blockSignals(False)

            self.segments[i][0] = sender.getRegion()[0] + self.startRead
            self.segments[i][1] = sender.getRegion()[1] + self.startRead

            # update the overview boxes, step 2
            self.refreshOverviewWith(self.segments[i])

    def addRegularSegments(self):
        """ Perform the Hartley bodge: add 10s segments every minute. """
        if self.box1id>-1:
            self.deselectSegment(self.box1id)
        segtimes = [(seg[0], seg[1]) for seg in self.segments]
        i = 0
        print("Adding segments (%d s every %d s)" %(self.config['protocolSize'], self.config['protocolInterval']))
        while i < self.segments.metadata["Duration"]:
            # check for segment presence in case of double click or other issues
            if len(segtimes)>0 and (i, i+self.config['protocolSize']) in segtimes:
                print("segment already exists, skipping")
            else:
                self.addSegment(i, i + self.config['protocolSize'], coordsAbsolute=True)
            i += self.config['protocolInterval']
        self.segmentsToSave = True

    def drawProtocolMarks(self):
        # if check-ignore protocol is used, mark check-ignore limits.
        # Also called when the relevant parameters are changed in interface settings.

        # Clean old marks, if any
        if hasattr(self, 'protocolMarks'):
            for m in self.protocolMarks:
                self.p_spec.removeItem(m)
        self.protocolMarks = []

        if self.config['protocolOn']:
            linePen = pg.mkPen((148, 0, 211), width=5)
            linestart = 0

            # pages >1 start with an overlap zone, so need to offset marks:
            if self.currentFileSection > 0:
                linestart += self.config['fileOverlap']
            while linestart < self.datalength/self.sampleRate:
                lineend = min(self.datalength/self.sampleRate, linestart + self.config['protocolSize'])
                # print("Adding to", linestart, lineend)
                line = pg.ROI(pos=(self.convertAmpltoSpec(linestart),0),
                              size=(self.convertAmpltoSpec(lineend-linestart),0), movable=False, pen=linePen)
                self.protocolMarks.append(line)
                self.p_spec.addItem(line)
                linestart += self.config['protocolInterval']

    def refreshOverviewWith(self, segment, delete=False):
        """Recalculates the overview box colours and refreshes their display.
        To be used when segments are added, deleted or moved.
        Takes Segments as an input and either removes or adds to the box counters."""

        # Work out which overview segment this segment is in (could be more than one)
        # max/min deal with segments continuing past the edge of current page
        inds = max(0, int(self.convertAmpltoSpec(segment[0]-self.startRead) / self.widthOverviewSegment))
        inde = min(int(self.convertAmpltoSpec(segment[1]-self.startRead) / self.widthOverviewSegment), len(self.overviewSegments)-1)

        for label in segment[4]:
            if label["certainty"] == 0:
                # "red" label counter
                if delete:
                    self.overviewSegments[inds:inde+1,0] -= 1
                else:
                    self.overviewSegments[inds:inde+1,0] += 1
            elif label["certainty"] == 100:
                # "green" label counter
                if delete:
                    self.overviewSegments[inds:inde + 1, 1] -= 1
                else:
                    self.overviewSegments[inds:inde + 1, 1] += 1
            else:
                # "yellow" label counter
                if delete:
                    self.overviewSegments[inds:inde + 1, 2] -= 1
                else:
                    self.overviewSegments[inds:inde + 1, 2] += 1

        if np.any(self.overviewSegments<0):
            print("Warning: something went wrong with overview colors!")
            print(self.overviewSegments)

        # set the colour of these boxes in the overview
        for box in range(inds, inde + 1):
            if self.overviewSegments[box,0] > 0:
                self.SegmentRects[box].setBrush(self.ColourNone)
            elif self.overviewSegments[box,2] > 0:
                self.SegmentRects[box].setBrush(self.ColourPossible)
            elif self.overviewSegments[box,1] > 0:
                self.SegmentRects[box].setBrush(self.ColourNamed)
            else:
                # boxes w/o segments
                self.SegmentRects[box].setBrush(pg.mkBrush('w'))
            self.SegmentRects[box].update()
        # deleting is almost always paired with redoing, so no need to refresh twice
        if not delete:
            self.refreshFileColor()

    def addSegment(self,startpoint,endpoint,y1=0,y2=0,species=[],saveSeg=True,index=-1,remaking=False,coordsAbsolute=False):
        """ When a new segment is created, does the work of creating it and connecting its
        listeners. Also updates the relevant overview segment.
        If a segment is too long for the current section, truncates it.
        Args:
        startpoint, endpoint - in secs, either from page start, or absolute (then set coordsAbsolute=True)
        y1, y2 should be the frequencies (between 0 and Fs//2)
        species - list of labels (including certainties, .data format)
        saveSeg - store the created segment on self.segments. Set to False when drawing the saved ones.
        remaking - can be turned to True to reuse existing graphics objects
        coordsAbsolute - set to True to accept start,end in absolute coords (from file start)
        """
        print("Segment added at %d-%d, %d-%d" % (startpoint, endpoint, y1, y2))

        # Make sure startpoint and endpoint are in the right order
        if startpoint > endpoint:
            temp = startpoint
            startpoint = endpoint
            endpoint = temp
        # same for freqs
        if y1 > y2:
            temp = y1
            y1 = y2
            y2 = temp
        # since we allow passing empty list here:
        if len(species) == 0:
            species = [{"species": "Don't Know", "certainty": 0, "filter": "M"}]

        if coordsAbsolute:
            # convert from absolute times to relative-to-page times
            startpoint = startpoint - self.startRead
            endpoint = endpoint - self.startRead

        if not saveSeg:
            # check if this segment fits in the current spectrogram page
            if endpoint < 0 or startpoint > self.datalengthSec:
                print("Warning: a segment was not shown")
                show = False
            elif y1!=0 and y2!=0 and (y1 > self.sp.maxFreqShow or y2 < self.sp.minFreqShow):
                print("Warning: a segment was not shown")
                show = False
            else:
                show = True
        else:
            self.segmentsToSave = True
            show = True

        if saveSeg or show:
            # create a Segment. this will check for errors and standardize the labels
            # Note - we convert time from _relative to page_ to _relative to file start_
            newSegment = Segment.Segment([startpoint+self.startRead, endpoint+self.startRead, y1, y2, species])

            # Add the segment to the data
            if saveSeg:
                self.segments.append(newSegment)

            self.refreshFileColor()

        if not show:
            # Add a None element into the array so that the correct boxids work
            if remaking:
                self.listRectanglesa1[index] = None
                self.listRectanglesa2[index] = None
                self.listLabels[index] = None
            else:
                self.listRectanglesa1.append(None)
                self.listRectanglesa2.append(None)
                self.listLabels.append(None)
            return
        # otherwise, this is a visible segment.

        # --- rest of this function only does the graphics ---
        cert = min([lab["certainty"] for lab in species])
        if cert == 0:
            self.prevBoxCol = self.ColourNone
        elif cert == 100:
            self.prevBoxCol = self.ColourNamed
        else:
            self.prevBoxCol = self.ColourPossible

        self.refreshOverviewWith(newSegment)

        segsMovable = not (self.config['readOnly'])
        scenerect = QRectF(0, 0, np.shape(self.sg)[0], np.shape(self.sg)[1])

        # Add the segment in both plots and connect up the listeners
        p_ampl_r = SupportClasses_GUI.LinearRegionItem2(self, brush=self.prevBoxCol, movable=segsMovable, bounds=[0, self.datalengthSec])
        self.p_ampl.addItem(p_ampl_r, ignoreBounds=True)
        p_ampl_r.setRegion([startpoint, endpoint])
        p_ampl_r.sigRegionChangeFinished.connect(self.updateRegion_ampl)

        # full-height segments:
        if y1==0 and y2==0:
            # filled-in segments normally, transparent ones for bats:
            p_spec_r = None
            if not self.batmode:
                p_spec_r = SupportClasses_GUI.LinearRegionItem2(self, brush=self.prevBoxCol, movable=segsMovable, bounds=[0, np.shape(self.sg)[0]])
            else:
                p_spec_r = SupportClasses_GUI.LinearRegionItem2(self, pen=pg.mkPen(self.prevBoxCol, width=6), movable=segsMovable, bounds=[0, np.shape(self.sg)[0]])
                p_spec_r.setBrush(None)
            p_spec_r.setRegion([self.convertAmpltoSpec(startpoint), self.convertAmpltoSpec(endpoint)])
        # rectangle boxes:
        else:
            specy1 = self.convertFreqtoY(max(y1, self.sp.minFreqShow))
            specy2 = self.convertFreqtoY(min(y2, self.sp.maxFreqShow))
            startpointS = QPointF(self.convertAmpltoSpec(startpoint), specy1)
            endpointS = QPointF(self.convertAmpltoSpec(endpoint), specy2)
            p_spec_r = SupportClasses_GUI.ShadedRectROI(startpointS, endpointS - startpointS, movable=segsMovable, maxBounds=scenerect, parent=self)
            if self.config['transparentBoxes']:
                col = self.prevBoxCol.rgb()
                col = QtGui.QColor(col)
                col.setAlpha(255)
                p_spec_r.transparent = True
                p_spec_r.setBrush(None)
                p_spec_r.setHoverBrush(None)
                p_spec_r.setPen(pg.mkPen(col,width=1))
                col.setAlpha(100)
            else:
                p_spec_r.setBrush(pg.mkBrush(self.prevBoxCol))
                col = self.prevBoxCol
                col.setAlpha(180)
                p_spec_r.transparent = False
                p_spec_r.setHoverBrush(pg.mkBrush(col))
                p_spec_r.setPen(pg.mkPen(None))
                col.setAlpha(100)
        self.p_spec.addItem(p_spec_r, ignoreBounds=True)
        p_spec_r.sigRegionChangeFinished.connect(self.updateRegion_spec)

        # Put the text into the box
        label = pg.TextItem(text="new", color='k', anchor=(0,1))
        # label = pg.TextItem(text=species, color='k')
        self.p_spec.addItem(label)
        label.setPos(self.convertAmpltoSpec(startpoint), self.textpos)

        # Add the segments to the relevent lists
        if remaking:
            self.listRectanglesa1[index] = p_ampl_r
            self.listRectanglesa2[index] = p_spec_r
            self.listLabels[index] = label
        else:
            self.listRectanglesa1.append(p_ampl_r)
            self.listRectanglesa2.append(p_spec_r)
            self.listLabels.append(label)

        # mark this as the current segment
        if index>-1:
            self.box1id = index
        else:
            self.box1id = len(self.segments) - 1

        # update its displayed label
        self.updateText(self.box1id)

    def selectSegment(self, boxid):
        """ Changes the segment colors and enables playback buttons."""
        # print("selected %d" % boxid)
        self.box1id = boxid
        self.refreshSegmentControls()

        # helps dealing with edge effects for various review functions
        if boxid>len(self.listRectanglesa1) or self.listRectanglesa1[boxid] is None:
            return

        self.prevBoxCol = self.listRectanglesa1[boxid].brush.color()
        brush = fn.mkBrush(self.ColourSelected)
        if self.listRectanglesa1[boxid] is not None and self.listRectanglesa2[boxid] is not None:
            self.listRectanglesa1[boxid].setBrush(brush)
            self.listRectanglesa2[boxid].setBrush(brush)
            self.listRectanglesa1[boxid].setHoverBrush(brush)
            self.listRectanglesa2[boxid].setHoverBrush(brush)

            self.listRectanglesa1[boxid].update()
            self.listRectanglesa2[boxid].update()

        # show details of selection
        self.segInfo.setText(self.segments[boxid].infoString())

    def deselectSegment(self, boxid):
        """ Restores the segment colors and disables playback buttons."""
        # print("deselected %d" % boxid)
        self.box1id = -1
        self.refreshSegmentControls()
        # hide details of selection
        self.segInfo.setText("")

        # helps dealing with edge effects for various review functions
        if boxid>len(self.listRectanglesa1) or self.listRectanglesa1[boxid] is None:
            return

        # filled-in segments normally, transparent ones for bats:
        # (This is somewhat convoluted to keep amplitude segments updated even in bat mode,
        # as they are used for tracking prevBoxCol)
        col = self.prevBoxCol
        col.setAlpha(100)
        self.listRectanglesa1[boxid].setBrush(fn.mkBrush(col))
        if not self.batmode:
            self.listRectanglesa2[boxid].setBrush(fn.mkBrush(col))
        else:
            self.listRectanglesa2[boxid].setBrush(None)
            self.listRectanglesa2[boxid].setPen(self.prevBoxCol, width=6)

        col.setAlpha(180)
        self.listRectanglesa1[boxid].setHoverBrush(fn.mkBrush(col))
        self.listRectanglesa2[boxid].setHoverBrush(fn.mkBrush(col))
        col.setAlpha(100)

        if self.config['transparentBoxes'] and type(self.listRectanglesa2[boxid]) == self.ROItype:
            col = self.prevBoxCol.rgb()
            col = QtGui.QColor(col)
            col.setAlpha(255)
            self.listRectanglesa2[boxid].setBrush(pg.mkBrush(None))
            self.listRectanglesa2[boxid].setHoverBrush(pg.mkBrush(None))
            self.listRectanglesa2[boxid].setPen(col,width=1)
            col.setAlpha(100)

        self.listRectanglesa1[boxid].update()
        self.listRectanglesa2[boxid].update()

### mouse management

    def mouseMoved(self,evt):
        """ Listener for mouse moves.
        If the user moves the mouse in the spectrogram, print the time, frequency, power for the mouse location. """
        if not self.showPointerDetails.isChecked():
            return
        elif self.p_spec.sceneBoundingRect().contains(evt):
            mousePoint = self.p_spec.mapSceneToView(evt)
            indexx = int(mousePoint.x())
            indexy = int(mousePoint.y())
            if indexx > 0 and indexx < np.shape(self.sg)[0] and indexy > 0 and indexy < np.shape(self.sg)[1]:
                time = self.convertSpectoAmpl(mousePoint.x()) + self.currentFileSection * self.config['maxFileShow'] - (self.currentFileSection>0)*self.config['fileOverlap'] + self.startTime
                seconds = time % 60
                minutes = (time//60) % 60
                hours = (time//3600) % 24
                if hours>0:
                    self.pointData.setText('time=%.2d:%.2d:%05.2f (hh:mm:ss.ms), freq=%0.1f (Hz), power=%0.1f (dB)' % (hours,minutes,seconds, mousePoint.y() * self.sampleRate//2 / np.shape(self.sg)[1] + self.sp.minFreqShow, self.sg[indexx, indexy]))
                else:
                    self.pointData.setText('time=%.2d:%05.2f (mm:ss.ms), freq=%0.1f (Hz), power=%0.1f (dB)' % (minutes,seconds, mousePoint.y() * self.sampleRate//2 / np.shape(self.sg)[1] + self.sp.minFreqShow, self.sg[indexx, indexy]))

    def mouseClicked_ampl(self,evt):
        """ Listener for if the user clicks on the amplitude plot.
        If there is a box selected, get its colour.
        If the user has clicked inside the scene, they could be
        (1) clicking in an already existing box -> select it
        (2) clicking anywhere else -> start a box
        (3) clicking a second time to finish a box -> create the segment
        """
        pos = evt.scenePos()

        # if any box is selected, deselect (wherever clicked)
        wasSelected = self.box1id
        if self.box1id>-1:
            self.deselectSegment(self.box1id)

        # if clicked inside scene:
        if self.p_ampl.sceneBoundingRect().contains(pos):
            mousePoint = self.p_ampl.mapSceneToView(pos)

            # if this is the second click and not a box, close the segment
            if self.started:
                # can't finish boxes in ampl plot
                if self.config['specMouseAction']>1:
                    if self.startedInAmpl:
                        # started in ampl and finish in ampl,
                        # so continue as usual to draw a segment
                        pass
                    else:
                        # started in spec so ignore this bullshit
                        return

                # remove the drawing box:
                self.p_spec.removeItem(self.vLine_s)
                self.p_ampl.removeItem(self.vLine_a)
                self.p_ampl.removeItem(self.drawingBox_ampl)
                self.p_spec.removeItem(self.drawingBox_spec)
                # disconnect GrowBox listeners, leave the position listener
                self.p_ampl.scene().sigMouseMoved.disconnect()
                self.p_spec.scene().sigMouseMoved.disconnect()
                if self.showPointerDetails.isChecked():
                    self.p_spec.scene().sigMouseMoved.connect(self.mouseMoved)

                # If the user has pressed shift, copy the last species and don't use the context menu
                # If they pressed Control, add ? to the names
                modifiers = QApplication.keyboardModifiers()
                if modifiers == QtCore.Qt.ShiftModifier:
                    self.addSegment(self.start_ampl_loc, max(mousePoint.x(),0.0),species=self.lastSpecies)
                elif modifiers == QtCore.Qt.ControlModifier:
                    self.addSegment(self.start_ampl_loc,max(mousePoint.x(),0.0))
                    # Context menu
                    self.fillBirdList(unsure=True)
                    self.menuBirdList.popup(QPoint(evt.screenPos().x(), evt.screenPos().y()))
                else:
                    self.addSegment(self.start_ampl_loc,max(mousePoint.x(),0.0))
                    # Context menu
                    self.fillBirdList()
                    self.menuBirdList.popup(QPoint(evt.screenPos().x(), evt.screenPos().y()))
                self.p_ampl.setFocus()

                # the new segment is now selected and can be played
                self.selectSegment(self.box1id)
                self.started = not(self.started)
                self.startedInAmpl = False

            # if this is the first click:
            else:
                # if this is right click (drawing mode):
                # (or whatever you want)
                if evt.button() == self.MouseDrawingButton:
                    if self.config['readOnly']:
                        return
                    # this would prevent starting boxes in ampl plot
                    # if self.config['specMouseAction']>1:
                    #    return

                    nonebrush = self.ColourNone
                    self.start_ampl_loc = mousePoint.x()

                    # spectrogram plot bar and mouse followers:
                    self.vLine_s = pg.InfiniteLine(angle=90, movable=False,pen={'color': 'r', 'width': 3})
                    self.p_spec.addItem(self.vLine_s, ignoreBounds=True)
                    self.vLine_s.setPos(self.convertAmpltoSpec(self.start_ampl_loc))

                    self.drawingBox_spec = pg.LinearRegionItem(brush=nonebrush)
                    self.p_spec.addItem(self.drawingBox_spec, ignoreBounds=True)
                    self.drawingBox_spec.setRegion([self.convertAmpltoSpec(self.start_ampl_loc), self.convertAmpltoSpec(self.start_ampl_loc)])
                    self.p_spec.scene().sigMouseMoved.connect(self.GrowBox_spec)

                    # amplitude plot bar and mouse followers:
                    self.vLine_a = pg.InfiniteLine(angle=90, movable=False,pen={'color': 'r', 'width': 3})
                    self.p_ampl.addItem(self.vLine_a, ignoreBounds=True)
                    self.vLine_a.setPos(self.start_ampl_loc)

                    self.drawingBox_ampl = pg.LinearRegionItem(brush=nonebrush)
                    self.p_ampl.addItem(self.drawingBox_ampl, ignoreBounds=True)
                    self.drawingBox_ampl.setRegion([self.start_ampl_loc, self.start_ampl_loc])
                    self.p_ampl.scene().sigMouseMoved.connect(self.GrowBox_ampl)

                    self.started = not (self.started)
                    self.startedInAmpl = True

                # if this is left click (selection mode):
                else:
                    # Check if the user has clicked in a box
                    # Note: Returns the first one it finds, i.e. the newest
                    box1id = -1
                    for count in range(len(self.listRectanglesa1)):
                        if self.listRectanglesa1[count] is not None:
                            x1, x2 = self.listRectanglesa1[count].getRegion()
                            if x1 <= mousePoint.x() and x2 >= mousePoint.x():
                                box1id = count
                                break

                    # User clicked in a segment:
                    if box1id > -1:
                        # select the segment:
                        self.selectSegment(box1id)
                        # is it the first click on this segment?
                        if wasSelected==box1id:
                            # popup dialog
                            modifiers = QApplication.keyboardModifiers()
                            if modifiers == QtCore.Qt.ControlModifier:
                                self.fillBirdList(unsure=True)
                            else:
                                self.fillBirdList()
                            self.menuBirdList.popup(QPoint(evt.screenPos().x(), evt.screenPos().y()))

    def mouseClicked_spec(self,evt):
        """ Listener for if the user clicks on the spectrogram plot.
        See the amplitude version (mouseClicked_ampl()) for details. Although much of the code is a repeat,
        it is separated for clarity.
        """
        pos = evt.scenePos()

        # if any box is selected, deselect (wherever clicked)
        wasSelected = self.box1id
        if self.box1id>-1:
            self.deselectSegment(self.box1id)

        # when drawing boxes near scene borders, it's easy to release mouse outside scene,
        # and all the dragging gets messed up then. We map such cases to closest
        # scene positions here:
        if self.started and self.config['specMouseAction']==3:
            bounds = self.p_spec.sceneBoundingRect()
            if not bounds.contains(pos):
                newX = min(bounds.right(), max(bounds.left(), pos.x()))
                newY = min(bounds.bottom(), max(bounds.top(), pos.y()))
                pos.setX(newX)
                pos.setY(newY)

        # if clicked inside scene:
        if self.p_spec.sceneBoundingRect().contains(pos):
            mousePoint = self.p_spec.mapSceneToView(pos)

            # if this is the second click, close the segment/box
            # note: can finish segment with either left or right click
            if self.started:
                if self.config['specMouseAction']>1 and self.startedInAmpl:
                    # started in ampl, and spec is used for boxes, so can't continue here
                    return

                # remove the drawing box:
                if not self.config['specMouseAction']>1:
                    self.p_spec.removeItem(self.vLine_s)
                    self.p_ampl.scene().sigMouseMoved.disconnect()
                self.p_ampl.removeItem(self.vLine_a)
                self.p_ampl.removeItem(self.drawingBox_ampl)
                self.p_spec.removeItem(self.drawingBox_spec)
                # disconnect GrowBox listeners, leave the position listener
                self.p_spec.scene().sigMouseMoved.disconnect()
                if self.showPointerDetails.isChecked():
                    self.p_spec.scene().sigMouseMoved.connect(self.mouseMoved)
                # reset the trackers
                self.started = not(self.started)
                self.startedInAmpl = False

                # Pass either default y coords or box limits:
                x1 = self.start_ampl_loc
                x2 = self.convertSpectoAmpl(max(mousePoint.x(), 0.0))
                # Could add this check if right edge seems dangerous:
                # endx = min(x2, np.shape(self.sg)[0]+1)
                if self.config['specMouseAction']>1:
                    y1 = self.start_spec_y
                    y2 = mousePoint.y()
                    miny = self.convertFreqtoY(self.sp.minFreqShow)
                    maxy = self.convertFreqtoY(self.sp.maxFreqShow)
                    y1 = min(max(miny, y1), maxy)
                    y2 = min(max(miny, y2), maxy)

                    # When dragging, can sometimes make boxes by mistake, which is annoying.
                    # To avoid, check that the box isn't too small
                    if np.abs((x2-x1)*(y2-y1)) < self.minboxsize:
                        print("Small box detected, ignoring")
                        return

                    y1 = self.convertYtoFreq(y1)
                    y2 = self.convertYtoFreq(y2)
                else:
                    y1 = 0
                    y2 = 0

                # If the user has pressed shift, copy the last species and don't use the context menu
                # If they pressed Control, add ? to the names
                # note: Ctrl+Shift combo doesn't have a Qt modifier and is ignored.
                modifiers = QApplication.keyboardModifiers()
                if modifiers == QtCore.Qt.ShiftModifier:
                    self.addSegment(x1, x2, y1, y2, species=self.lastSpecies)
                elif modifiers == QtCore.Qt.ControlModifier:
                    self.addSegment(x1, x2, y1, y2)
                    # Context menu
                    self.fillBirdList(unsure=True)
                    self.menuBirdList.popup(QPoint(evt.screenPos().x(), evt.screenPos().y()))
                else:
                    self.addSegment(x1, x2, y1, y2)
                    # Context menu
                    self.fillBirdList()
                    self.menuBirdList.popup(QPoint(evt.screenPos().x(), evt.screenPos().y()))
                self.p_spec.setFocus()

                # select the new segment/box
                self.selectSegment(self.box1id)

            # if this is the first click:
            else:
                # if this is right click (drawing mode):
                if evt.button() == self.MouseDrawingButton:
                    if self.config['readOnly']:
                        return
                    nonebrush = self.ColourNone
                    self.start_ampl_loc = self.convertSpectoAmpl(mousePoint.x())
                    self.start_spec_y = mousePoint.y()

                    # start a new box:
                    if self.config['specMouseAction']>1:
                        # spectrogram mouse follower box:
                        startpointS = QPointF(mousePoint.x(), mousePoint.y())
                        endpointS = QPointF(mousePoint.x(), mousePoint.y())

                        self.drawingBox_spec = SupportClasses_GUI.ShadedRectROI(startpointS, endpointS - startpointS, invertible=True)
                        self.drawingBox_spec.setBrush(nonebrush)
                        self.p_spec.addItem(self.drawingBox_spec, ignoreBounds=True)
                        self.p_spec.scene().sigMouseMoved.connect(self.GrowBox_spec)
                    # start a new segment:
                    else:
                        # spectrogram bar and mouse follower:
                        self.vLine_s = pg.InfiniteLine(angle=90, movable=False,pen={'color': 'r', 'width': 3})
                        self.p_spec.addItem(self.vLine_s, ignoreBounds=True)
                        self.vLine_s.setPos(mousePoint.x())

                        self.drawingBox_spec = pg.LinearRegionItem(brush=nonebrush)
                        self.p_spec.addItem(self.drawingBox_spec, ignoreBounds=True)
                        self.drawingBox_spec.setRegion([mousePoint.x(),mousePoint.x()])
                        self.p_spec.scene().sigMouseMoved.connect(self.GrowBox_spec)
                        # note - only in segment mode react to movement over ampl plot:
                        self.p_ampl.scene().sigMouseMoved.connect(self.GrowBox_ampl)

                    # for box and segment - amplitude plot bar:
                    self.vLine_a = pg.InfiniteLine(angle=90, movable=False,pen={'color': 'r', 'width': 3})
                    self.p_ampl.addItem(self.vLine_a, ignoreBounds=True)
                    self.vLine_a.setPos(self.start_ampl_loc)

                    self.drawingBox_ampl = pg.LinearRegionItem(brush=nonebrush)
                    self.p_ampl.addItem(self.drawingBox_ampl, ignoreBounds=True)
                    self.drawingBox_ampl.setRegion([self.start_ampl_loc, self.start_ampl_loc])

                    self.started = not (self.started)
                    self.startedInAmpl = False

                # if this is left click (selection mode):
                else:
                    # Check if the user has clicked in a box
                    # Note: Returns the first one it finds, i.e. the newest
                    box1id = -1
                    for count in range(len(self.listRectanglesa2)):
                        if type(self.listRectanglesa2[count]) == self.ROItype and self.listRectanglesa2[count] is not None:
                            x1 = self.listRectanglesa2[count].pos().x()
                            y1 = self.listRectanglesa2[count].pos().y()
                            x2 = x1 + self.listRectanglesa2[count].size().x()
                            y2 = y1 + self.listRectanglesa2[count].size().y()
                            if x1 <= mousePoint.x() and x2 >= mousePoint.x() and y1 <= mousePoint.y() and y2 >= mousePoint.y():
                                box1id = count
                                break
                        elif self.listRectanglesa2[count] is not None:
                            x1, x2 = self.listRectanglesa2[count].getRegion()
                            if x1 <= mousePoint.x() and x2 >= mousePoint.x():
                                box1id = count
                                break

                    # User clicked in a segment:
                    if box1id > -1:
                        # select the segment:
                        self.selectSegment(box1id)
                        # if this segment is clicked again, pop up bird menu:
                        if wasSelected==box1id:
                            modifiers = QApplication.keyboardModifiers()
                            if modifiers == QtCore.Qt.ControlModifier:
                                self.fillBirdList(unsure=True)
                            else:
                                self.fillBirdList()
                            self.menuBirdList.popup(QPoint(evt.screenPos().x(), evt.screenPos().y()))

    def GrowBox_ampl(self,pos):
        """ Listener for when a segment is being made in the amplitude plot.
        Makes the blue box that follows the mouse change size. """
        if self.p_ampl.sceneBoundingRect().contains(pos):
            mousePoint = self.p_ampl.mapSceneToView(pos)
            self.drawingBox_ampl.setRegion([self.start_ampl_loc, mousePoint.x()])
            self.drawingBox_spec.setRegion([self.convertAmpltoSpec(self.start_ampl_loc), self.convertAmpltoSpec(mousePoint.x())])

    def GrowBox_spec(self, pos):
        """ Listener for when a segment is being made in the spectrogram plot.
        Makes the blue box that follows the mouse change size. """
        # When dragging spectrogram boxes near scene edges, we have special rules
        # to keep tracking the potential box
        if self.config['specMouseAction']==3:
            bounds = self.p_spec.sceneBoundingRect()
            if not bounds.contains(pos):
                newX = min(bounds.right(), max(bounds.left(), pos.x()))
                newY = min(bounds.bottom(), max(bounds.top(), pos.y()))
                pos.setX(newX)
                pos.setY(newY)

        if self.p_spec.sceneBoundingRect().contains(pos):
            mousePoint = self.p_spec.mapSceneToView(pos)
            self.drawingBox_ampl.setRegion([self.start_ampl_loc, self.convertSpectoAmpl(mousePoint.x())])
            if self.config['specMouseAction']>1 and not self.startedInAmpl:
                # making a box
                posY = mousePoint.y() - self.start_spec_y
                self.drawingBox_spec.setSize([mousePoint.x()-self.convertAmpltoSpec(self.start_ampl_loc), posY])
            else:
                # making a segment
                self.drawingBox_spec.setRegion([self.convertAmpltoSpec(self.start_ampl_loc), mousePoint.x()])

    def toggleViewSp(self):
        """ Toggles between species-calltype level displays.
            Needs to swap the context menu, and the segment label text.
        """
        self.menuBirdList.triggered.disconnect()
        if self.viewCallType:
            self.viewCallType = False
            self.menuBirdList.triggered.connect(self.birdSelectedMenu)
            self.viewSpButton.setIcon(QIcon('img/splarge-ct.png'))
            # not sure if we need to re-set the size after every icon change
            # self.viewSpButton.setIconSize(QtCore.QSize(35, 20))
        else:
            self.viewCallType = True
            self.menuBirdList.triggered.connect(self.callSelectedMenu)
            self.viewSpButton.setIcon(QIcon('img/sp-ctlarge.png'))

        for seg in range(len(self.listLabels)):
            if self.listLabels[seg] is not None:
                self.updateText(seg)

    def birdSelectedList(self,index):
        """ If the user clicks in the full bird list, update the text, and copy the species into the short list """
        birdname = self.fullbirdlist.view().currentIndex().parent().data(0)
        if birdname is None:
            birdname = self.fullbirdlist.currentText()
        else:
            # two-level name
            if self.fullbirdlist.currentText().endswith('?'):
                birdname = birdname + ' (' + self.fullbirdlist.currentText()[:-1] + ')?'
            else:
                birdname = birdname + ' (' + self.fullbirdlist.currentText() + ')'
        self.birdSelectedMenu(birdname)
        if not self.multipleBirds:
            self.menuBirdList.hide()

    def birdSelectedMenu(self,birditem):
        """ Collects the label for a bird from the context menu and processes it.
        Has to update the overview segments in case their colour should change.
        Also handles getting the name through a message box if necessary.
        """
        if type(birditem) is not str:
            birdname = birditem.text()
        else:
            birdname = birditem
        if birdname is None or birdname=='':
            return

        # special dialog for manual name entry
        if birdname == 'Other':
            # Ask the user for the new name, and save it
            birdname, ok = QInputDialog.getText(self, 'Bird name', 'Enter the bird name as genus (species)')
            if not ok:
                return

            birdname = str(birdname).title()
            # splits "A (B)", with B optional, into groups A and B
            match = re.fullmatch(r'(.*?)(?: \((.*)\))?', birdname)
            if not match:
                print("ERROR: provided name %s does not match format requirements" % birdname)
                return

            if birdname.lower()=="don't know" or birdname.lower()=="other":
                print("ERROR: provided name %s is reserved, cannot create" % birdname)
                return

            if "?" in birdname:
                print("ERROR: provided name %s contains reserved symbol '?'" % birdname)
                return

            if len(birdname)==0 or len(birdname)>150:
                print("ERROR: provided name appears to be too short or too long")
                return

            twolevelname = '>'.join(match.groups(default=''))
            if birdname in self.longBirdList or twolevelname in self.longBirdList:
                # bird is already listed
                print("Warning: not adding species %s as it is already present" % birdname)
                return

            # maybe the genus is already listed?
            index = self.model.findItems(match.group(1), QtCore.Qt.MatchFixedString)
            if len(index) == 0:
                # Genus isn't in list
                item = QStandardItem(match.group(1))
                item.setSelectable(True)
                self.model.appendRow(item)
                # store as typed
                nametostore = birdname
            else:
                # Get the species item
                item = index[0]
                if match.group(2) is None:
                    print("ERROR: genus %s already exists, please provide species as well" % match.group(1))
                    return
                # store in two-level format
                nametostore = twolevelname
                subitem = QStandardItem(match.group(2))
                item.setSelectable(False)
                item.appendRow(subitem)
                subitem.setSelectable(True)

            # update the main list:
            self.longBirdList.append(nametostore)
            self.longBirdList.remove('Unidentifiable')
            self.longBirdList = sorted(self.longBirdList, key=str.lower)
            self.longBirdList.append('Unidentifiable')
            self.ConfigLoader.blwrite(self.longBirdList, self.config['BirdListLong'], self.configdir)

        # parse birdname to certainty
        if birdname=="Don't Know":
            species = birdname
            certainty = 0
            self.prevBoxCol = self.ColourNone
        elif birdname[-1] == '?':
            species = birdname[:-1]
            certainty = 50
            self.prevBoxCol = self.ColourPossible
        else:
            species = birdname
            certainty = 100
            self.prevBoxCol = self.ColourNamed

        workingSeg = self.segments[self.box1id]
        self.refreshOverviewWith(workingSeg, delete=True)

        # toggle the actual label in the segment list
        if workingSeg.hasLabel(species, certainty):
            workingSeg.removeLabel(species, certainty)
        else:
            # in case the only label so far was Don't Know,
            # change it to the new bird (to not waste time unticking it)
            if workingSeg.keys == [("Don't Know", 0)]:
                workingSeg.addLabel(species, certainty, filter="M")
                workingSeg.removeLabel("Don't Know", 0)
                # also need to untick that context menu item manually
                for act in self.menuBirdList.actions() + self.menuBird2.actions():
                    if act.text()=="Don't Know":
                        act.setChecked(False)
            else:
                # in single-bird mode, just remove the current label:
                workingSeg.addLabel(species, certainty, filter="M")
                if not self.multipleBirds:
                    workingSeg.removeLabel(workingSeg[4][0]["species"], workingSeg[4][0]["certainty"])

        # Put the selected bird name at the top of the list
        if self.config['ReorderList']:
            if self.batmode:
                # Either move the label to the top of the list, or delete the last
                if species in self.batList:
                    self.batList.remove(species)
                else:
                    del self.batList[-1]
                self.batList.insert(0,species)
            else:
                # Either move the label to the top of the list, or delete the last
                if species in self.shortBirdList:
                    self.shortBirdList.remove(species)
                else:
                    del self.shortBirdList[-1]
                self.shortBirdList.insert(0,species)

        # refresh overview boxes after all updates:
        self.refreshOverviewWith(workingSeg)

        # Store the species in case the user wants it for the next segment
        self.lastSpecies = [{"species": species, "certainty": 100, "filter": "M"}]
        self.updateText()
        self.updateColour()
        self.segInfo.setText(workingSeg.infoString())
        self.segmentsToSave = True

        if not self.multipleBirds:
            # select the bird and close
            self.menuBirdList.hide()
        QApplication.processEvents()

    def callSelectedMenu(self, ctitem):
        """ Simplified version of the above for dealing with calltype selection
        from the popup context menu. """
        if ctitem is None or ctitem=="":
            return

        spmenu = ctitem.parentWidget().title()
        if type(ctitem) is not str:
            ctitem = ctitem.text()
        print(ctitem, spmenu)

        workingSeg = self.segments[self.box1id]
        for lab in workingSeg[4]:
            if lab["species"] == spmenu:
                lab["calltype"] = ctitem
        self.updateText()
        self.segInfo.setText(workingSeg.infoString())
        self.segmentsToSave = True
        self.menuBirdList.hide()

    def updateText(self, segID=None):
        """ When the user sets or changes the name in a segment, update the text label.
            Only requires the segment ID, or defaults to the selected one, and
            will read the label from it."""

        if segID is None:
            segID = self.box1id
        seg = self.segments[segID]

        if not self.viewCallType:
            # produce text from list of dicts
            text = []
            for lab in seg[4]:
                if lab["certainty"] == 50:
                    text.append(lab["species"] + '?')
                else:
                    text.append(lab["species"])
            text = ','.join(text)
        else:
            text = []
            for lab in seg[4]:
                if "calltype" in lab:
                    text.append(lab["calltype"])
                else:
                    text.append("(Other)")
            text = ','.join(text)

        # update the label
        self.listLabels[segID].setText(text,'k')
        self.listLabels[segID].update()
        QApplication.processEvents()

    def updateColour(self, segID=None):
        """ Updates the color of a segment (useful for reviewing segments, for example).
            Only requires the segment ID, or defaults to the selected one, and
            will determine the color from it.
        """
        if segID is None:
            segID = self.box1id
        cert = min([lab["certainty"] for lab in self.segments[segID][4]])

        if cert == 0:
            brush = self.ColourNone
        elif cert == 100:
            brush = self.ColourNamed
        else:
            brush = self.ColourPossible

        # if we're updating the currently selected segment,
        # we should just store the new color (it'll be used on deselecting)
        if self.box1id == segID:
            self.prevBoxCol = brush
            # Except in batmode where lines are still visible when selected:
            if self.batmode:
                self.listRectanglesa2[segID].setPen(brush, width=6)
        # otherwise actually redraw the segment/box:
        else:
            if self.listRectanglesa2[segID] is None:
                return

            col = QtGui.QColor(brush)
            col.setAlpha(100)
            self.listRectanglesa1[segID].setBrush(col)
            if not self.batmode:
                self.listRectanglesa2[segID].setBrush(col)
            else:
                self.listRectanglesa2[segID].setBrush(None)
                self.listRectanglesa2[segID].setPen(brush, width=6)

            col.setAlpha(180)
            self.listRectanglesa1[segID].setHoverBrush(fn.mkBrush(col))
            self.listRectanglesa2[segID].setHoverBrush(fn.mkBrush(col))

            if type(self.listRectanglesa2[segID]) == self.ROItype:
                self.listRectanglesa2[segID].transparent = False
                self.listRectanglesa2[segID].setPen(None)
                if self.config['transparentBoxes']:
                    col.setAlpha(255)
                    self.listRectanglesa2[segID].transparent = True
                    self.listRectanglesa2[segID].setPen(col, width=1)
                    self.listRectanglesa2[segID].setBrush(None)
                    self.listRectanglesa2[segID].setHoverBrush(None)
                    col.setAlpha(100)
            self.listRectanglesa1[segID].update()
            self.listRectanglesa2[segID].update()
        QApplication.processEvents()

    def setColourMap(self,cmap):
        """ Listener for the menu item that chooses a colour map.
        Loads them from the file as appropriate and sets the lookup table.
        """
        if self.media_obj.isPlaying() or self.media_slow.isPlaying():
            self.stopPlayback()
        self.config['cmap'] = cmap

        pos, colour, mode = colourMaps.colourMaps(cmap)

        cmap = pg.ColorMap(pos, colour,mode)
        self.lut = cmap.getLookupTable(0.0, 1.0, 256)

        self.specPlot.setLookupTable(self.lut)
        self.overviewImage.setLookupTable(self.lut)

    def invertColourMap(self):
        """ Listener for the menu item that converts the colour map"""
        # self.config['invertColourMap'] = not self.config['invertColourMap']
        self.config['invertColourMap'] = self.invertcm.isChecked()
        self.setColourLevels()

    def setColourLevels(self):
        """ Listener for the brightness and contrast sliders being changed. Also called when spectrograms are loaded, etc.
        Translates the brightness and contrast values into appropriate image levels.
        Calculation is simple.
        """
        if self.media_obj.isPlaying() or self.media_slow.isPlaying():
            self.stopPlayback()
        minsg = np.min(self.sg)
        maxsg = np.max(self.sg)

        if self.config['invertColourMap']:
            self.config['brightness'] = self.brightnessSlider.value()
        else:
            self.config['brightness'] = 100-self.brightnessSlider.value()
        self.config['contrast'] = self.contrastSlider.value()
        self.saveConfig = True

        self.colourStart = (self.config['brightness'] / 100.0 * self.config['contrast'] / 100.0) * (maxsg - minsg) + minsg
        self.colourEnd = (maxsg - minsg) * (1.0 - self.config['contrast'] / 100.0) + self.colourStart

        if self.config['invertColourMap']:
            self.overviewImage.setLevels([self.colourEnd, self.colourStart])
            self.specPlot.setLevels([self.colourEnd, self.colourStart])
        else:
            self.overviewImage.setLevels([self.colourStart, self.colourEnd])
            self.specPlot.setLevels([self.colourStart, self.colourEnd])

    def moveLeft(self):
        """ When the left button is pressed (next to the overview plot), move everything along
        Allows a 10% overlap """
        minX, maxX = self.overviewImageRegion.getRegion()
        newminX = max(0,minX-(maxX-minX)*0.9)
        self.overviewImageRegion.setRegion([newminX, newminX+maxX-minX])

    def moveRight(self):
        """ When the right button is pressed (next to the overview plot), move everything along
        Allows a 10% overlap """
        minX, maxX = self.overviewImageRegion.getRegion()
        newminX = min(np.shape(self.sg)[0]-(maxX-minX),minX+(maxX-minX)*0.9)
        self.overviewImageRegion.setRegion([newminX, newminX+maxX-minX])

    def prepare5minMove(self):
        self.saveSegments()
        self.resetStorageArrays()
        self.loadFile()

    def movePrev5mins(self):
        """ When the button to move to the next 5 minutes is pressed, enable that.
        Have to check if the buttons should be disabled or not,
        save the segments and reset the arrays, then call loadFile.
        """
        self.currentFileSection -= 1
        self.next5mins.setEnabled(True)
        self.moveNext5minsKey.setEnabled(True)
        if self.currentFileSection <= 0:
            self.prev5mins.setEnabled(False)
            self.movePrev5minsKey.setEnabled(False)
        self.prepare5minMove()

    def moveNext5mins(self):
        """ When the button to move to the previous 5 minutes is pressed, enable that.
        Have to check if the buttons should be disabled or not,
        save the segments and reset the arrays, then call loadFile.
        """
        self.currentFileSection += 1
        self.prev5mins.setEnabled(True)
        self.movePrev5minsKey.setEnabled(True)
        if self.currentFileSection >= self.nFileSections-1:
            self.next5mins.setEnabled(False)
            self.moveNext5minsKey.setEnabled(False)
        self.prepare5minMove()

    def moveTo5mins(self, pagenum=None):
        """ Jumps to the requested 5 min page.
            pagenum can be specified if this is called manually
              Otherwise (None) it will be read from the page selector.
        """
        if pagenum is None:
            pagenum = self.placeInFileSelector.value()
        self.placeInFileSelector.findChild(QLineEdit).deselect()
        self.placeInFileSelector.clearFocus()
        if self.currentFileSection==pagenum-1:
            # no jump needed
            return
        self.currentFileSection = pagenum-1
        if self.currentFileSection >= self.nFileSections-1:
            self.next5mins.setEnabled(False)
            self.moveNext5minsKey.setEnabled(False)
        else:
            self.next5mins.setEnabled(True)
            self.moveNext5minsKey.setEnabled(True)

        if self.currentFileSection <= 0:
            self.prev5mins.setEnabled(False)
            self.movePrev5minsKey.setEnabled(False)
        else:
            self.prev5mins.setEnabled(True)
            self.movePrev5minsKey.setEnabled(True)
        self.prepare5minMove()

    def scroll(self):
        """ When the slider at the bottom of the screen is moved, move everything along. """
        newminX = self.scrollSlider.value()
        if not self.updateRequestedByOverview:
            minX, maxX = self.overviewImageRegion.getRegion()
            self.overviewImageRegion.setRegion([newminX, newminX+maxX-minX])

    def changeWidth(self, value):
        """ Listener for the spinbox that decides the width of the main window.
        It updates the top figure plots as the window width is changed.
        Slightly annoyingly, it gets called when the value gets reset, hence the first line. """
        if not hasattr(self,'overviewImageRegion'):
            return
        self.windowSize = value

        if not self.updateRequestedByOverview:
            # Redraw the highlight in the overview figure appropriately
            minX, maxX = self.overviewImageRegion.getRegion()
            newmaxX = self.convertAmpltoSpec(value)+minX
            self.overviewImageRegion.setRegion([minX, newmaxX])

        self.scrollSlider.setMaximum(np.shape(self.sg)[0]-self.convertAmpltoSpec(self.widthWindow.value()))

        # Decide whether or not to show milliseconds
        if value > 3:
            self.timeaxis.setShowMS(False)
        else:
            self.timeaxis.setShowMS(True)

    def annotJumper(self, maxcert):
        """ Scrolls to next annotation of no more than maxcert certainty. """
        # Current position:
        with pg.BusyCursor():
            minX, maxX = self.overviewImageRegion.getRegion()
            currx = self.convertSpectoAmpl(minX) + self.startRead

            target = None
            for seg in self.segments:
                if seg[0]<=currx:
                    continue
                # Note that the segments are not sorted by time,
                # hence some extra mess to find the next one:
                if target is not None and seg[0]>=target[0]:
                    continue
                for lab in seg[4]:
                    if lab["certainty"]<=maxcert:
                        target = seg
            if target is None:
                print("No further annotation to jump to found")
                return

            if target[0]>self.startRead + self.datalengthSec:
                pagenum, relstart = divmod(target[0], self.config['maxFileShow'])
                pagenum = int(pagenum+1)
                if pagenum > self.nFileSections:
                    print("Warning: annotation outside file bounds")
                    return
                self.moveTo5mins(pagenum)
            newminX = self.convertAmpltoSpec(target[0]-self.startRead)
            newmaxX = self.convertAmpltoSpec(min(target[1]-self.startRead, self.datalengthSec))
            # this will trigger update of the other views
            self.overviewImageRegion.setRegion([newminX, newmaxX])


# ===============
# Generate the various dialogs that match the menu items

    def showDiagnosticDialog(self):
        """ Create the dialog to set diagnostic plot parameters.
        """
        if not hasattr(self, 'diagnosticDialog'):
            self.diagnosticDialog = Dialogs.Diagnostic(self.FilterDicts)
            self.diagnosticDialog.activate.clicked.connect(self.setDiagnostic)
            self.diagnosticDialog.clear.clicked.connect(self.clearDiagnostic)
        self.diagnosticDialog.show()
        self.diagnosticDialog.activateWindow()

    def showDiagnosticDialogCNN(self):
        """ Create the dialog to set diagnostic plot parameters.
        """
        if not hasattr(self, 'diagnosticDialogCNN'):
            self.diagnosticDialogCNN = Dialogs.DiagnosticCNN(self.FilterDicts)
            self.diagnosticDialogCNN.filter.currentTextChanged.connect(self.setCTDiagnosticsCNN)
            self.diagnosticDialogCNN.activate.clicked.connect(self.setDiagnosticCNN)
            self.diagnosticDialogCNN.clear.clicked.connect(self.clearDiagnosticCNN)
        self.diagnosticDialogCNN.show()
        self.diagnosticDialogCNN.activateWindow()

    def clearDiagnostic(self):
        """ Cleans up diagnostic plot space. Should be called
            when loading new file/page, or from Diagnostic Dialog.
        """
        try:
            self.p_plot.clear()
            if hasattr(self, "p_legend"):
                self.p_legend.scene().removeItem(self.p_legend)
            if hasattr(self, "diagnosticCalls"):
                for c in self.diagnosticCalls:
                    self.p_spec.removeItem(c)
            self.d_plot.hide()
        except Exception as e:
            print(e)
        self.diagnosticCalls = []

    def setDiagnostic(self):
        """ Takes parameters returned from DiagnosticDialog
            and draws the training diagnostic plots.
        """
        with pg.BusyCursor():
            self.diagnosticDialog.activate.setEnabled(False)
            self.statusLeft.setText("Making diagnostic plots...")
            # Note: importing here so that main program could be run without ext/
            from ext import ce_denoise

            # take values: -2/-3/-4 for AA types, -2/-3 for En/Spec plot
            [filter, aaType, markSpec] = self.diagnosticDialog.getValues()
            spInfo = self.FilterDicts[filter]
            # For now, just using params from the first subfilter
            spSubf = spInfo["Filters"][0]
            print("Using subfilter", spSubf["calltype"])
            # spInfo = json.load(open(os.path.join(self.filtersDir, filter + '.txt')))

            # clear plot box and add legend
            self.clearDiagnostic()
            self.p_legend = pg.LegendItem()
            self.p_legend.setParentItem(self.p_plot)
            # 1 sec in spectrogram units
            specs = self.convertAmpltoSpec(1)

            # plot things
            # 1. decompose
            # if needed, adjusting sampling rate to match filter
            if self.sampleRate != spInfo['SampleRate']:
                datatoplot = librosa.core.audio.resample(self.audiodata, self.sampleRate, spInfo['SampleRate'])
            else:
                datatoplot = self.audiodata

            WF = WaveletFunctions.WaveletFunctions(data=datatoplot, wavelet='dmey2', maxLevel=5, samplerate=spInfo['SampleRate'])
            WF.WaveletPacket(spSubf['WaveletParams']['nodes'], 'symmetric', aaType==-4, antialiasFilter=True)
            numNodes = len(spSubf['WaveletParams']['nodes'])
            xs = np.arange(0, int(self.datalengthSec)+0.5, 0.25)
            Esep = np.zeros(( numNodes, len(xs) ))

            ### DENOISING reference: relative |amp| on rec signals from each WP node, when wind is present
            ### just handmade from some wind examples
            # noiseenv = np.array([0.54, 0.83, 0.84, 1, 0.32, 0.54, 0.70, 0.70,  0.16, 0.19, 0.24, 0.22, 0.28, 0.27, 0.25, 0.26,  0.01, 0.06, 0.14, 0.12, 0.15, 0.16, 0.14, 0.15,  0.16, 0.16, 0.15, 0.15, 0.14, 0.16, 0.15, 0.15])
            # # reconstruct wind signal
            # windC = WF.reconstructWP2(34, aaType != -2, False)
            # windC = np.abs(windC)
            # print("calculating wind strength")
            # windE = ce_denoise.EnergyCurve(windC, 4000)
            # # "noise strength index" - strength of wind at each second, on linear scale
            # windMaxE = np.zeros(int(self.datalengthSec))
            # for w in range(int(self.datalengthSec)):
            #     windMaxE[w] = np.max(windE[w*spInfo['SampleRate'] : (w+1)*spInfo['SampleRate']])
            # del windC
            # del windE

            # 2. reconstruct from bands
            r = 0
            # M = spSubf['WaveletParams']['M']
            for node in spSubf['WaveletParams']['nodes']:
                # reconstruction as in detectCalls:
                print("working on node", node)
                C = WF.reconstructWP2(node, aaType != -2, True)
                C = self.sp.bandpassFilter(C, spInfo['SampleRate'], spSubf['FreqRange'][0], spSubf['FreqRange'][1])

                C = np.abs(C)
                #E = ce_denoise.EnergyCurve(C, int( M*spInfo['SampleRate']/2 ))
                E = C
                C = np.log(C)

                # some prep that doesn't need to be looped over t:
                meanC = np.mean(C)
                sdC = np.std(C)

                # get true freqs of this band
                freqmin, freqmax = WF.getWCFreq(node, spInfo['SampleRate'])
                # convert freqs to spec Y units
                freqmin = self.convertFreqtoY(freqmin)
                freqmax = self.convertFreqtoY(freqmax)

                # basic divergent color palette
                plotcol = (255*r//numNodes, 127*(r % 2), 0)

                # get max (or mean) E for each second
                # and normalize, so that we don't need to hardcode thr
                for w in range(len(xs)):
                    start = int(w*0.25*spInfo['SampleRate'])
                    end = int((w+1)*0.25*spInfo['SampleRate'])
                    maxE = np.mean(E[start:end])
                    ### DENOISE:
                    # based on wind strength in this second, calculate estimated |wind| in this node
                    # and subtract from maxE
                    # maxE = max(meanC, maxE - windMaxE[w]*noiseenv[node-31]*1.1)
                    Esep[r,w] = (np.log(maxE) - meanC) / sdC

                    # mark detected calls on spectrogram
                    if markSpec and Esep[r,w] > spSubf['WaveletParams']['thr']:
                        diagCall = pg.ROI((specs*xs[w], (freqmin+freqmax)/2),
                                          (specs*0.25, freqmax-freqmin),
                                          pen=plotcol, movable=False)
                        self.diagnosticCalls.append(diagCall)
                        self.p_spec.addItem(diagCall)

                # plot
                self.plotDiag = pg.PlotDataItem(xs, Esep[r,:], pen=fn.mkPen(plotcol, width=2))
                self.p_plot.addItem(self.plotDiag)
                self.p_legend.addItem(self.plotDiag, str(node))
                r = r + 1 

            ### DENOISE: add line of wind strength
            # self.p_plot.addItem(pg.PlotDataItem(np.arange(int(self.datalengthSec))+0.5, np.log(windMaxE),
            #             pen=fn.mkPen((0,130,0), width=2)))
            # add line corresponding to thr
            # self.p_plot.addItem(pg.InfiniteLine(-0.8, angle=0, pen=fn.mkPen(color=(40,40,40), width=1)))
            self.p_plot.addItem(pg.InfiniteLine(spSubf['WaveletParams']['thr'], angle=0, pen=fn.mkPen(color=(40,40,40), width=1)))
            minX, maxX = self.overviewImageRegion.getRegion()
            self.p_plot.setXRange(self.convertSpectoAmpl(minX), self.convertSpectoAmpl(maxX), update=True, padding=0)
            self.plotaxis.setLabel('Power Z-score')
            self.d_plot.show()
        self.diagnosticDialog.activate.setEnabled(True)
        self.statusLeft.setText("Ready")

    def setCTDiagnosticsCNN(self):
        from PyQt5.QtWidgets import QCheckBox
        filter = self.diagnosticDialogCNN.filter.currentText()
        speciesData = self.FilterDicts[filter]
        CTs = []
        for f in speciesData['Filters']:
            CTs.append(f['calltype'])
        CTs.append('Noise')
        for ch in self.diagnosticDialogCNN.chkboxes:
            ch.hide()
        self.diagnosticDialogCNN.chkboxes = []
        for ct in CTs:
            self.diagnosticDialogCNN.chkboxes.append(QCheckBox(ct))
        for cb in self.diagnosticDialogCNN.chkboxes:
            if cb.text() != 'Noise':
                cb.setChecked(True)
            self.diagnosticDialogCNN.ctbox.addWidget(cb)

    def clearDiagnosticCNN(self):
        """ Cleans up diagnostic plot space. Should be called
            when loading new file/page, or from Diagnostic Dialog.
        """
        try:
            self.p_plot.clear()
            if hasattr(self, "p_legend"):
                self.p_legend.scene().removeItem(self.p_legend)
            self.d_plot.hide()
        except Exception as e:
            print(e)

    def setDiagnosticCNN(self):
        """ Takes parameters returned from DiagnosticDialog
            and draws the training diagnostic plots.
        """
        from itertools import chain, repeat
        with pg.BusyCursor():
            self.diagnosticDialogCNN.activate.setEnabled(False)
            self.statusLeft.setText("Making CNN diagnostic plots...")

            # Skip Wavelet filter, and show the raw CNN probabilities for current page, block length depends on CNN input size
            # load target CNN model if exists
            [filtername, selectedCTs] = self.diagnosticDialogCNN.getValues()
            print(selectedCTs)
            speciesData = self.FilterDicts[filtername]
            CTs = []
            for f in speciesData['Filters']:
                CTs.append(f['calltype'])
            CTs.append('Noise')
            self.CNNDicts = self.ConfigLoader.CNNmodels(self.FilterDicts, self.filtersDir, [filtername])

            segment = [[self.startRead, self.startRead + self.datalengthSec]]
            CNNmodel = None
            probs = 0
            if filtername in self.CNNDicts.keys():
                CNNmodel = self.CNNDicts[filtername]
            post = Segment.PostProcess(configdir=self.configdir, audioData=self.audiodata,
                                       sampleRate=self.sampleRate,
                                       tgtsampleRate=speciesData["SampleRate"], segments=segment,
                                       subfilter=speciesData['Filters'][0], CNNmodel=CNNmodel, cert=50)
            if CNNmodel:
                CNNwindow, probs = post.CNNDiagnostic()
            if isinstance(probs, int):
                self.diagnosticDialogCNN.activate.setEnabled(True)
                return

            # clear plot box and add legend
            self.clearDiagnostic()
            self.p_legend = pg.LegendItem()
            self.p_legend.setParentItem(self.p_plot)

            Psep = np.zeros((len(CTs), len(probs[:, 0].tolist())))
            for i in range(len(CTs)):
                Psep[i, :] = probs[:, i].tolist()

            # plot
            for ct in range(len(CTs)):
                if not selectedCTs[ct]:
                    continue
                else:
                    # basic divergent color palette
                    plotcol = (255 * ct // len(CTs), 127 * (ct % 2), 0)
                    y = Psep[ct, :]
                    # x = np.linspace(0, CNNwindow*len(y), len(y))
                    x = np.linspace(CNNwindow/2, CNNwindow*len(y)-CNNwindow/2, len(y))
                    self.plotDiag = pg.PlotDataItem(x, y, pen=fn.mkPen(plotcol, width=2))
                    self.p_plot.addItem(self.plotDiag)
                    self.p_legend.addItem(self.plotDiag, CTs[ct])
            self.d_plot.show()
        self.diagnosticDialogCNN.activate.setEnabled(True)
        self.statusLeft.setText("Ready")

    def showSpectrogramDialog(self):
        """ Create spectrogram dialog when the button is pressed.
        """
        if not hasattr(self,'spectrogramDialog'):
            self.spectrogramDialog = Dialogs.Spectrogram(self.config['window_width'],self.config['incr'],self.sp.minFreq,self.sp.maxFreq, self.sp.minFreqShow,self.sp.maxFreqShow, self.config['window'], self.sgType, self.batmode)
            self.spectrogramDialog.activate.clicked.connect(self.spectrogram)
        # first save the annotations
        self.saveSegments()
        self.spectrogramDialog.show()
        self.spectrogramDialog.activateWindow()

    def spectrogram(self):
        """ Listener for the spectrogram dialog.
        Has to do quite a bit of work to make sure segments are in the correct place, etc."""
        [self.windowType, self.sgType,self.sgMeanNormalise, self.sgEqualLoudness, window_width, incr, minFreq, maxFreq] = self.spectrogramDialog.getValues()
        if (minFreq >= maxFreq):
            msg = SupportClasses_GUI.MessagePopup("w", "Error", "Incorrect frequency range")
            msg.exec_()
            return
        with pg.BusyCursor():
            self.statusLeft.setText("Updating the spectrogram...")
            if self.batmode:
                print("Warning: only spectrogram freq. range can be changed in BMP mode")
            else:
                self.sp.setWidth(int(str(window_width)), int(str(incr)))

                sgRaw = self.sp.spectrogram(window=str(self.windowType),sgType=str(self.sgType),mean_normalise=self.sgMeanNormalise,equal_loudness=self.sgEqualLoudness,onesided=self.sgOneSided)
                maxsg = max(np.min(sgRaw), 1e-9)
                self.sg = np.abs(np.where(sgRaw==0,0.0,10.0 * np.log10(sgRaw/maxsg)))

                # If the size of the spectrogram has changed, need to update the positions of things
                if int(str(incr)) != self.config['incr'] or int(str(window_width)) != self.config['window_width']:
                    self.config['incr'] = int(str(incr))
                    self.config['window_width'] = int(str(window_width))
                    if hasattr(self, 'seg'):
                        self.seg.setNewData(self.sp)

                    self.loadFile(self.filename)
                    # self.specPlot.setImage(self.sg)   # TODO: interface changes to adapt if window_len and incr changed! overview, main spec ect.

                    # these two are usually set by redoFreqAxis, but that is called only later in this case
                    self.spectrogramDialog.low.setValue(minFreq)
                    self.spectrogramDialog.high.setValue(maxFreq)

            self.redoFreqAxis(minFreq,maxFreq)

            self.statusLeft.setText("Ready")
            
    def powerstocsv(self):

        print(self.filename)
    def calculateStats(self):
        """ Calculate and export summary statistics for the currently marked segments """
        
        print(self.filename)
        
        q=0
        qs=0
        noise=0
        for seg in self.segments:
            qs+=1

<<<<<<< HEAD
        #csv = open(self.filename[:-4] + '_features.csv', "w")
        #csv.write("Start Time (sec),End Time (sec),Avg Power,Delta Power,Energy,Agg Entropy,Avg Entropy,Max Power,Max Freq\n")
=======
        import Features
        # these are all segments in file
        print("segs", self.segments)

        csv = open(self.filename[:-4] + '_features.csv', "w")
        csv.write("Start Time (sec),End Time (sec),Avg Power,Delta Power,Energy,Agg Entropy,Avg Entropy,Max Power,Max Freq\n")
>>>>>>> 1c71a8f2

        for seg in self.segments:
            for lab in seg[4]:
                if lab["species"]=="Background":
                    starttime = int(np.floor(max(0, seg[0]-self.startRead)*self.sampleRate))
                    endtime = int(np.ceil(min(seg[1]-self.startRead, self.datalengthSec)*self.sampleRate))
                    noise=self.sp.getpower(starttime,endtime)
        q=5
        if noise==0:
                print("Please select a Background segment and label it as such")
                return
        outarray = np.array(np.repeat(0.0,qs+5))
        outarray[0]=int(self.filename[-19:-17])
        outarray[1]=int(self.filename[-12:-10])
        outarray[2]=int(self.filename[-9:-7])
        outarray[3]=int(self.filename[-6:-4])
        for seg in self.segments:
            
            # Important because all manual mode functions should operate on the current page only:
            # skip segments that are not visible in this page
            if seg[1]<=self.startRead or seg[0]>=self.startRead + self.datalengthSec:
                continue
            
            # coordinates in seconds from current page start, bounded at page borders:
            starttime = int(np.floor(max(0, seg[0]-self.startRead)*self.sampleRate))
            endtime = int(np.ceil(min(seg[1]-self.startRead, self.datalengthSec)*self.sampleRate))
            #print("Start: ",starttime,"--- End: ", endtime)
            
            
            #syllable-by-syllable snnr
            #use the noise following the sillable instead of that preceeding it if first syllable
            outarray[q]=round(10.*np.log10(self.sp.getpower(starttime,endtime)/noise),2)
                
            # piece of audio/waveform corresponding to this segment
            # (note: coordinates in wav samples)
            data = self.audiodata[int(starttime*self.sampleRate):int(endtime*self.sampleRate)]

            # piece of spectrogram corresponding to this segment
            startInSpecPixels = self.convertAmpltoSpec(starttime)
            endInSpecPixels = self.convertAmpltoSpec(endtime)
            #print("lunghezza in pixels di ",q-4," = ",endInSpecPixels-startInSpecPixels)
            #print("PX",startInSpecPixels, endInSpecPixels)
            #self.sg = np.abs(np.where(sgRaw==0,0.0,10.0 * np.log10(sgRaw/maxsg)))
            #self.sg[startInSpecPixels:endInSpecPixels, ]
            
            # if needed, there's already a SignalProc instance self.sp with the full data on it,
            # so can also do something like:
            #self.sp.calculateMagicStatistic(starttime, endtime)
            
            # do something with this segment now...
            print("Calculating statistics on syllable #",q-4,": it starts at ",starttime,"and ends at ", endtime)
            q+=1
            # TODO: Hardcoded for now - add a dialog to read parameters?
            # TODO: Workout the units
            #f = Features.Features(data=data, sampleRate=self.sampleRate, window_width=256, incr=128)
            #avgPower, deltaPower, energy, aggEntropy, avgEntropy, maxPower, maxFreq = f.get_Raven_spectrogram_measurements(f1=int(self.convertFreqtoY(500)), f2=int(self.convertFreqtoY(8000)))
            # quartile1, quartile2, quartile3, f5, f95, interquartileRange = f.get_Raven_robust_measurements(f1=int(self.convertFreqtoY(500)), f2=int(self.convertFreqtoY(8000)))
            #print(avgPower, deltaPower, energy, aggEntropy, avgEntropy, maxPower, maxFreq)
            # print(quartile1, quartile2, quartile3, f5, f95, interquartileRange)
            # csv.write("%s\t%.4f\t%.4f\t%.2f\t%.2f\t%.2f\t%.2f\t%.2f\t%.2f\t%.2f\t%.2f\t%.2f\t%.2f\t%.2f\t%.2f\t%.2f\n" % (self.filename, starttime, endtime, avgPower, deltaPower, energy, aggEntropy, avgEntropy, maxPower, maxFreq, quartile1, quartile2, quartile3, f5, f95, interquartileRange))
            # csv.write("%s,%.4f,%.4f,%.2f,%.2f,%.2f,%.2f,%.2f,%.2f,%.2f\n" % (self.filename, starttime, endtime, avgPower, deltaPower, energy, aggEntropy, avgEntropy, maxPower, maxFreq))
            #csv.write("%.4f,%.4f,%.2f,%.2f,%.2f,%.2f,%.2f,%.2f,%.2f\n" % (starttime, endtime, avgPower, deltaPower, energy, aggEntropy, avgEntropy, maxPower, maxFreq))
        #csv.close()            
        # fill outarray...
        # save as text file for now:
        outarray[4]=q-4
        print("Saving information regarding ",qs," sillables\n",outarray)
        csvf=self.filename[:-19]+'frontfirstnr.csv'
        print("csv ",csvf)
        with open(csvf,'a') as csvfile:
            csvfile.write(",".join(outarray.astype(str)))
            csvfile.write("\n")
            print("Saved in ",csvf)
        # (should switch this to excel sometime in the future)


    def showDenoiseDialog(self):
        """ Create the denoising dialog when the relevant button is pressed.
        """
        self.denoiseDialog = Dialogs.Denoise(DOC=self.DOC,minFreq=self.sp.minFreq,maxFreq=self.sp.maxFreq)
        self.denoiseDialog.show()
        self.denoiseDialog.activateWindow()
        self.denoiseDialog.activate.clicked.connect(self.denoise)
        self.denoiseDialog.undo.clicked.connect(self.denoise_undo)
        self.denoiseDialog.save.clicked.connect(self.denoise_save)

    def backup(self):
        """ Enables denoising to be undone. """
        if hasattr(self, 'audiodata_backup'):
            if self.audiodata_backup is not None:
                audiodata_backup_new = np.empty(
                    (np.shape(self.audiodata_backup)[0], np.shape(self.audiodata_backup)[1] + 1))
                audiodata_backup_new[:, :-1] = np.copy(self.audiodata_backup)
                audiodata_backup_new[:, -1] = np.copy(self.audiodata)
                self.audiodata_backup = audiodata_backup_new
            else:
                self.audiodata_backup = np.empty((np.shape(self.audiodata)[0], 1))
                self.audiodata_backup[:, 0] = np.copy(self.audiodata)
        else:
            self.audiodata_backup = np.empty((np.shape(self.audiodata)[0], 1))
            self.audiodata_backup[:, 0] = np.copy(self.audiodata)
        self.showFreq_backup = [self.sp.minFreqShow, self.sp.maxFreqShow]

    def decomposeWP(self, x=None):
        """ Listener for quickWP control button.
            Takes DATA and produces a WP decomposition.
        """
        print("Decomposing to WP...")
        ot = time.time()
        self.WFinst = WaveletFunctions.WaveletFunctions(data=self.audiodata, wavelet="dmey2", maxLevel=self.config['maxSearchDepth'], samplerate=self.sampleRate)
        maxLevel = 5
        allnodes = range(2 ** (maxLevel + 1) - 1)
        self.WFinst.WaveletPacket(allnodes, mode='symmetric', antialias=False)
        print("Done")
        print(time.time() - ot)

    def denoiseSeg(self):
        """ Listener for quickDenoise control button.
            Extracts a segment from DATA between START and STOP (in ms),
            denoises that segment, concats with rest of original DATA,
            and updates the original DATA.
        """

        if self.box1id > -1:
            start = self.listRectanglesa1[self.box1id].getRegion()[0] * 1000
            stop = self.listRectanglesa1[self.box1id].getRegion()[1] * 1000
        else:
            print("Can't play, no segment selected")
            return

        if self.media_obj.isPlaying() or self.media_slow.isPlaying():
            self.stopPlayback()

        # Since there is no dialog menu, settings are preset constants here:
        alg = "Wavelets"
        thrType = "soft"
        depth = 6   # can also use 0 to autoset
        wavelet = "dmey2"
        aaRec = True
        aaWP = True
        thr = 2.0  # this one is difficult to set universally...

        with pg.BusyCursor():
            opstartingtime = time.time()
            print("Denoising requested at " + time.strftime('%H:%M:%S', time.gmtime(opstartingtime)))
            self.statusLeft.setText("Denoising...")

            # extract the piece of audiodata under current segment
            denoised = self.audiodata[int(start * self.sampleRate//1000) : int(stop * self.sampleRate//1000)]
            WF = WaveletFunctions.WaveletFunctions(data=denoised, wavelet=wavelet, maxLevel=self.config['maxSearchDepth'], samplerate=self.sampleRate)

            if alg == "Wavelets":
                denoised = WF.waveletDenoise(thrType, thr, depth, aaRec=aaRec, aaWP=aaWP, thrfun="c")

            print("Denoising calculations completed in %.4f seconds" % (time.time() - opstartingtime))

            # update full audiodata
            self.sp.data[int(start * self.sampleRate//1000) : int(stop * self.sampleRate//1000)] = denoised
            self.audiodata[int(start * self.sampleRate//1000) : int(stop * self.sampleRate//1000)] = denoised

            # recalculate spectrogram
            sgRaw = self.sp.spectrogram(window=str(self.windowType),sgType=str(self.sgType),mean_normalise=self.sgMeanNormalise,equal_loudness=self.sgEqualLoudness,onesided=self.sgOneSided)
            maxsg = max(np.min(sgRaw), 1e-9)
            self.sg = np.abs(np.where(sgRaw==0,0.0,10.0 * np.log10(sgRaw/maxsg)))
            
            # Update the ampl image
            self.amplPlot.setData(np.linspace(0.0,self.datalength/self.sampleRate,num=self.datalength,endpoint=True),self.audiodata)

            # Update the spec & overview images.
            # Does not reset to start if the freqs aren't changed
            self.redoFreqAxis(self.sp.minFreqShow,self.sp.maxFreqShow, store=False)

            if hasattr(self,'spectrogramDialog'):
                self.spectrogramDialog.setValues(self.sp.minFreq,self.sp.maxFreq,self.sp.minFreqShow,self.sp.maxFreqShow)

            self.setColourLevels()

        print("Denoising completed in %s seconds" % round(time.time() - opstartingtime, 4))
        self.statusLeft.setText("Ready")

    def denoiseSegN(self):
        """ Listener for quickDenoise control button.
            Extracts a segment from DATA between START and STOP (in ms),
            denoises that segment, concats with rest of original DATA,
            and updates the original DATA.
        """

        if self.box1id > -1:
            start = self.listRectanglesa1[self.box1id].getRegion()[0] * 1000
            stop = self.listRectanglesa1[self.box1id].getRegion()[1] * 1000
        else:
            print("Can't play, no segment selected")
            return

        if self.media_obj.isPlaying() or self.media_slow.isPlaying():
            self.stopPlayback()

        # Since there is no dialog menu, settings are preset constants here:
        alg = "Wavelets"
        thrType = "soft"
        depth = 6   # can also use 0 to autoset
        wavelet = "dmey2"
        aaRec = True
        aaWP = True
        thr = 2.0  # this one is difficult to set universally...

        with pg.BusyCursor():
            opstartingtime = time.time()
            print("Denoising requested at " + time.strftime('%H:%M:%S', time.gmtime(opstartingtime)))
            self.statusLeft.setText("Denoising...")

            # extract the piece of audiodata under current segment
            denoised = self.audiodata[int(start * self.sampleRate//1000) : int(stop * self.sampleRate//1000)]
            WF = WaveletFunctions.WaveletFunctions(data=denoised, wavelet=wavelet, maxLevel=self.config['maxSearchDepth'], samplerate=self.sampleRate)

            if alg == "Wavelets":
                denoised = WF.waveletDenoise(thrType, thr, depth, aaRec=aaRec, aaWP=aaWP, thrfun="n")

            print("Denoising calculations completed in %.4f seconds" % (time.time() - opstartingtime))

            # update full audiodata
            self.sp.data[int(start * self.sampleRate//1000) : int(stop * self.sampleRate//1000)] = denoised
            self.audiodata[int(start * self.sampleRate//1000) : int(stop * self.sampleRate//1000)] = denoised

            # recalculate spectrogram
            sgRaw = self.sp.spectrogram(window=str(self.windowType),sgType=str(self.sgType),mean_normalise=self.sgMeanNormalise,equal_loudness=self.sgEqualLoudness,onesided=self.sgOneSided)
            maxsg = max(np.min(sgRaw), 1e-9)
            self.sg = np.abs(np.where(sgRaw==0,0.0,10.0 * np.log10(sgRaw/maxsg)))

            # Update the ampl image
            self.amplPlot.setData(np.linspace(0.0,self.datalength/self.sampleRate,num=self.datalength,endpoint=True),self.audiodata)

            # Update the spec & overview images.
            # Does not reset to start if the freqs aren't changed
            self.redoFreqAxis(self.sp.minFreqShow,self.sp.maxFreqShow, store=False)

            if hasattr(self,'spectrogramDialog'):
                self.spectrogramDialog.setValues(self.sp.minFreq,self.sp.maxFreq,self.sp.minFreqShow,self.sp.maxFreqShow)

            self.setColourLevels()

        print("Denoising completed in %s seconds" % round(time.time() - opstartingtime, 4))
        self.statusLeft.setText("Ready")


    def denoise(self):
        """ Listener for the denoising dialog.
        Calls the denoiser and then plots the updated data.
        """
        if self.CLI:
            # in CLI mode, default values will be retrieved from dialogs.
            self.denoiseDialog = Dialogs.Denoise(DOC=self.DOC,minFreq=self.sp.minFreq,maxFreq=self.sp.maxFreq)
            # values can be passed here explicitly, e.g.:
            # self.denoiseDialog.depth.setValue(10)
            # or could add an argument to pass custom defaults, e.g.:
            # self.denoiseDialog = Dialogs.Denoise(defaults=("wt", 1, 2, 'a')
        with pg.BusyCursor():
            opstartingtime = time.time()
            print("Denoising requested at " + time.strftime('%H:%M:%S', time.gmtime(opstartingtime)))
            self.statusLeft.setText("Denoising...")
            # Note: dialog returns all possible parameters
            if not self.DOC:
                [alg, depth, thrType, thr,wavelet,start,end,width,aaRec,aaWP] = self.denoiseDialog.getValues()
            else:
                wavelet = "dmey2"
                [alg, start, end, width] = self.denoiseDialog.getValues()
            self.backup()

            if str(alg)=="Wavelets":
                # here we override default 0-Fs/2 returns
                start = self.sp.minFreqShow
                end = self.sp.maxFreqShow
                self.waveletDenoiser = WaveletFunctions.WaveletFunctions(data=self.audiodata, wavelet=wavelet, maxLevel=self.config['maxSearchDepth'], samplerate=self.sampleRate)
                if not self.DOC:
                    # pass dialog settings
                    self.sp.data = self.waveletDenoiser.waveletDenoise(thrType,float(str(thr)), depth, aaRec=aaRec, aaWP=aaWP)
                else:
                    # go with defaults
                    self.sp.data = self.waveletDenoiser.waveletDenoise(aaRec=True, aaWP=False)
            else:
                # SignalProc will deal with denoising
                self.sp.denoise(alg, start=start, end=end, width=width)
            self.audiodata = self.sp.data

            print("Denoising calculations completed in %.4f seconds" % (time.time() - opstartingtime))

            sgRaw = self.sp.spectrogram(window=str(self.windowType),sgType=str(self.sgType),mean_normalise=self.sgMeanNormalise,equal_loudness=self.sgEqualLoudness,onesided=self.sgOneSided)
            maxsg = max(np.min(sgRaw), 1e-9)
            self.sg = np.abs(np.where(sgRaw==0,0.0,10.0 * np.log10(sgRaw/maxsg)))

            self.amplPlot.setData(np.linspace(0.0,self.datalength/self.sampleRate,num=self.datalength,endpoint=True),self.audiodata)

            # Update the frequency axis
            self.redoFreqAxis(start, end, store=False)

            if hasattr(self,'spectrogramDialog'):
                self.spectrogramDialog.setValues(self.sp.minFreq,self.sp.maxFreq,self.sp.minFreqShow,self.sp.maxFreqShow)

            self.setColourLevels()

            print("Denoising completed in %s seconds" % round(time.time() - opstartingtime, 4))
            self.statusLeft.setText("Ready")

    def denoise_undo(self):
        """ Listener for undo button in denoising dialog.
        """
        print("Undoing",np.shape(self.audiodata_backup))
        if hasattr(self,'audiodata_backup'):
            if self.audiodata_backup is not None:
                if np.shape(self.audiodata_backup)[1]>0:
                    self.audiodata = np.copy(self.audiodata_backup[:,-1])
                    self.audiodata_backup = self.audiodata_backup[:,:-1]
                    self.sp.data = self.audiodata
                    sgRaw = self.sp.spectrogram(window=str(self.windowType),sgType=str(self.sgType),mean_normalise=self.sgMeanNormalise,equal_loudness=self.sgEqualLoudness,onesided=self.sgOneSided)
                    maxsg = max(np.min(sgRaw), 1e-9)
                    self.sg = np.abs(np.where(sgRaw == 0, 0.0, 10.0 * np.log10(sgRaw / maxsg)))
                    self.amplPlot.setData(
                        np.linspace(0.0, self.datalengthSec, num=self.datalength, endpoint=True),
                        self.audiodata)
                    if hasattr(self,'seg'):
                        self.seg.setNewData(self.sp)

                    if hasattr(self, 'showFreq_backup'):
                        self.redoFreqAxis(self.showFreq_backup[0], self.showFreq_backup[1])
                    else:
                        self.redoFreqAxis(self.sp.minFreq, self.sp.maxFreq)
                    self.setColourLevels()

    def denoise_save(self):
        """ Listener for save button in denoising dialog.
        Adds _d to the filename and saves it as a new sound file.
        """
        filename = self.filename[:-4] + '_d' + self.filename[-4:]
        wavio.write(filename,self.audiodata.astype('int16'),self.sampleRate,scale='dtype-limits', sampwidth=2)
        self.statusLeft.setText("Saved")
        msg = SupportClasses_GUI.MessagePopup("d", "Saved", "Destination: " + '\n' + filename)
        msg.exec_()
        return

    def save_selected_sound(self, id=-1):
        """ Listener for 'Save selected sound' menu item.
        choose destination and give it a name
        """
        if self.box1id is None or self.box1id<0:
            print("No box selected")
            msg = SupportClasses_GUI.MessagePopup("w", "No segment", "No sound selected to save")
            msg.exec_()
            return
        else:
            if type(self.listRectanglesa2[self.box1id]) == self.ROItype:
                x1 = self.listRectanglesa2[self.box1id].pos().x()
                x2 = x1 + self.listRectanglesa2[self.box1id].size().x()
                y1 = max(self.sp.minFreq, self.segments[self.box1id][2])
                y2 = min(self.segments[self.box1id][3], self.sp.maxFreq)
            else:
                x1, x2 = self.listRectanglesa2[self.box1id].getRegion()
                y1 = self.sp.minFreq
                y2 = self.sp.maxFreq
            x1 = math.floor(x1 * self.config['incr'])
            x2 = math.floor(x2 * self.config['incr'])
            filename, drop = QFileDialog.getSaveFileName(self, 'Save File as', '', '*.wav')
            if filename:
                # filedialog doesn't attach extension
                filename = str(filename)
                if not filename.endswith('.wav'):
                    filename = filename + '.wav'
                tosave = self.sp.bandpassFilter(self.audiodata[int(x1):int(x2)], start=y1, end=y2)
                wavio.write(filename, tosave.astype('int16'), self.sampleRate, scale='dtype-limits', sampwidth=2)
            # update the file list box
            self.fillFileList(self.SoundFileDir, os.path.basename(self.filename))

    def redoFreqAxis(self,start,end, store=True):
        """ This is the listener for the menu option to make the frequency axis tight (after bandpass filtering or just spectrogram changes)
            On the same go updates spectrogram and overview plots.
                store: boolean, indicates whether changes should be stored in the config
        """
        changedY = (start!=self.sp.minFreqShow or end!=self.sp.maxFreqShow)
        # Lots of updating can be avoided if the Y freqs aren't changing:
        if changedY:
            self.sp.minFreqShow = max(start,self.sp.minFreq)
            self.sp.maxFreqShow = min(end,self.sp.maxFreq)
            changedY = True

            if store:
                if self.batmode:
                    self.config['minFreqBats'] = start
                    self.config['maxFreqBats'] = end
                else:
                    self.config['minFreq'] = start
                    self.config['maxFreq'] = end

        # draw a spectrogram of proper height:
        height = self.sampleRate // 2 / np.shape(self.sg)[1]
        pixelstart = int(self.sp.minFreqShow/height)
        pixelend = int(self.sp.maxFreqShow/height)

        self.overviewImage.setImage(self.sg[:,pixelstart:pixelend])
        self.overviewImageRegion.setBounds([0, len(self.sg)])
        self.specPlot.setImage(self.sg[:,pixelstart:pixelend])

        # if Y freqs changed, some segments may appear/be dropped:
        if changedY:
            # Remove everything and redraw it
            self.removeSegments(delete=False)
            self.drawOverview()
            self.drawfigMain(remaking=True)

            try:
                for r in self.segmentPlots:
                    self.p_spec.removeItem(r)
                self.segmentPlots=[]
            except Exception:
                pass
            else:
                self.showFundamentalFreq()

            try:
                self.p_spec.removeItem(self.derivPlot)
            except Exception:
                pass
            else:
                self.showSpectralDeriv()

            if not self.DOC:
                try:
                    self.p_spec.removeItem(self.formantPlot)
                except Exception:
                    pass
                else:
                    self.showFormants()

            try:
                self.p_spec.removeItem(self.energyPlot)
            except Exception:
                pass
            else:
                self.showMaxEnergy()

        QApplication.processEvents()

    def buildRecogniser(self):
        """Listener for 'Build a recogniser' - Advanced mode
           This mode expects to have more engagement with the user, the user can give sensible names to the clusters
           and adjust some parameters based on user's expertise on the particular species.

           All training and file I/O are done in Dialogs.py currently.
        """
        self.saveSegments()
        self.buildRecAdvWizard = DialogsTraining.BuildRecAdvWizard(self.filtersDir, self.config)
        self.buildRecAdvWizard.button(3).clicked.connect(self.saveNotestRecogniser)
        self.buildRecAdvWizard.saveTestBtn.clicked.connect(self.saveTestRecogniser)
        self.buildRecAdvWizard.activateWindow()
        self.buildRecAdvWizard.exec_()
        # reread filters list with the new one
        self.FilterDicts = self.ConfigLoader.filters(self.filtersDir)

    def buildCNN(self):
        """Listener for 'Build a CNN'
        """
        self.saveSegments()
        self.buildCNNWizard = DialogsTraining.BuildCNNWizard(self.filtersDir, self.config, self.configdir)
        self.buildCNNWizard.button(3).clicked.connect(self.saveNotestRecogniserCNN)
        self.buildCNNWizard.saveTestBtn.clicked.connect(self.saveTestRecogniserCNN)
        self.buildCNNWizard.activateWindow()
        self.buildCNNWizard.exec_()

    def testRecogniser(self, filter=None):
        """ Listener for the Test Recogniser action """
        self.testRecWizard = DialogsTraining.TestRecWizard(self.filtersDir, self.configdir, filter)
        self.testRecWizard.exec_()

    def saveNotestRecogniser(self):
        try:
            # actually write out the filter
            filename = os.path.join(self.filtersDir, self.buildRecAdvWizard.field("filtfile"))
            print("Saving new recogniser to ", filename)
            f = open(filename, 'w')
            f.write(json.dumps(self.buildRecAdvWizard.speciesData))
            f.close()
            # prompt the user
            msg = SupportClasses_GUI.MessagePopup("d", "Training completed!", "Training completed!\nWe strongly recommend testing the recogniser on a separate dataset before actual use.")
            msg.exec_()
            self.buildRecAdvWizard.done(1)
        except Exception as e:
            print("ERROR: could not save recogniser because:", e)
            self.buildRecAdvWizard.done(0)

    def saveTestRecogniser(self):
        try:
            filename = os.path.join(self.filtersDir, self.buildRecAdvWizard.field("filtfile"))
            print("Saving new recogniser to ", filename)
            f = open(filename, 'w')
            f.write(json.dumps(self.buildRecAdvWizard.speciesData))
            f.close()
            # prompt the user
            msg = SupportClasses_GUI.MessagePopup("d", "Training completed!", "Training completed!\nProceeding to testing.")
            msg.exec_()
            self.buildRecAdvWizard.done(1)
            self.testRecogniser(filter=os.path.basename(filename))
        except Exception as e:
            print("ERROR: could not save recogniser because:", e)
            self.buildRecAdvWizard.done(0)

    def saveNotestRecogniserCNN(self):
        # actually write out the filter and CNN model
        modelsrc = os.path.join(self.buildCNNWizard.cnntrain.tmpdir2.name, 'model.json')
        CNN_name = self.buildCNNWizard.cnntrain.species + time.strftime("_%H-%M-%S", time.gmtime())
        self.buildCNNWizard.cnntrain.currfilt["CNN"]["CNN_name"] = CNN_name
        modelfile = os.path.join(self.filtersDir, CNN_name + '.json')
        weightsrc = self.buildCNNWizard.cnntrain.bestweight
        weightfile = os.path.join(self.filtersDir, CNN_name + '.h5')

        if self.buildCNNWizard.savePage.saveoption == 'New' and (self.buildCNNWizard.savePage.enterFiltName.text() != '' or self.buildCNNWizard.savePage.enterFiltName.text() != '.txt'):
            try:
                filename = os.path.join(self.filtersDir, self.buildCNNWizard.savePage.enterFiltName.text())
                print("Saving a new recogniser", filename)
                f = open(filename, 'w')
                f.write(json.dumps(self.buildCNNWizard.cnntrain.currfilt))
                f.close()
                # Actually copy the model
                copyfile(modelsrc, modelfile)
                copyfile(weightsrc, weightfile)
                # And remove temp dirs
                self.buildCNNWizard.cnntrain.tmpdir1.cleanup()
                self.buildCNNWizard.cnntrain.tmpdir2.cleanup()
                # prompt the user
                msg = SupportClasses_GUI.MessagePopup("d", "Training completed!", "Training completed!\nWe strongly recommend testing the recogniser on a separate dataset before actual use.")
                msg.exec_()
            except Exception as e:
                print("ERROR: could not save recogniser because:", e)
        elif self.buildCNNWizard.savePage.saveoption != 'New':
            try:
                filename = os.path.join(self.filtersDir, self.buildCNNWizard.cnntrain.filterName)
                print("Updating the existing recogniser ", filename)
                f = open(filename, 'w')
                f.write(json.dumps(self.buildCNNWizard.cnntrain.currfilt))
                f.close()
                # Actually copy the model
                copyfile(modelsrc, modelfile)
                copyfile(weightsrc, weightfile)
                # And remove temp dirs
                self.buildCNNWizard.cnntrain.tmpdir1.cleanup()
                self.buildCNNWizard.cnntrain.tmpdir2.cleanup()
                # prompt the user
                # msg = SupportClasses_GUI.MessagePopup("d", "Training complete", "Recogniser is ready to use")
                # msg.exec_()
            except Exception as e:
                print("ERROR: could not save recogniser because:", e)
        else:
            return

    def saveTestRecogniserCNN(self):
        # actually write out the filter and CNN model
        modelsrc = os.path.join(self.buildCNNWizard.cnntrain.tmpdir2.name, 'model.json')
        CNN_name = self.buildCNNWizard.cnntrain.species + time.strftime("_%H-%M-%S", time.gmtime())
        self.buildCNNWizard.cnntrain.currfilt["CNN"]["CNN_name"] = CNN_name
        modelfile = os.path.join(self.filtersDir, CNN_name + '.json')
        weightsrc = self.buildCNNWizard.cnntrain.bestweight
        weightfile = os.path.join(self.filtersDir, CNN_name + '.h5')

        if self.buildCNNWizard.savePage.saveoption == 'New' and (self.buildCNNWizard.savePage.enterFiltName.text() != '' or self.buildCNNWizard.savePage.enterFiltName.text() != '.txt'):
            try:
                filename = os.path.join(self.filtersDir, self.buildCNNWizard.savePage.enterFiltName.text())
                print("Saving a new recogniser", self.filename)
                f = open(filename, 'w')
                f.write(json.dumps(self.buildCNNWizard.cnntrain.currfilt))
                f.close()
                # Actually copy the model
                copyfile(modelsrc, modelfile)
                copyfile(weightsrc, weightfile)
                # And remove temp dirs
                self.buildCNNWizard.cnntrain.tmpdir1.cleanup()
                self.buildCNNWizard.cnntrain.tmpdir2.cleanup()
                # prompt the user
                msg = SupportClasses_GUI.MessagePopup("d", "Training completed!", "Training completed!\nProceeding to testing.")
                msg.exec_()
                self.buildCNNWizard.done(1)
                self.testRecogniser(filter=os.path.basename(filename))
            except Exception as e:
                print("ERROR: could not save recogniser because:", e)
        elif self.buildCNNWizard.savePage.saveoption != 'New':
            try:
                filename = os.path.join(self.filtersDir, self.buildCNNWizard.cnntrain.filterName)
                print("Updating the existing recogniser ", self.filename)
                f = open(filename, 'w')
                f.write(json.dumps(self.buildCNNWizard.cnntrain.currfilt))
                f.close()
                # Actually copy the model
                copyfile(modelsrc, modelfile)
                copyfile(weightsrc, weightfile)
                # And remove temp dirs
                self.buildCNNWizard.cnntrain.tmpdir1.cleanup()
                self.buildCNNWizard.cnntrain.tmpdir2.cleanup()
                # prompt the user
                msg = SupportClasses_GUI.MessagePopup("d", "Training completed!",
                                                  "Training completed!\nProceeding to testing.")
                msg.exec_()
                self.buildCNNWizard.done(1)
                self.testRecogniser(filter=os.path.basename(filename))
            except Exception as e:
                print("ERROR: could not save recogniser because:", e)
        else:
            return

    def excel2Annotation(self):
        """ Utility function dialog: Generate AviaNZ style annotations given the start-end of calls in excel format
        """
        self.excel2AnnotationDialog = Dialogs.Excel2Annotation()
        self.excel2AnnotationDialog.show()
        self.excel2AnnotationDialog.activateWindow()
        self.excel2AnnotationDialog.btnGenerateAnnot.clicked.connect(self.genExcel2Annot)

    def tag2Annotation(self):
        """ Utility function dialog: Generate AviaNZ style annotations given freebird style (XML) annotations
        """
        self.tag2AnnotationDialog = Dialogs.Tag2Annotation()
        self.tag2AnnotationDialog.show()
        self.tag2AnnotationDialog.activateWindow()
        self.tag2AnnotationDialog.btnGenerateAnnot.clicked.connect(self.genTag2Annot)

    def backupAnnotations(self):
        """ Utility function dialog: backup annotation files
        """
        self.backupAnnotationDialog = Dialogs.BackupAnnotation()
        self.backupAnnotationDialog.show()
        self.backupAnnotationDialog.activateWindow()
        self.backupAnnotationDialog.btnCopyAnnot.clicked.connect(self.backupAnnotation)

    def genExcel2Annot(self):
        """ Utility function: Generate AviaNZ style annotations given the start-end of calls in excel format"""

        values = self.excel2AnnotationDialog.getValues()
        if values:
            [excelfile, audiofile, species, colstart, colend, collow, colhigh] = values
        else:
            return

        try:
            # Read excel file
            book = openpyxl.load_workbook(excelfile)
            sheet = book.active
            starttime = sheet[colstart+'2': colstart + str(sheet.max_row)]
            endtime = sheet[colend+'2': colend + str(sheet.max_row)]
            flow = sheet[collow+'2': collow + str(sheet.max_row)]
            fhigh = sheet[colhigh+'2': colhigh + str(sheet.max_row)]

            _, duration, _, _ = wavio.readFmt(audiofile)

            annotation = []
            for i in range(len(starttime)):
                annotation.append([float(starttime[i][0].value), float(endtime[i][0].value), float(flow[i][0].value),
                                   float(fhigh[i][0].value),
                                   [{"species": species, "certainty": 100.0, "filter": "M", "calltype": species}]])
            annotation.insert(0, {"Operator": "", "Reviewer": "", "Duration": duration})
            file = open(audiofile + '.data', 'w')
            json.dump(annotation, file)
            file.close()
            self.excel2AnnotationDialog.txtSpecies.setText('')
            self.excel2AnnotationDialog.txtAudio.setText('')
            self.excel2AnnotationDialog.txtExcel.setText('')
            msg = SupportClasses_GUI.MessagePopup("d", "Generated annotation",
                                              "Successfully saved the annotation file: " + '\n' + audiofile + '.data')
            msg.exec_()
        except Exception as e:
            print("ERROR: Generating annotation failed with error:")
            print(e)
            return

    def genTag2Annot(self):
        """ Utility function: Generate AviaNZ style annotations given the freebird style annotations"""

        values = self.tag2AnnotationDialog.getValues()
        if values:
            [sessiondir, duration] = values
        else:
            return

        try:
            # Read freebird bird list
            spName = []
            spCode = []
            book = openpyxl.load_workbook(os.path.join(self.configdir, "Freebird_species_list.xlsx"))
            sheet = book.active
            name = sheet['A2': 'A' + str(sheet.max_row)]
            code = sheet['B2': 'B' + str(sheet.max_row)]
            for i in range(len(name)):
                spName.append(str(name[i][0].value))
            for i in range(len(code)):
                spCode.append(int(code[i][0].value))
            spDict = dict(zip(spCode, spName))

            # Generate the .data files from .tag, read operator/reviewer from the corresponding .setting file
            for root, dirs, files in os.walk(str(sessiondir)):
                for file in files:
                    if file.endswith('.tag'):
                        annotation = []
                        tagFile = os.path.join(root, file)
                        tree = ET.parse(tagFile)
                        troot = tree.getroot()

                        for elem in troot:
                            species = spDict[int(elem[0].text)]
                            annotation.append(
                                [float(elem[1].text), float(elem[1].text) + float(elem[2].text), 0, 0, species])

                        operator = ""
                        reviewer = ""
                        stree = ET.parse(tagFile[:-4] + '.setting')
                        stroot = stree.getroot()
                        for elem in stroot:
                            if elem.tag == 'Operator':
                                operator = elem.text
                            if elem.tag == 'Reviewer' and elem.text:
                                reviewer = elem.text
                        annotation.insert(0, {"Operator": operator, "Reviewer": reviewer, "Duration": duration})
                        # save .data, possible over-writing
                        file = open(tagFile[:-4] + '.wav.data', 'w')
                        json.dump(annotation, file)
                        file.close()
            self.tag2AnnotationDialog.txtDuration.setText('')
            self.tag2AnnotationDialog.txtSession.setText('')
            msg = SupportClasses_GUI.MessagePopup("d", "Generated annotation",
                                              "Successfully saved the annotations in: " + '\n' + sessiondir)
            msg.exec_()
        except Exception as e:
            print("Warning: Generating annotation from %s failed with error:" % (tagFile))
            print(e)
            return

    def backupAnnotation(self):
        """ Utility function: Copy .data and corrections files while preserving directory hierarchy"""
        values = self.backupAnnotationDialog.getValues()
        if values:
            [src, dst] = values
            print(src,dst)
        else:
            return

        l = len(src)
        for root, dirs, files in os.walk(src):
            for d in dirs:
                #print(dst,root,dirs)
                os.mkdir(os.path.join(dst,root[l+1:],d))
            for f in files:
                if f[-5:].lower() == '.data' or 'corrections' in f:
                    shutil.copy2(os.path.join(root, f),os.path.join(dst,root[l+1:]))
        self.backupAnnotationDialog.close()
        
        #try:
            #if platform.system() == 'Windows':
                #subprocess.call(['xcopy', src+'\*.data', dst, '/s', '/e'])
            #elif platform.system() == 'Linux' or platform.system() == 'Darwin':     # TODO: zero testing!
        #except Exception as e:
            #print("Warning: Coping failed with error:")
            #print(e)
            #return

    def segmentationDialog(self):
        """ Create the segmentation dialog when the relevant button is pressed.
        """
        maxampl = 0.001
        if self.datalength>0:
            maxampl = np.max(self.audiodata)
        self.segmentDialog = Dialogs.Segmentation(maxampl,DOC=self.DOC, species=self.FilterDicts)
        self.segmentDialog.show()
        self.segmentDialog.activateWindow()
        self.segmentDialog.undo.clicked.connect(self.segment_undo)
        self.segmentDialog.activate.clicked.connect(self.segment)

    def useWindF(self, flow, fhigh):
        """
        Check if the wind filter is appropriate for this species/call type.
        Return true if wind filter target band 50-500 Hz does not overlap with flow-fhigh Hz.
        """
        if 50 < fhigh and 500 > flow:
            print('Skipping wind filter...')
            return False
        else:
            return True

    def segment(self):
        """ Listener for the segmentation dialog. Calls the relevant segmenter.
        """
        if self.CLI:
            maxampl = 0.001
            if self.datalength>0:
                maxampl = np.max(self.audiodata)
            self.segmentDialog = Dialogs.Segmentation(maxampl)

        opstartingtime = time.time()
        print('Segmenting requested at ' + time.strftime('%H:%M:%S', time.gmtime(opstartingtime)))
        # for undoing:
        self.prevSegments = copy.deepcopy(self.segments)

        self.segmentsToSave = True
        [alg, medThr, medSize, HarmaThr1,HarmaThr2,PowerThr,minfreq,minperiods,Yinthr,window,FIRThr1,CCThr1, filtname, species_cc, wind, rain, maxgap, minlen] = self.segmentDialog.getValues()
        with pg.BusyCursor():
            filtname = str(filtname)
            self.statusLeft.setText('Segmenting...')
            # Delete old segments:
            # only this species, if using species-specific methods:
            if alg == 'Wavelets':
                if filtname == 'Choose species...':
                    msg = SupportClasses_GUI.MessagePopup("w", "Species Error", 'Please select your species!')
                    msg.exec_()
                    return

                filtspecies = self.FilterDicts[filtname]["species"]
                oldsegs = self.segments.getSpecies(filtspecies)
                # Only show segments which are at least partly visible in this page:
                for ix in reversed(oldsegs):
                    seg = self.segments[ix]
                    if seg[0] > self.startRead + self.datalengthSec or seg[1] < self.startRead:
                        oldsegs.remove(ix)

                todelete = []
                # deleting from the end, because deleteSegments shifts IDs:
                for si in oldsegs:
                    # clear these species from overview colors
                    self.refreshOverviewWith(self.segments[si], delete=True)
                    # remove all labels for the current species
                    wipedAll = self.segments[si].wipeSpecies(filtspecies)
                    self.refreshOverviewWith(self.segments[si])
                    # drop the segment if it's the only species, or just update the graphics
                    if wipedAll:
                        todelete.append(si)
                    else:
                        self.updateText(si)
                        self.updateColour(si)
                # reverse loop to allow deleting segments
                for dl in reversed(todelete):
                    self.deleteSegment(dl)
            else:
                self.removeSegments()

            # NON-SPECIFIC methods here (produce "Don't Know"):
            if str(alg) == 'Default':
                newSegments = self.seg.bestSegments()
            elif str(alg) == 'Median Clipping':
                newSegments = self.seg.medianClip(float(str(medThr)), minSegment=self.config['minSegment'])
                newSegments = self.seg.checkSegmentOverlap(newSegments)
                # will also remove too short segments (medSize is set in ms because sliders limited to int)
                # print("before length", newSegments)
                # newSegments = self.seg.deleteShort(newSegments, minlength=medSize/1000)
            elif str(alg) == 'Harma':
                newSegments = self.seg.Harma(float(str(HarmaThr1)),float(str(HarmaThr2)),minSegment=self.config['minSegment'])
                newSegments = self.seg.checkSegmentOverlap(newSegments)
            elif str(alg) == 'Power':
                newSegments = self.seg.segmentByPower(float(str(PowerThr)))
                newSegments = self.seg.checkSegmentOverlap(newSegments)
            elif str(alg) == 'Onsets':
                newSegments = self.seg.onsets()
                newSegments = self.seg.checkSegmentOverlap(newSegments)
            elif str(alg) == 'Fundamental Frequency':
                newSegments, pitch, times = self.seg.yin(int(str(minfreq)), int(str(minperiods)), float(str(Yinthr)),
                                                         int(str(window)), returnSegs=True)
                newSegments = self.seg.checkSegmentOverlap(newSegments)
            elif str(alg) == 'FIR':
                newSegments = self.seg.segmentByFIR(float(str(FIRThr1)))
                newSegments = self.seg.checkSegmentOverlap(newSegments)
            # SPECIES-SPECIFIC methods from here:
            elif str(alg) == 'Wavelets':
                speciesData = self.FilterDicts[filtname]
                # this will produce a list of lists (over subfilters)
                ws = WaveletSegment.WaveletSegment(speciesData)
                ws.readBatch(self.audiodata, self.sampleRate, d=False, spInfo=[speciesData], wpmode="new")
                newSegments = ws.waveletSegment(0, wpmode="new")

            # TODO: make sure cross corr outputs lists of lists
            elif str(alg) == 'Cross-Correlation':
                if species_cc != 'Choose species...':
                    # need to load template/s
                    newSegments = self.findMatches(float(str(CCThr1)), species_cc)
                else:
                    newSegments = self.findMatches(float(str(CCThr1)))

            # Post-process
            # 1. Delete windy segments
            # 2. Delete rainy segments
            # 3. Check fundamental frq
            # 4. Merge neighbours
            # 5. Delete short segmentsost process to remove short segments, wind, rain, and use F0 check.
            if str(alg) != 'Wavelets':
                print('Segments detected: ', len(newSegments))
                print('Post-processing...')
                post = Segment.PostProcess(configdir=self.configdir, audioData=self.audiodata, sampleRate=self.sampleRate,
                                           segments=newSegments, subfilter={})
                if wind:
                    post.wind()
                    print('After wind segments: ', len(post.segments))
                if rain:
                    post.rainClick()
                    print('After rain segments: ', len(post.segments))
                post.joinGaps(maxgap=maxgap)
                post.deleteShort(minlength=minlen)
                newSegments = post.segments
            else:
                print('Segments detected: ', sum(isinstance(seg, list) for subf in newSegments for seg in subf))
                print('Post-processing...')
                # load target CNN model if exists
                self.CNNDicts = self.ConfigLoader.CNNmodels(self.FilterDicts, self.filtersDir, [filtname])
                # postProcess currently operates on single-level list of segments,
                # so we run it over subfilters for wavelets:
                for filtix in range(len(speciesData['Filters'])):
                    CNNmodel = None
                    if filtname in self.CNNDicts.keys():
                        CNNmodel = self.CNNDicts[filtname]
                    post = Segment.PostProcess(configdir=self.configdir, audioData=self.audiodata, sampleRate=self.sampleRate,
                                               tgtsampleRate=speciesData["SampleRate"], segments=newSegments[filtix],
                                               subfilter=speciesData['Filters'][filtix], CNNmodel=CNNmodel, cert=50)
                    if wind and self.useWindF(speciesData['Filters'][filtix]['FreqRange'][0], speciesData['Filters'][filtix]['FreqRange'][1]):
                        post.wind()
                        print('After wind: segments: ', len(post.segments))
                    if CNNmodel:
                        print('Post-processing with CNN')
                        post.CNN()
                        print('After CNN: segments: ', len(post.segments))
                    if rain:
                        post.rainClick()
                        print('After rain segments: ', len(post.segments))
                    if 'F0' in speciesData['Filters'][filtix] and 'F0Range' in speciesData['Filters'][filtix]:
                        if speciesData['Filters'][filtix]['F0']:
                            print("Checking for fundamental frequency...")
                            post.fundamentalFrq()
                            print("After FF segments:", len(post.segments))
                    post.joinGaps(maxgap=speciesData['Filters'][filtix]['TimeRange'][3])
                    post.deleteShort(minlength=speciesData['Filters'][filtix]['TimeRange'][0])
                    newSegments[filtix] = post.segments
            print("After post processing: ", newSegments)

            # Generate Segment-type output.
            if str(alg)=='Wavelets':
                for filtix in range(len(speciesData['Filters'])):
                    speciesSubf = speciesData['Filters'][filtix]
                    y1 = speciesSubf['FreqRange'][0]
                    y2 = min(self.sampleRate//2, speciesSubf['FreqRange'][1])
                    for seg in newSegments[filtix]:
                        self.addSegment(float(seg[0][0]), float(seg[0][1]), y1, y2,
                                [{"species": filtspecies, "certainty": seg[1], "filter": filtname, "calltype": speciesSubf["calltype"]}], index=-1)
                        self.segmentsToSave = True
            elif str(alg)=='Cross-Correlation' and species_cc != 'Choose species...':
                for filtix in range(len(speciesData['Filters'])):
                    speciesSubf = speciesData['Filters'][filtix]
                    y1 = speciesSubf['FreqRange'][0]
                    y2 = min(self.sampleRate//2, speciesSubf['FreqRange'][1])
                    for seg in newSegments[filtix]:
                        self.addSegment(float(seg[0]), float(seg[1]), y1, y2,
                                [{"species": species_cc.title(), "certainty": seg[1]}], index=-1)
                        self.segmentsToSave = True
            else:
                for seg in newSegments:
                    self.addSegment(seg[0][0],seg[0][1])
                    self.segmentsToSave = True

            self.segmentDialog.undo.setEnabled(True)
            self.statusLeft.setText('Ready')
        print('Segmentation finished at %s' % (time.time() - opstartingtime))

    def segment_undo(self):
        """ Listener for undo button in segmentation dialog.
            Deletes everything, and re-adds segments from a backup.
        """
        # just in case:
        self.segmentDialog.undo.setEnabled(False)
        if not hasattr(self, 'prevSegments'):
            print("Nothing to undo!")
            return

        self.removeSegments()
        for seg in self.prevSegments:
            self.addSegment(seg[0], seg[1], seg[2], seg[3], seg[4], index=-1, coordsAbsolute=True)
            self.segmentsToSave = True

    def exportSeg(self):
        # First, deal with older xls if present:
        foundxls = []
        for f in os.listdir(self.SoundFileDir):
            if f.startswith("DetectionSummary_") and f.endswith(".xlsx"):
                foundxls.append(f)

        if len(foundxls)>0:
            # check with user
            msg = SupportClasses_GUI.MessagePopup("w", "Excel file exists", "Detection summaries already present in " + self.SoundFileDir + ". Overwrite them, append to them, or cancel the operation?")
            msg.setStandardButtons(QMessageBox.Cancel)
            msg.addButton("Overwrite", QMessageBox.YesRole)
            msg.addButton("Append", QMessageBox.YesRole)
            # cancelBtn = msg.addButton(QMessageBox.Cancel)
            reply = msg.exec_()
            # print(reply)
            if reply == 4194304:  # weird const for Cancel
                return
            elif reply == 1:
                action = "append"
            elif reply == 0:
                action = "overwrite"
            else:
                print("ERROR: Unrecognised reply", reply)
                return

            # remove all the old excels:
            if action == "overwrite":
                for f in foundxls:
                    try:
                        os.remove(os.path.join(self.SoundFileDir, f))
                    except Exception as e:
                        print("Could not remove file", os.path.join(self.SoundFileDir, f))
                        print(e)
        else:
            # create new workbook, in effect
            action = "overwrite"

        # sort the segments into increasing time order (to make neater output)
        sortOrder = self.segments.orderTime()
        self.listRectanglesa1 = [self.listRectanglesa1[i] for i in sortOrder]
        self.listRectanglesa2 = [self.listRectanglesa2[i] for i in sortOrder]
        self.listLabels = [self.listLabels[i] for i in sortOrder]

        # excel should be split by page size, but for short files just give the file size
        datalen = self.config['maxFileShow'] if self.nFileSections>1 else self.datalengthSec
        excel = SupportClasses.ExcelIO()
        self.segments.filename = self.filename
        success = excel.export([self.segments], self.SoundFileDir, action=action, pagelenarg=datalen, numpages=self.nFileSections, startTime=self.startTime, precisionMS=self.batmode)
        # add user notification
        if success==0:
            print("Warning: Excel output was not saved")
            return
        else:
            msg = SupportClasses_GUI.MessagePopup("d", "Segments Exported", "Check this directory for the Excel output: " + '\n' + self.SoundFileDir)
            msg.exec_()
            return

    def findMatches(self,thr=0.4, species='Choose species...'):
        """ Calls the cross-correlation function to find matches like the currently highlighted box.
        It also check if you have selected a species, then allow to read those templates and match.
        """
        # TODO: Remove?
        # print ("inside find Matches: ", species)
        segments = []
        if species != 'Choose species...' and os.path.exists('Sound Files/' + species):
            self.statusLeft.setText("Finding matches...")
            print("Reading template/s")
            # Todo: do more than one template and merge result?
            sp_temp = SignalProc.SignalProc(self.config['window_width'], self.config['incr'])
            sp_temp.readWav('Sound Files/'+species+'/train1_1.wav')

            # Parse wav format details based on file header:
            sampleRate = sp_temp.sampleRate
            audiodata = sp_temp.data

            # downsample
            print("fs: ", sampleRate, self.sppInfo[str(species)][4])
            if sampleRate != self.sppInfo[str(species)][4]:
                sp_temp.resample(self.sppInfo[str(species)][4])
            datalength = np.shape(audiodata)[0]
            len_seg = datalength / sampleRate

            sgRaw_temp = sp_temp.spectrogram(mean_normalise=self.sgMeanNormalise,
                                        equal_loudness=self.sgEqualLoudness, onesided=self.sgOneSided)

            # Get the data for the spectrogram
            if self.sampleRate != self.sppInfo[str(species)][4]:
                data1 = librosa.core.audio.resample(self.audiodata, self.sampleRate, self.sppInfo[str(species)][4])
                sampleRate1 = self.sppInfo[str(species)][4]
            else:
                data1 = self.audiodata
                sampleRate1 = self.sampleRate
            # TODO utilize self.sp / SignalProc more here
            sp_temp.data = data1
            sp_temp.sampleRate = sampleRate1
            sgRaw = self.sp.spectrogram(window=str(self.windowType),sgType=str(self.sgType),mean_normalise=self.sgMeanNormalise,equal_loudness=self.sgEqualLoudness,onesided=self.sgOneSided)
            indices = self.seg.findCCMatches(sgRaw_temp,sgRaw,thr)
            # scale indices to match with self.samplerate
            indices = [i*self.sampleRate/sampleRate1 for i in indices]
            # print('indices:', indices)
            # identifySegments(seg=indices, minlength=10)
            # indices are in spectrogram pixels, need to turn into times
            y1 = self.convertFreqtoY(self.sppInfo[str(species)][2]/2)
            if self.sppInfo[str(species)][4]/2 > self.sampleRate:
                y2 = self.convertFreqtoY(self.sampleRate / 2 - self.sampleRate * 0.01)
            else:
                y2 = self.convertFreqtoY(self.sppInfo[str(species)][4] / 2)
            for i in indices:
                if np.abs(i) > self.config['overlap_allowed']:
                    time = i*self.config['incr'] / self.sampleRate
                    # print(time, time + len_seg,self.segments)
                    # self.addSegment(time, time+len_seg,y1,y2,[species+'?'])
                    segments.append([time, time+len_seg])
        elif self.box1id is None or self.box1id<0:
            print("No box selected")
            msg = SupportClasses_GUI.MessagePopup("w", "No segment", "No segment selected to match")
            msg.exec_()
            return []
        else:
            self.statusLeft.setText("Finding matches...")
            # Only want to draw new segments, so find out how many there are now
            seglen = len(self.segments)
            # Get the segment -- note that takes the full y range
            if type(self.listRectanglesa2[self.box1id]) == self.ROItype:
                x1 = self.listRectanglesa2[self.box1id].pos().x()
                x2 = x1 + self.listRectanglesa2[self.box1id].size().x()
            else:
                x1, x2 = self.listRectanglesa2[self.box1id].getRegion()
            # Get the data for the spectrogram
            # TODO utilize self.sp / SignalProc more here
            sgRaw = self.sp.spectrogram(window=str(self.windowType),sgType=str(self.sgType),mean_normalise=self.sgMeanNormalise,equal_loudness=self.sgEqualLoudness,onesided=self.sgOneSided)
            segment = sgRaw[int(x1):int(x2),:]
            len_seg = (x2-x1) * self.config['incr'] / self.sampleRate
            indices = self.seg.findCCMatches(segment,sgRaw,thr)
            # indices are in spectrogram pixels, need to turn into times
            for i in indices:
                # Miss out the one selected: note the hack parameter
                if np.abs(i-x1) > self.config['overlap_allowed']:
                    time = i*self.config['incr'] / self.sampleRate
                    segments.append([time, time+len_seg])
                    # self.addSegment(time, time+len_seg,0,0,self.segments[self.box1id][4])
            self.statusLeft.setText("Ready")
        return segments

    def classifySegments(self):
        """Listener for Action->Cluster segments menu item, cluster segments marked in the current file. Only to display
            the auto generated clusters
        """
        if len(self.segments) > 1:
            cl = Clustering.Clustering([], [], 5)
            segments, nclasses, duration = cl.cluster(self.filename, self.sampleRate, None, feature='we')
            self.clusterD = Dialogs.Cluster(segments, self.sampleRate, nclasses, self.config)
            self.clusterD.show()
        else:
            print('need segments to cluster!')
            return

# ===============
# Code for playing sounds
    def playVisible(self):
        """ Listener for button to play the visible area.
        On PLAY, turns to PAUSE and two other buttons turn to STOPs.
        """
        if self.batmode:
            # Currently playback disabled in this mode - also takes care of spacebar signal
            return

        if self.media_obj.isPlaying() or self.media_slow.isPlaying():
            self.pausePlayback()
        else:
            if self.media_obj.state() != QAudio.SuspendedState and not self.media_obj.keepSlider:
                # restart playback
                range = self.p_ampl.viewRange()[0]
                self.setPlaySliderLimits(range[0]*1000, range[1]*1000)
                # (else keep play slider range from before)
            self.bar.setMovable(False)
            self.playButton.setIcon(self.style().standardIcon(QtGui.QStyle.SP_MediaPause))
            self.playSegButton.setIcon(self.style().standardIcon(QtGui.QStyle.SP_MediaStop))
            self.playSlowButton.setIcon(self.style().standardIcon(QtGui.QStyle.SP_MediaStop))
            self.playBandLimitedSegButton.setIcon(self.style().standardIcon(QtGui.QStyle.SP_MediaStop))

            # OS X doesn't repaint them by default smh
            self.playButton.repaint()
            self.playSegButton.repaint()
            self.playBandLimitedSegButton.repaint()
            self.playSlowButton.repaint()
            QApplication.processEvents()

            self.media_obj.pressedPlay(start=self.segmentStart, stop=self.segmentStop, audiodata=self.audiodata)

    def playSelectedSegment(self):
        """ Listener for PlaySegment button.
        Get selected segment start and end (or return if no segment selected).
        On PLAY, all three buttons turn to STOPs.
        """
        if self.media_obj.isPlaying() or self.media_slow.isPlaying():
            self.stopPlayback()
        else:
            if self.box1id > -1:
                self.stopPlayback()
                # restart playback
                start = self.listRectanglesa1[self.box1id].getRegion()[0] * 1000
                stop = self.listRectanglesa1[self.box1id].getRegion()[1] * 1000
                self.setPlaySliderLimits(start, stop)

                self.bar.setMovable(False)
                self.playButton.setIcon(self.style().standardIcon(QtGui.QStyle.SP_MediaPause))
                self.playSegButton.setIcon(self.style().standardIcon(QtGui.QStyle.SP_MediaStop))
                self.playSlowButton.setIcon(self.style().standardIcon(QtGui.QStyle.SP_MediaStop))
                self.playBandLimitedSegButton.setIcon(self.style().standardIcon(QtGui.QStyle.SP_MediaStop))

                # OS X doesn't repaint them by default smh
                self.playButton.repaint()
                self.playSegButton.repaint()
                self.playBandLimitedSegButton.repaint()
                self.playSlowButton.repaint()
                QApplication.processEvents()

                self.media_obj.filterSeg(start, stop, self.audiodata)
            else:
                print("Can't play, no segment selected")

    def playBandLimitedSegment(self):
        """ Listener for PlayBandlimitedSegment button.
        Gets the band limits of the segment, bandpass filters, then plays that.
        Currently uses FIR bandpass filter -- Butterworth is commented out.
        On PLAY, all three buttons turn to STOPs.
        """
        if self.media_obj.isPlaying() or self.media_slow.isPlaying():
            self.stopPlayback()
        else:
            if self.box1id > -1:
                self.stopPlayback()
                # check frequency limits, + small buffer bands
                bottom = max(0.1, self.sp.minFreq, self.segments[self.box1id][2])
                top = min(self.segments[self.box1id][3], self.sp.maxFreq-0.1)

                print("Extracting samples between %d-%d Hz" % (bottom, top))
                start = self.listRectanglesa1[self.box1id].getRegion()[0] * 1000
                stop = self.listRectanglesa1[self.box1id].getRegion()[1] * 1000
                self.setPlaySliderLimits(start, stop)
                self.bar.setMovable(False)
                self.playButton.setIcon(self.style().standardIcon(QtGui.QStyle.SP_MediaPause))
                self.playSegButton.setIcon(self.style().standardIcon(QtGui.QStyle.SP_MediaStop))
                self.playSlowButton.setIcon(self.style().standardIcon(QtGui.QStyle.SP_MediaStop))
                self.playBandLimitedSegButton.setIcon(self.style().standardIcon(QtGui.QStyle.SP_MediaStop))

                # OS X doesn't repaint them by default smh
                self.playButton.repaint()
                self.playSegButton.repaint()
                self.playBandLimitedSegButton.repaint()
                self.playSlowButton.repaint()
                QApplication.processEvents()

                # filter the data into a temporary file or buffer
                self.media_obj.filterBand(self.segmentStart, self.segmentStop, bottom, top, self.audiodata, self.sp)
            else:
                print("Can't play, no segment selected")

    def playSlowSegment(self):
        """ Listener for PlaySlowSegment button.
        Very similar to play selected.
        """
        if self.media_obj.isPlaying() or self.media_slow.isPlaying():
            self.stopPlayback()
        else:
            if self.box1id > -1:
                self.stopPlayback()

                # Times in milliseconds
                start = self.listRectanglesa1[self.box1id].getRegion()[0] * 1000
                stop = self.listRectanglesa1[self.box1id].getRegion()[1] * 1000

                self.setPlaySliderLimits(start, stop)
                self.bar.setMovable(False)
                self.playButton.setIcon(self.style().standardIcon(QtGui.QStyle.SP_MediaPause))
                self.playSegButton.setIcon(self.style().standardIcon(QtGui.QStyle.SP_MediaStop))
                self.playSlowButton.setIcon(self.style().standardIcon(QtGui.QStyle.SP_MediaStop))
                self.playBandLimitedSegButton.setIcon(self.style().standardIcon(QtGui.QStyle.SP_MediaStop))

                # OS X doesn't repaint them by default smh
                self.playButton.repaint()
                self.playSegButton.repaint()
                self.playBandLimitedSegButton.repaint()
                self.playSlowButton.repaint()
                QApplication.processEvents()

                # filter the data into a temporary file or buffer
                # Note the offset
                #print(start,stop,self.slowSpeed,int(start*self.slowSpeed), int(stop*self.slowSpeed))
                self.media_slow.filterSeg(int(start*self.slowSpeed), int(stop*self.slowSpeed), self.audiodata)
            else:
                print("Can't play, no segment selected")

    def pausePlayback(self):
        """ Restores the PLAY buttons, calls media_obj to pause playing."""
        self.media_obj.pressedPause()
        self.media_slow.pressedStop()
        self.bar.setMovable(True)

        # Reset all button icons:
        self.playButton.setIcon(self.style().standardIcon(QtGui.QStyle.SP_MediaPlay))
        self.playSegButton.setIcon(QIcon('img/playsegment.png'))
        self.playSlowButton.setIcon(QIcon('img/playSlow-w.png'))
        self.playBandLimitedSegButton.setIcon(QIcon('img/playBandLimited.png'))

        # OS X doesn't repaint them by default smh
        self.playButton.repaint()
        self.playSegButton.repaint()
        self.playBandLimitedSegButton.repaint()
        self.playSlowButton.repaint()
        QApplication.processEvents()

    def stopPlayback(self):
        """ Restores the PLAY buttons, slider, text, calls media_obj to stop playing."""
        self.bar.setMovable(True)
        self.media_obj.pressedStop()
        self.media_slow.pressedStop()
        if not hasattr(self, 'segmentStart') or self.segmentStart is None:
            self.segmentStart = 0
        self.playSlider.setValue(-1000)
        self.bar.setValue(-1000)

        # Reset all button icons:
        self.playButton.setIcon(self.style().standardIcon(QtGui.QStyle.SP_MediaPlay))
        self.playSegButton.setIcon(QIcon('img/playsegment.png'))
        self.playSlowButton.setIcon(QIcon('img/playSlow-w.png'))
        self.playBandLimitedSegButton.setIcon(QIcon('img/playBandLimited.png'))

        # OS X doesn't repaint them by default smh
        self.playButton.repaint()
        self.playSegButton.repaint()
        self.playBandLimitedSegButton.repaint()
        self.playSlowButton.repaint()
        QApplication.processEvents()

    def movePlaySlider(self):
        """ Listener called on sound notify (every 20 ms).
        Controls the slider, text timer, and listens for playback finish.
        """
        eltime = self.media_obj.processedUSecs() // 1000 + self.media_obj.timeoffset
        bufsize = 0.02

        # listener for playback finish. Note small buffer for catching up
        if eltime > (self.segmentStop-10):
            print("Stopped at %d ms" % eltime)
            self.stopPlayback()
        else:
            self.playSlider.setValue(eltime)
            # playSlider.value() is in ms, need to convert this into spectrogram pixels
            self.bar.setValue(self.convertAmpltoSpec(eltime / 1000.0 - bufsize))

    def movePlaySlowSlider(self):
        """ Listener called on sound notify (every 20 ms).
        Controls the slider, text timer, and listens for playback finish.
        Very similar to previous, but slightly easier just to reproduce the code.
        """
        eltime = self.media_slow.processedUSecs() // 1000 // self.slowSpeed + self.media_slow.timeoffset // self.slowSpeed
        bufsize = 0.02

        # listener for playback finish. Note small buffer for catching up
        if eltime > (self.segmentStop-10):
            print("Stopped at %d ms" % eltime)
            self.stopPlayback()
        else:
            self.playSlider.setValue(eltime)
            # playSlider.value() is in ms, need to convert this into spectrogram pixels
            self.bar.setValue(self.convertAmpltoSpec(eltime / 1000.0 - bufsize))

    def setPlaySliderLimits(self, start, end):
        """ Uses start/end in ms, does what it says, and also seeks file position marker.
        """
        offset = (self.startRead + self.startTime) * 1000 # in ms, absolute
        self.playSlider.setRange(start + offset, end + offset)
        self.segmentStart = self.playSlider.minimum() - offset # relative to file start
        self.segmentStop = self.playSlider.maximum() - offset # relative to file start

    def volSliderMoved(self, value):
        self.media_obj.applyVolSlider(value)
        self.media_slow.applyVolSlider(value)

    def barMoved(self, evt):
        """ Listener for when the bar showing playback position moves.
        """
        self.playSlider.setValue(self.convertSpectoAmpl(evt.x()) * 1000)
        self.media_obj.seekToMs(self.convertSpectoAmpl(evt.x()) * 1000, self.segmentStart)
        self.media_slow.seekToMs(self.convertSpectoAmpl(evt.x()) * 1000, self.segmentStart)

    def setOperatorReviewerDialog(self):
        """ Listener for Set Operator/Reviewer menu item.
        """
        if hasattr(self, 'operator') and hasattr(self, 'reviewer') :
            self.setOperatorReviewerDialog = Dialogs.OperatorReviewer(operator=self.operator,reviewer=self.reviewer)
        else:
            self.setOperatorReviewerDialog = Dialogs.OperatorReviewer(operator='', reviewer='')
        #self.setOperatorReviewerDialog.activateWindow()
        self.setOperatorReviewerDialog.activate.clicked.connect(self.changeOperator)
        self.setOperatorReviewerDialog.exec()

    def changeOperator(self):
        """ Listener for the operator/reviewer dialog.
        """
        name1, name2 = self.setOperatorReviewerDialog.getValues()
        self.operator = str(name1)
        self.reviewer = str(name2)
        self.statusRight.setText("Operator: " + self.operator + ", Reviewer: "+self.reviewer)
        self.setOperatorReviewerDialog.close()
        self.segmentsToSave = True

    def manageFilters(self):
        self.filterManager = Dialogs.FilterManager(self.filtersDir)
        self.filterManager.exec_()

    def addNoiseData(self):
        """ Listener for the adding metadata about noise action """
        # this field isn't required and may not be present at all
        if "noiseLevel" not in self.segments.metadata:
            self.segments.metadata["noiseLevel"] = None
        if "noiseTypes" not in self.segments.metadata:
            self.segments.metadata["noiseTypes"] = []

        self.getNoiseDataDialog = Dialogs.addNoiseData(self.segments.metadata["noiseLevel"], self.segments.metadata["noiseTypes"])
        self.getNoiseDataDialog.activate.clicked.connect(self.getNoiseData)
        self.getNoiseDataDialog.exec()

    def getNoiseData(self):
        """ Collect data about the noise from the dialog """
        self.segments.metadata["noiseLevel"], self.segments.metadata["noiseTypes"] = self.getNoiseDataDialog.getNoiseData()
        #print(self.segments.metadata)
        self.getNoiseDataDialog.close()
        self.segmentsToSave = True

    def saveImage(self, imageFile=''):
        if self.cheatsheet:
            self.showMaximized() # for nice spec images

        exporter = pge.ImageExporter(self.w_spec.scene())

        if imageFile=='':
            imageFile, drop = QFileDialog.getSaveFileName(self, "Save Image", "", "Images (*.png *.xpm *.jpg)")
            if not (imageFile.endswith('.png') or imageFile.endswith('.xpm') or imageFile.endswith('.jpg')):
                # exporter won't be able to deduce file type and will quit silently
                imageFile = imageFile + '.png'
        try:
            # works but requires devel (>=0.11) version of pyqtgraph:
            exporter.export(imageFile)
            print("Exporting spectrogram to file %s" % imageFile)
        except Exception as e:
            print("Warning: failed to save image")
            print(e)

    def changeSettings(self):
        """ Create the parameter tree when the Interface settings menu is pressed.
        """
        self.saveSegments()
        fn1 = self.config['BirdListShort']
        if '/' in fn1:
            fn1 = os.path.basename(fn1)
        fn2 = self.config['BirdListLong']
        if fn2 is not None and '/' in fn2:
            fn2 = os.path.basename(fn2)
        fn3 = self.config['BatList']
        if fn3 is not None and '/' in fn3:
            fn3 = os.path.basename(fn3)
        hasMultipleSegments = False
        for s in self.segments:
            if len(s[4])>1:
                hasMultipleSegments=True

        params = [
            {'name': 'Mouse settings', 'type' : 'group', 'children': [
                {'name': 'Use right button to make segments', 'type': 'bool', 'tip': 'If true, segments are drawn with right clicking.',
                 'value': self.config['drawingRightBtn']},
                {'name': 'Spectrogram mouse action', 'type': 'list', 'values':
                    {'Mark segments by clicking' : 1, 'Mark boxes by clicking' : 2, 'Mark boxes by dragging' : 3},
                 'value': self.config['specMouseAction']}
            ]},

            {'name': 'Paging', 'type': 'group', 'children': [
                {'name': 'Page size', 'type': 'float', 'value': self.config['maxFileShow'], 'limits': (5, 3600),
                 'step': 5,
                 'suffix': ' sec'},
                {'name': 'Page overlap', 'type': 'float', 'value': self.config['fileOverlap'], 'limits': (0, 20),
                 'step': 2,
                 'suffix': ' sec'},
            ]},

            {'name': 'Annotation', 'type': 'group', 'children': [
                {'name': 'Annotation overview cell length', 'type': 'float',
                 'value': self.config['widthOverviewSegment'],
                 'limits': (5, 300), 'step': 5,
                 'suffix': ' sec'},
                {'name': 'Make boxes transparent', 'type': 'bool',
                 'value': self.config['transparentBoxes']},
                {'name': 'Auto save segments every', 'type': 'float', 'value': self.config['secsSave'],
                 'step': 5,
                 'limits': (5, 900),
                 'suffix': ' sec'},
                {'name': 'Segment colours', 'type': 'group', 'children': [
                    {'name': 'Confirmed segments', 'type': 'color', 'value': self.config['ColourNamed'],
                     'tip': "Correctly labeled segments"},
                    {'name': 'Possible', 'type': 'color', 'value': self.config['ColourPossible'],
                     'tip': "Segments that need further approval"},
                    {'name': "Don't know", 'type': 'color', 'value': self.config['ColourNone'],
                     'tip': "Segments that are not labelled"},
                    {'name': 'Currently selected', 'type': 'color', 'value': self.config['ColourSelected'],
                     'tip': "Currently selected segment"},
                ]},
                {'name': 'Check-ignore protocol', 'type': 'group', 'children': [
                    {'name': 'Show check-ignore marks', 'type': 'bool', 'value': self.config['protocolOn']},
                    {'name': 'Length of checking zone', 'type': 'float', 'value': self.config['protocolSize'],
                     'limits': (1, 300), 'step': 1, 'suffix': ' sec'},
                    {'name': 'Repeat zones every', 'type': 'float', 'value': self.config['protocolInterval'],
                     'limits': (1, 600), 'step': 1, 'suffix': ' sec'},
                ]}
            ]},

            {'name': 'Bird List', 'type': 'group', 'children': [
                {'name': 'Common Bird List', 'type': 'group', 'children': [
                    # {'name': 'Filename', 'type': 'text', 'value': self.config['BirdListShort']},
                    {'name': 'Filename', 'type': 'str', 'value': fn1, 'readonly': True},
                    {'name': 'Choose File', 'type': 'action'},
                ]},
                {'name': 'Full Bird List', 'type': 'group', 'children': [
                    # {'name': 'Filename', 'type': 'str', 'value': fn2,'readonly':True, 'tip': "Can be None"},
                    {'name': 'Filename', 'type': 'str', 'value': fn2, 'readonly': True},
                    #{'name': 'No long list', 'type': 'bool',
                     #'value': self.config['BirdListLong'] is None or self.config['BirdListLong'] == 'None',
                     #'tip': "If you don't have a long list of birds"},
                    {'name': 'Choose File', 'type': 'action'}
                ]},
                {'name': 'Bat List', 'type': 'group', 'children': [
                    {'name': 'Filename', 'type': 'str', 'value': fn3, 'readonly': True},
                    {'name': 'Choose File', 'type': 'action'}
                ]},
                {'name': 'Dynamically reorder bird list', 'type': 'bool', 'value': self.config['ReorderList']},
                {'name': 'Default to multiple species', 'type': 'bool', 'value': self.config['MultipleSpecies'],
                 'readonly': hasMultipleSegments},
            ]},
            {'name': 'User', 'type': 'group', 'children': [
                {'name': 'Operator', 'type': 'str', 'value': self.config['operator'],
                 'tip': "Person name"},

                {'name': 'Reviewer', 'type': 'str', 'value': self.config['reviewer'],
                 'tip': "Person name"},
            ]},
            {'name': 'Maximise window on startup', 'type': 'bool', 'value': self.config['StartMaximized']},
            {'name': 'Require noise data', 'type': 'bool', 'value': self.config['RequireNoiseData']},
        ]

        ## Create tree of Parameter objects
        self.p = Parameter.create(name='params', type='group', children=params)
        self.p.sigTreeStateChanged.connect(self.changeParams)
        ## Create ParameterTree widget
        self.t = ParameterTree()
        self.t.setParameters(self.p, showTop=False)
        self.t.show()
        self.t.setWindowTitle('AviaNZ - Interface Settings')
        self.t.setWindowIcon(QIcon('img/Avianz.ico'))
        self.t.setFixedSize(520, 900)

    def changeParams(self,param, changes):
        """ Update the config and the interface if anything changes in the tree
        """
        # first save the annotations
        self.saveSegments()

        for param, change, data in changes:
            path = self.p.childPath(param)
            if path is not None:
                childName = '.'.join(path)
            else:
                childName = param.name()

            if childName=='Output parameters.Auto save segments every':
                self.config['secsSave']=data
            elif childName=='Annotation.Annotation overview cell length':
                self.config['widthOverviewSegment']=data

            elif childName=='Annotation.Make boxes transparent':
                self.config['transparentBoxes']=data
                self.dragRectsTransparent()
            elif childName == 'Mouse settings.Use right button to make segments':
                self.config['drawingRightBtn'] = data
                if self.config['drawingRightBtn']:
                    self.MouseDrawingButton = QtCore.Qt.RightButton
                else:
                    self.MouseDrawingButton = QtCore.Qt.LeftButton
                self.bar.btn = self.MouseDrawingButton
            elif childName == 'Mouse settings.Spectrogram mouse action':
                self.config['specMouseAction'] = data
                self.p_spec.enableDrag = data==3 and not self.readonly.isChecked()
            elif childName == 'Paging.Page size':
                self.config['maxFileShow'] = data
            elif childName=='Paging.Page overlap':
                self.config['fileOverlap'] = data
            elif childName == 'Maximise window on startup':
                self.config['StartMaximized'] = data
                if data:
                    self.showMaximized()
            elif childName == 'Bird List.Dynamically reorder bird list':
                self.config['ReorderList'] = data
            elif childName == 'Bird List.Default to multiple species':
                self.config['MultipleSpecies'] = data
            elif childName == 'Require noise data':
                self.config['RequireNoiseData'] = data
            elif childName=='Bird List.Common Bird List.Filename':
                self.config['BirdListShort'] = data
            elif childName=='Bird List.Full Bird List.Filename':
                self.config['BirdListLong'] = data
            elif childName=='Bird List.Bat List.Filename':
                self.config['BatList'] = data
            elif childName=='Annotation.Segment colours.Confirmed segments':
                rgbaNamed = list(data.getRgb())
                if rgbaNamed[3] > 100:
                    rgbaNamed[3] = 100
                self.config['ColourNamed'] = rgbaNamed
                self.ColourNamed = QtGui.QColor(self.config['ColourNamed'][0], self.config['ColourNamed'][1],
                                                self.config['ColourNamed'][2], self.config['ColourNamed'][3])
                self.ColourNamedDark = QtGui.QColor(self.config['ColourNamed'][0], self.config['ColourNamed'][1],
                                                    self.config['ColourNamed'][2], 255)
                self.listFiles.ColourNamed = self.ColourNamed
            elif childName=='Annotation.Segment colours.Possible':
                rgbaVal = list(data.getRgb())
                if rgbaVal[3] > 100:
                    rgbaVal[3] = 100
                self.config['ColourPossible'] = rgbaVal
                self.ColourPossible = QtGui.QColor(self.config['ColourPossible'][0], self.config['ColourPossible'][1],
                                                   self.config['ColourPossible'][2], self.config['ColourPossible'][3])
                self.ColourPossibleDark = QtGui.QColor(self.config['ColourPossible'][0],
                                                       self.config['ColourPossible'][1],
                                                       self.config['ColourPossible'][2], 255)
                self.listFiles.ColourPossibleDark = self.ColourPossibleDark
            elif childName=="Annotation.Segment colours.Don't know":
                rgbaVal = list(data.getRgb())
                if rgbaVal[3] > 100:
                    rgbaVal[3] = 100
                self.config['ColourNone'] = rgbaVal
                self.ColourNone = QtGui.QColor(self.config['ColourNone'][0], self.config['ColourNone'][1],
                                               self.config['ColourNone'][2], self.config['ColourNone'][3])
                self.ColourNoneDark = QtGui.QColor(self.config['ColourNone'][0], self.config['ColourNone'][1],
                                                   self.config['ColourNone'][2], 255)
                self.listFiles.ColourNone = self.ColourNone
            elif childName=='Annotation.Segment colours.Currently selected':
                rgbaVal = list(data.getRgb())
                if rgbaVal[3] > 100:
                    rgbaVal[3] = 100
                self.config['ColourSelected'] = rgbaVal
                # update the interface
                self.ColourSelected = QtGui.QColor(self.config['ColourSelected'][0], self.config['ColourSelected'][1],
                                                   self.config['ColourSelected'][2], self.config['ColourSelected'][3])
                self.ColourSelectedDark = QtGui.QColor(self.config['ColourSelected'][0], self.config['ColourSelected'][1],
                                                   self.config['ColourSelected'][2], 255)
            elif childName=='Annotation.Check-ignore protocol.Show check-ignore marks':
                self.config['protocolOn'] = data
                self.drawProtocolMarks()
            elif childName=='Annotation.Check-ignore protocol.Length of checking zone':
                self.config['protocolSize'] = data
                self.drawProtocolMarks()
            elif childName=='Annotation.Check-ignore protocol.Repeat zones every':
                self.config['protocolInterval'] = data
                self.drawProtocolMarks()
            elif childName=='User.Operator':
                self.config['operator'] = data
                self.operator = data
                self.statusRight.setText("Operator: " + str(self.operator) + ", Reviewer: " + str(self.reviewer))
            elif childName=='User.Reviewer':
                self.config['reviewer'] = data
                self.reviewer = data
                self.statusRight.setText("Operator: " + str(self.operator) + ", Reviewer: " + str(self.reviewer))
            elif childName=='Bird List.Common Bird List.Choose File':
                filename, drop = QFileDialog.getOpenFileName(self, 'Choose Common Bird List', self.SoundFileDir, "Text files (*.txt)")
                if filename == '':
                    print("no list file selected")
                    return
                else:
                    self.shortBirdList = self.ConfigLoader.shortbl(filename, self.configdir)
                    if self.shortBirdList is not None:
                        self.config['BirdListShort'] = filename
                        self.p['Bird List','Common Bird List', 'Filename'] = filename
                    else:
                        self.shortBirdList = self.ConfigLoader.shortbl(self.config['BirdListShort'], self.configdir)
            elif childName=='Bird List.Full Bird List.Choose File':
                filename, drop = QFileDialog.getOpenFileName(self, 'Choose Full Bird List', self.SoundFileDir, "Text files (*.txt)")
                if filename == '':
                    print("no list file selected")
                    return
                else:
                    self.longBirdList = self.ConfigLoader.longbl(filename, self.configdir)
                    if self.longBirdList is not None:
                        self.config['BirdListLong'] = filename
                        self.p['Bird List','Full Bird List','Filename'] = filename
                    else:
                        self.longBirdList = self.ConfigLoader.longbl(self.config['BirdListLong'], self.configdir)
            elif childName=='Bird List.Bat List.Choose File':
                filename, drop = QFileDialog.getOpenFileName(self, 'Choose Bat List', self.SoundFileDir, "Text files (*.txt)")
                if filename == '':
                    print("no list file selected")
                    return
                else:
                    self.batList = self.ConfigLoader.batl(filename, self.configdir)
                    if self.batList is not None:
                        self.config['BatList'] = filename
                        self.p['Bird List','Bat List','Filename'] = filename
                    else:
                        self.batList = self.ConfigLoader.batl(self.config['BatList'], self.configdir)
                    #self.p['Bird List','Full Bird List','No long list'] = False
            #elif childName=='Bird List.Full Bird List.No long list':
                #if param.value():
                    #self.config['BirdListLong'] = 'None'
                    #self.p['Bird List','Full Bird List','Filename'] = 'None'
                    #self.longBirdList = None
                #else:
                    #if self.p['Bird List','Full Bird List','Filename'] is None or self.p['Bird List','Full Bird List','Filename'] == '' or self.p['Bird List','Full Bird List','Filename'] == 'None':
                        #filename, drop = QFileDialog.getOpenFileName(self, 'Choose File', self.SoundFileDir, "Text files (*.txt)")
                        #if filename == '':
                            #print("no list file selected")
                            #return
                        #else:
                            #self.p['Bird List','Full Bird List','Filename'] = filename
                            #self.config['BirdListLong'] = filename
                            #self.longBirdList = self.ConfigLoader.longbl(self.config['BirdListLong'], self.configdir)

        self.saveConfig = True

        self.resetStorageArrays()
        # pass the file name to reset interface properly
        self.loadFile(self.filename)

# ============
# Various actions: deleting segments, saving, quitting
    def confirmSegment(self):
        """ Listener for the Confirm segment button.
            Ups the certainty to 100 on the current segment.
            DO NOT use for All Sp Review, as that one may also change species and
            needs to call refreshOverview with old species.
        """
        id = self.box1id
        print("confirming id:", id)

        if id>-1:
            # force wipe old overview to empty
            self.refreshOverviewWith(self.segments[id], delete=True)

            # raise certainty to 100 on all labels in this seg
            self.segments[id].confirmLabels()

            self.refreshOverviewWith(self.segments[id])
            self.updateText(id)
            self.updateColour(id)
            self.segInfo.setText(self.segments[id].infoString())
            self.segmentsToSave = True

    def deleteSegment(self,id=-1,hr=False):
        """ Listener for delete segment button, or backspace key. Also called when segments are deleted by the
        human classify dialogs.
        Stops playback immediately in all cases.
        Deletes the segment that is selected, otherwise does nothing.
        Updates the overview segments as well.
        """
        print("deleting id:", id)
        if self.media_obj.isPlaying() or self.media_slow.isPlaying():
            # includes resetting playback buttons
            self.stopPlayback()

        if not hr and id<0:
            id = self.box1id

        if id>-1:
            self.refreshOverviewWith(self.segments[id], delete=True)

            if self.listRectanglesa1[id] is not None:
                try:
                    self.listRectanglesa1[id].sigRegionChangeFinished.disconnect()
                    self.listRectanglesa2[id].sigRegionChangeFinished.disconnect()
                except:
                    pass
                self.p_ampl.removeItem(self.listRectanglesa1[id])
                self.p_spec.removeItem(self.listRectanglesa2[id])
                self.p_spec.removeItem(self.listLabels[id])
            del self.listLabels[id]
            del self.segments[id]
            del self.listRectanglesa1[id]
            del self.listRectanglesa2[id]
            self.segmentsToSave = True
            self.refreshFileColor()

            self.box1id = -1
            self.segInfo.setText("")
            # reset segment playback buttons
            self.refreshSegmentControls()

    def deleteAll(self):
        """ Listener for delete all button.
        Checks if the user meant to do it, then calls removeSegments()
        """
        if len(self.segments) == 0:
            msg = SupportClasses_GUI.MessagePopup("w", "No segments", "No segments to delete")
            msg.exec_()
            return
        else:
            msg = SupportClasses_GUI.MessagePopup("t", "Delete All Segments?", "Are you sure you want to delete all segments?")
            msg.setStandardButtons(QMessageBox.Yes | QMessageBox.No)
            reply = msg.exec_()
            if reply == QMessageBox.Yes:
                self.removeSegments()
                self.segmentsToSave = True

            # reset segment playback buttons
            self.refreshSegmentControls()

    def removeSegments(self,delete=True):
        """ Remove all the segments in response to the menu selection, or when a new file is loaded. """
        for r in self.listLabels:
            if r is not None:
                self.p_spec.removeItem(r)
        for r in self.listRectanglesa1:
            if r is not None:
                try:
                    r.sigRegionChangeFinished.disconnect()
                    self.p_ampl.removeItem(r)
                except:
                    pass
        for r in self.listRectanglesa2:
            if r is not None:
                try:
                    r.sigRegionChangeFinished.disconnect()
                    self.p_spec.removeItem(r)
                except:
                    pass

        # clear overview boxes and their count trackers
        for ovid in range(len(self.SegmentRects)):
            self.overviewSegments[ovid, :] = 0
            self.SegmentRects[ovid].setBrush(pg.mkBrush('w'))
            self.SegmentRects[ovid].update()

        self.segInfo.setText("")
        if delete:
            if hasattr(self, "segments"):
                self.segments.clear()
            self.listRectanglesa1 = []
            self.listRectanglesa2 = []
            self.listLabels = []
            self.box1id = -1

    def refreshFileColor(self):
        """ Extracts the minimum certainty and updates the color
            of this file in the file list. """
        if len(self.segments)==0:
            mincert = -1
        else:
            mincert = min([lab["certainty"] for seg in self.segments for lab in seg[4]])
        self.listFiles.refreshFile(os.path.basename(self.filename), mincert)

    def saveSegments(self):
        """ Save the segmentation data as a json file.
        Name of the file is the name of the wave file + .data"""

        # def checkSave():
        #     msg = QMessageBox()
        #     msg.setIcon(QMessageBox.Information)
        #     msg.setText("Do you want to save?")
        #     msg.setInformativeText("You didn't identify any segments, are you sure you want to save this annotation?")
        #     msg.setWindowTitle("No segments")
        #     msg.setStandardButtons(QMessageBox.Yes | QMessageBox.No)
        #     msg.buttonClicked.connect(msgbtn)
        #     retval = msg.exec_()
        #     print "value of pressed message box button:", retval
        #     return retval

        if self.segmentsToSave:
            self.segments.metadata["Operator"] = self.operator
            self.segments.metadata["Reviewer"] = self.reviewer

            self.segments.saveJSON(str(self.filename) + '.data')

            # refresh this file's icon in file list dock
            self.refreshFileColor()
            self.segmentsToSave = False
            self.statusLeft.setText("Segments saved at " + time.strftime("%X", time.localtime()))

    def closeFile(self):
        """ Calls the appropriate functions when a file is gently closed (on quit or change of file). """

        # save noise data if the user requires it
        if self.config['RequireNoiseData']:
            if "noiseLevel" not in self.segments.metadata or self.segments.metadata["noiseLevel"] is None:
                self.addNoiseData()

        self.saveSegments()
        print("Closing", self.filename)

        # update recent files list
        if self.filename is not None and self.filename not in self.config['RecentFiles']:
            self.config['RecentFiles'].append(self.filename)
            if len(self.config['RecentFiles'])>4:
                del self.config['RecentFiles'][0]
            # Note: we're making this flag useless as every new file open will update the config
            self.saveConfig = True

        # Add in the operator and reviewer at the top, and then save the segments and the config file.
        if self.saveConfig:
            self.ConfigLoader.configwrite(self.config, self.configfile)

        # Save the shortBirdList
        self.ConfigLoader.blwrite(self.shortBirdList, self.config['BirdListShort'], self.configdir)

    def restart(self):
        """ Listener for the restart option, which uses exit(1) to restart the program at the splash screen """
        print("Restarting")
        QApplication.exit(1)

    def closeEvent(self, event=None):
        """ Catch the user closing the window by clicking the Close button or otherwise."""
        print("Quitting")
        self.closeFile()
        QApplication.exit(0)

    def backupDatafiles(self):
        # TODO: Can probably be removed
        print("Backing up files in ", self.SoundFileDir)
        listOfDataFiles = QDir(self.SoundFileDir).entryList(['*.data'])
        for file in listOfDataFiles:
            source = self.SoundFileDir + '/' + file
            destination = source[:-5]+".backup"
            if os.path.isfile(destination):
                pass
                #print(destination," exists, not backing up")
            else:
                #print(source)
                #print(destination," doesn't exist")
                copyfile(source, destination)

    def eventFilter(self, obj, event):
        # This is an event filter for the context menu. It allows the user to select
        # multiple birds by stopping the menu being closed on first click
        if isinstance(obj, QtGui.QMenu) and event.type() in [QtCore.QEvent.MouseButtonRelease]:
            if hasattr(self, 'multipleBirds') and self.multipleBirds:
                if obj.activeAction():
                    if not obj.activeAction().menu(): 
                        #if the selected action does not have a submenu
                        #eat the event, but trigger the function
                        obj.activeAction().trigger()
                        return True
        return QMenu.eventFilter(self,obj, event)
<|MERGE_RESOLUTION|>--- conflicted
+++ resolved
@@ -389,19 +389,6 @@
         #actionMenu.addAction("Find matches",self.findMatches)
 
         if not self.DOC:
-            actionMenu.addAction("Filter spectrogram",self.medianFilterSpec)
-            actionMenu.addAction("Denoise spectrogram",self.denoiseImage)
-
-        actionMenu.addSeparator()
-        self.segmentAction = actionMenu.addAction("Segment",self.segmentationDialog,"Ctrl+S")
-<<<<<<< HEAD
-        actionMenu.addAction("Export segments to Excel",self.exportSeg)
-        actionMenu.addAction("Calculate segment statistics", self.calculateStats)
-        actionMenu.addAction("Export multichannel raw powers to csv", self.powerstocsv)
-=======
->>>>>>> 1c71a8f2
-
-        if not self.DOC:
             actionMenu.addAction("Calculate segment statistics", self.calculateStats)
             actionMenu.addAction("Cluster segments", self.classifySegments,"Ctrl+C")
             actionMenu.addAction("Export segments to Excel",self.exportSeg)
@@ -3927,18 +3914,8 @@
         for seg in self.segments:
             qs+=1
 
-<<<<<<< HEAD
         #csv = open(self.filename[:-4] + '_features.csv', "w")
         #csv.write("Start Time (sec),End Time (sec),Avg Power,Delta Power,Energy,Agg Entropy,Avg Entropy,Max Power,Max Freq\n")
-=======
-        import Features
-        # these are all segments in file
-        print("segs", self.segments)
-
-        csv = open(self.filename[:-4] + '_features.csv', "w")
-        csv.write("Start Time (sec),End Time (sec),Avg Power,Delta Power,Energy,Agg Entropy,Avg Entropy,Max Power,Max Freq\n")
->>>>>>> 1c71a8f2
-
         for seg in self.segments:
             for lab in seg[4]:
                 if lab["species"]=="Background":
