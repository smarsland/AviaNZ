# Version 0.2 10/7/17
# Author: Stephen Marsland

# Dialogs used by the AviaNZ program
# Since most of them just get user selections, they are mostly just a mess of UI things
import sys,os

from PyQt5.QtGui import *
from PyQt5.QtWidgets import *
from PyQt5.QtCore import *

import pyqtgraph as pg
from pyqtgraph.Qt import QtCore, QtGui
import pyqtgraph.functions as fn
import numpy as np
import SupportClasses as SupportClasses
import json
from pyqtgraph.parametertree import Parameter, ParameterTree, ParameterItem, registerParameterType

#======
class StartScreen(QDialog):
    def __init__(self, parent=None,DOC=True):
        QDialog.__init__(self, parent)
        self.setWindowFlags(QtCore.Qt.WindowStaysOnTopHint)
        self.setWindowTitle('AviaNZ - Choose Task')
        self.setAutoFillBackground(False)
        self.setFixedSize(900, 350)
        self.setStyleSheet("background-image: url(img/AviaNZ_SW_V2.jpg);")
        self.activateWindow()

        self.DOC=DOC

        btn_style='QPushButton {background-color: #A3C1DA; color: white; font-size:20px; font-weight: bold; font-family: "Arial"}'
        # btn_style2='QPushButton {background-color: #A3C1DA; color: grey; font-size:16px}'
        b1 = QPushButton(" Manual Segmentation ")
        b2 = QPushButton("      Batch Processing      ")
        b3 = QPushButton(" Review Batch Results ")
        l1 = QLabel("-------")
        l2 = QLabel("---")
        b1.setStyleSheet(btn_style)
        b2.setStyleSheet(btn_style)
        b3.setStyleSheet(btn_style)
        l1.setStyleSheet('QLabel {color:transparent}')

        hbox = QHBoxLayout()
        hbox.addWidget(l1)
        hbox.addWidget(b1)
        hbox.addWidget(l1)
        hbox.addWidget(b2)
        hbox.addWidget(l1)
        hbox.addWidget(b3)
        hbox.addWidget(l2)

        vbox = QVBoxLayout()
        vbox.addStretch(1)
        vbox.addLayout(hbox)
        vbox.addWidget(l1)

        self.setLayout(vbox)

        b1.clicked.connect(self.manualSeg)
        # if DOC==False:
        b2.clicked.connect(self.findSpecies)
        b3.clicked.connect(self.reviewSeg)

        self.task = -1

    def manualSeg(self):
        self.task = 1
        self.accept()

    def findSpecies(self):
        self.task = 2
        self.accept()

    def denoise(self):
        self.task = 3
        self.accept()

    def reviewSeg(self):
        self.task = 4
        self.accept()

    def getValues(self):
        return self.task

#======
class FileDataDialog(QDialog):
    def __init__(self, name, date, time, parent=None):
        super(FileDataDialog, self).__init__(parent)

        layout = QVBoxLayout(self)

        l1 = QLabel("Annotator")
        self.name = QLineEdit(self)
        self.name.setText(name)

        l2 = QLabel("Data recorded: " + date)
        l3 = QLabel("Time recorded: " + time)

        layout.addWidget(l1)
        layout.addWidget(self.name)
        layout.addWidget(l2)
        layout.addWidget(l3)

        button = QPushButton("OK")
        button.clicked.connect(self.accept)

        layout.addWidget(button)

    def getData(self):
        return

#======
class Spectrogram(QDialog):
    # Class for the spectrogram dialog box
    # TODO: Steal the graph from Raven (View/Configure Brightness)
    def __init__(self, width, incr, minFreq, maxFreq, minFreqShow, maxFreqShow, doc=True, parent=None):
        QDialog.__init__(self, parent)
        self.setWindowTitle('Spectrogram Options')
        self.setWindowIcon(QIcon('img/Avianz.ico'))
        self.setMinimumWidth(300)
        self.DOC = doc

        self.windowType = QComboBox()
        self.windowType.addItems(['Hann','Parzen','Welch','Hamming','Blackman','BlackmanHarris'])

        self.mean_normalise = QCheckBox()
        self.mean_normalise.setChecked(True)

        self.equal_loudness = QCheckBox()
        self.equal_loudness.setChecked(False)

        self.multitaper = QCheckBox()
        self.multitaper.setChecked(False)

        self.low = QSlider(Qt.Horizontal)
        self.low.setTickPosition(QSlider.TicksBelow)
        self.low.setTickInterval(1000)
        self.low.setRange(minFreq,maxFreq)
        self.low.setSingleStep(100)
        self.low.setValue(minFreqShow)
        self.low.valueChanged.connect(self.lowChange)
        self.lowtext = QLabel(str(self.low.value()))

        self.high = QSlider(Qt.Horizontal)
        self.high.setTickPosition(QSlider.TicksBelow)
        self.high.setTickInterval(1000)
        self.high.setRange(minFreq,maxFreq)
        self.high.setSingleStep(100)
        self.high.setValue(maxFreqShow)
        self.high.valueChanged.connect(self.highChange)
        self.hightext = QLabel(str(self.high.value()))

        self.activate = QPushButton("Update Spectrogram")

        self.window_width = QLineEdit(self)
        self.window_width.setText(str(width))
        self.incr = QLineEdit(self)
        self.incr.setText(str(incr))

        Box = QVBoxLayout()
        Box.addWidget(self.windowType)
        Box.addWidget(QLabel('Mean normalise'))
        Box.addWidget(self.mean_normalise)
        Box.addWidget(QLabel('Equal loudness'))
        Box.addWidget(self.equal_loudness)
        if self.DOC == False:
            Box.addWidget(QLabel('Multitapering'))
            Box.addWidget(self.multitaper)
        Box.addWidget(QLabel('Window Width'))
        Box.addWidget(self.window_width)
        Box.addWidget(QLabel('Hop'))
        Box.addWidget(self.incr)

        Box.addWidget(QLabel('Frequency range to show'))
        Box.addWidget(QLabel('Lowest frequency'))
        Box.addWidget(self.lowtext)
        Box.addWidget(self.low)
        Box.addWidget(QLabel('Highest frequency'))
        Box.addWidget(self.high)
        Box.addWidget(self.hightext)

        Box.addWidget(self.activate)

        # Now put everything into the frame
        self.setLayout(Box)

    def setValues(self,minFreq,maxFreq,minFreqShow,maxFreqShow):
        self.low.setRange(minFreq,maxFreq)
        self.low.setValue(minFreqShow)
        self.high.setRange(minFreq,maxFreq)
        self.high.setValue(maxFreqShow)

    def getValues(self):
        return [self.windowType.currentText(),self.mean_normalise.checkState(),self.equal_loudness.checkState(),self.multitaper.checkState(),self.window_width.text(),self.incr.text(),self.low.value(),self.high.value()]

    def lowChange(self,value):
        self.lowtext.setText(str(value))

    def highChange(self,value):
        self.hightext.setText(str(value))

    # def closeEvent(self, event):
    #     msg = QMessageBox()
    #     msg.setIcon(QMessageBox.Question)
    #     msg.setText("Do you want to keep the new values?")
    #     msg.setWindowTitle("Closing Spectrogram Dialog")
    #     msg.setStandardButtons(QMessageBox.Yes|QMessageBox.No)
    #     msg.buttonClicked.connect(self.resetValues)
    #     msg.exec_()
    #     return

    # def resetValues(self,button):
    #     print button.text()

#======
class OperatorReviewer(QDialog):
    # Class for the set operator dialog box
    def __init__(self, operator='', reviewer='', parent=None):
        QDialog.__init__(self, parent)
        self.setWindowTitle('Set Operator/Reviewer')
        self.setWindowIcon(QIcon('img/Avianz.ico'))
        self.setMinimumWidth(320)

        self.operatorlabel = QLabel("Operator")
        self.name1 = QLineEdit(self)
        self.name1.setText(operator)
        self.reviewerlabel = QLabel("Reviewer")
        self.name2 = QLineEdit(self)
        self.name2.setText(reviewer)
        self.activate = QPushButton("Set")

        Box = QVBoxLayout()
        Box.addWidget(self.operatorlabel)
        Box.addWidget(self.name1)
        Box.addWidget(self.reviewerlabel)
        Box.addWidget(self.name2)
        Box.addWidget(self.activate)

        # Now put everything into the frame
        self.setLayout(Box)

    def getValues(self):
        print(self.name1.text(),self.name2.text())
        return [self.name1.text(),self.name2.text()]

#======
class WaveletTrain(QDialog):
    # Class for the segmentation dialog box
    # TODO: add the wavelet params
    # TODO: work out how to return varying size of params, also process them
    # TODO: test and play
    def __init__(self, maxv, DOC=False, parent=None):
        QDialog.__init__(self, parent)
        self.setWindowTitle('Wavelet Training')
        self.setWindowIcon(QIcon('img/Avianz.ico'))
        self.setMinimumWidth(450)
        self.setMinimumHeight(600)

        self.Step1Label1 = QLabel("Step 1:")
        self.Step1Label1.setFont(QtGui.QFont('TimesNewRoman', 12))
        self.loadLabel = QLabel("Load your training data")
        self.browse = QPushButton("Browse")
        self.w_dir = QPlainTextEdit()
        self.w_dir.setFixedHeight(50)
        self.w_dir.setPlainText('<data path>')
        self.w_dir.setStyleSheet(
        """QPlainTextEdit {background-color: #FFFFFF;
                           color: grey;
                           font-family: TimesNewRoman;}""")

        hBox_browse = QHBoxLayout()
        hBox_browse.addWidget(self.loadLabel)
        hBox_browse.addWidget(self.browse)

        self.Step1Label2 = QLabel("Step 2:")
        self.Step1Label2.setFont(QtGui.QFont('TimesNewRoman', 12))

        self.spLabel = QLabel("Species (as given in annotation)")
        self.species = QLineEdit(self)
        hBox_spName = QHBoxLayout()
        hBox_spName.addWidget(self.spLabel)
        hBox_spName.addWidget(self.species)

        self.GTLabel = QLabel("Prepare for training")
        self.genGT = QPushButton("Prepare")
        hBox_prepare = QHBoxLayout()
        hBox_prepare.addWidget(self.GTLabel)
        hBox_prepare.addWidget(self.genGT)

        self.Step1Label3 = QLabel("Step 3:")
        self.Step1Label3.setFont(QtGui.QFont('TimesNewRoman', 12))

        # Todo: read this species info from the training annotations, need to check how reliable though. F0 seems easy to capture reliably.
        # for now user to study the calls and input values
        self.avgSyllenLabel = QLabel("Avg. syl length (secs)")
        self.avgSyllen = QLineEdit(self)
        self.avgSyllen.setText('1')
        self.minlenLabel = QLabel("Min call length (secs)")
        self.minlen = QLineEdit(self)
        self.minlen.setText('10')
        self.maxlenLabel = QLabel("Max call length (secs)")
        self.maxlen = QLineEdit(self)
        self.maxlen.setText('30')
        self.flowLabel = QLabel("Lower frq. (Hz)")
        self.fLow = QLineEdit(self)
        self.fLow.setText('500')
        self.fhighLabel = QLabel("Higher frq. (Hz)")
        self.fHigh = QLineEdit(self)
        self.fHigh.setText('7000')
        self.fsLabel = QLabel("Preferred sampling frq. (Hz)")
        self.fs = QLineEdit(self)
        self.fs.setText('16000')
        # self.f0LowLabel = QLabel("Lower fund. frq. (Hz)")
        # self.f0Low = QLineEdit(self)
        # self.f0HighLabel = QLabel("Higher fund. frq. (Hz)")
        # self.f0High = QLineEdit(self)
        self.thrLabel = QLabel("Set threshold")
        self.thr = QDoubleSpinBox()
        self.thr.setRange(0.1, 1)
        self.thr.setSingleStep(0.05)
        self.thr.setDecimals(2)
        self.thr.setValue(0.5)

        vBox_avgSylLen = QVBoxLayout()
        vBox_avgSylLen.addWidget(self.avgSyllenLabel)
        vBox_avgSylLen.addWidget(self.avgSyllen)
        vBox_minLen = QVBoxLayout()
        vBox_minLen.addWidget(self.minlenLabel)
        vBox_minLen.addWidget(self.minlen)
        vBox_maxLen = QVBoxLayout()
        vBox_maxLen.addWidget(self.maxlenLabel)
        vBox_maxLen.addWidget(self.maxlen)
        vBox_frqLow = QVBoxLayout()
        vBox_frqLow.addWidget(self.flowLabel)
        vBox_frqLow.addWidget(self.fLow)
        vBox_frqHigh = QVBoxLayout()
        vBox_frqHigh.addWidget(self.fhighLabel)
        vBox_frqHigh.addWidget(self.fHigh)
        vBox_fs = QVBoxLayout()
        vBox_fs.addWidget(self.fsLabel)
        vBox_fs.addWidget(self.fs)
        # vBox_f0Low = QVBoxLayout()
        # vBox_f0Low.addWidget(self.f0LowLabel)
        # vBox_f0Low.addWidget(self.f0Low)
        # vBox_f0High = QVBoxLayout()
        # vBox_f0High.addWidget(self.f0HighLabel)
        # vBox_f0High.addWidget(self.f0High)
        vBox_thr = QVBoxLayout()
        vBox_thr.addWidget(self.thrLabel)
        vBox_thr.addWidget(self.thr)

        hBox_train = QHBoxLayout()
        # hBox2.addLayout(hBox_spp)
        hBox_train.addLayout(vBox_avgSylLen)
        hBox_train.addLayout(vBox_minLen)
        hBox_train.addLayout(vBox_maxLen)
        hBox_train.addLayout(vBox_frqLow)
        hBox_train.addLayout(vBox_frqHigh)
        hBox_train.addLayout(vBox_fs)
        # hBox_train.addLayout(vBox_f0Low)
        # hBox_train.addLayout(vBox_f0High)
        hBox_train.addLayout(vBox_thr)

        self.trainLabel = QLabel("Train to detect species")
        self.train = QPushButton("Train")
        hBox_train2= QHBoxLayout()
        hBox_train2.addWidget(self.trainLabel)
        hBox_train2.addWidget(self.train)

        Box = QVBoxLayout()
        Box.addWidget(self.Step1Label1)
        Box.addLayout(hBox_browse)
        Box.addWidget(self.w_dir)
        Box.addWidget(self.Step1Label2)
        Box.addLayout(hBox_spName)
        # Box.addLayout(hBox2)
        Box.addLayout(hBox_prepare)
        Box.addWidget(self.Step1Label3)
        Box.addLayout(hBox_train)
        Box.addLayout(hBox_train2)
        # Now put everything into the frame
        self.setLayout(Box)

#======
class Segmentation(QDialog):
    # Class for the segmentation dialog box
    # TODO: add the wavelet params
    # TODO: work out how to return varying size of params, also process them
    # TODO: test and play
    def __init__(self, maxv, DOC=False, sppInfo=None, parent=None):
        QDialog.__init__(self, parent)
        self.setWindowTitle('Segmentation Options')
        self.setWindowIcon(QIcon('img/Avianz.ico'))
        self.setMinimumWidth(350)

        self.algs = QComboBox()
        if DOC:
            self.algs.addItems(["Median Clipping", "FIR", "Wavelets"])
        else:
            self.algs.addItems(["Default","Median Clipping","Fundamental Frequency","FIR","Wavelets","Harma","Power","Cross-Correlation"])
        self.algs.currentIndexChanged[str].connect(self.changeBoxes)
        if DOC:
            self.prevAlg = "Median Clipping"
        else:
            self.prevAlg = "Default"
        self.undo = QPushButton("Undo")
        self.resLabel = QLabel("Output Resolution (secs)")
        self.res = QSpinBox()
        self.res.setRange(1, 600)
        self.res.setSingleStep(5)
        self.res.setValue(60)
        self.activate = QPushButton("Segment")
        #self.save = QPushButton("Save segments")

        # Define the whole set of possible options for the dialog box here, just to have them together.
        # Then hide and show them as required as the algorithm chosen changes.

        # Spin box for amplitude threshold
        self.ampThr = QDoubleSpinBox()
        self.ampThr.setRange(0.001,maxv+0.001)
        self.ampThr.setSingleStep(0.002)
        self.ampThr.setDecimals(4)
        self.ampThr.setValue(maxv+0.001)

        self.HarmaThr1 = QSpinBox()
        self.HarmaThr1.setRange(10,90)
        self.HarmaThr1.setSingleStep(1)
        self.HarmaThr1.setValue(10)
        self.HarmaThr2 = QDoubleSpinBox()
        self.HarmaThr2.setRange(0.1,0.95)
        self.HarmaThr2.setSingleStep(0.05)
        self.HarmaThr2.setDecimals(2)
        self.HarmaThr2.setValue(0.9)

        self.PowerThr = QDoubleSpinBox()
        self.PowerThr.setRange(0.0,2.0)
        self.PowerThr.setSingleStep(0.1)
        self.PowerThr.setValue(1.0)

        self.Fundminfreqlabel = QLabel("Min Frequency")
        self.Fundminfreq = QLineEdit()
        self.Fundminfreq.setText('100')
        self.Fundminperiodslabel = QLabel("Min Number of periods")
        self.Fundminperiods = QSpinBox()
        self.Fundminperiods.setRange(1,10)
        self.Fundminperiods.setValue(3)
        self.Fundthrlabel = QLabel("Threshold")
        self.Fundthr = QDoubleSpinBox()
        self.Fundthr.setRange(0.1,1.0)
        self.Fundthr.setDecimals(1)
        self.Fundthr.setValue(0.5)
        self.Fundwindowlabel = QLabel("Window size (will be rounded up as appropriate)")
        self.Fundwindow = QSpinBox()
        self.Fundwindow.setRange(300,5000)
        self.Fundwindow.setSingleStep(500)
        self.Fundwindow.setValue(1000)

        self.medThr = QDoubleSpinBox()
        self.medThr.setRange(0.2,6)
        self.medThr.setSingleStep(1)
        self.medThr.setDecimals(1)
        self.medThr.setValue(3)

        self.ecThr = QDoubleSpinBox()
        self.ecThr.setRange(0.001,6)
        self.ecThr.setSingleStep(1)
        self.ecThr.setDecimals(3)
        self.ecThr.setValue(1)

        self.FIRThr1 = QDoubleSpinBox()
        self.FIRThr1.setRange(0.0,2.0) #setRange(0.0,1.0)
        self.FIRThr1.setSingleStep(0.05)
        self.FIRThr1.setValue(0.1)

        self.CCThr1 = QDoubleSpinBox()
        self.CCThr1.setRange(0.0,2.0) #setRange(0.0,1.0)
        self.CCThr1.setSingleStep(0.1)
        self.CCThr1.setValue(0.4)

        Box = QVBoxLayout()
        Box.addWidget(self.algs)
        # Labels
        #self.amplabel = QLabel("Set threshold amplitude")
        #Box.addWidget(self.amplabel)

        self.Harmalabel = QLabel("Set decibal threshold")
        Box.addWidget(self.Harmalabel)
        self.Harmalabel.hide()

        #self.Onsetslabel = QLabel("Onsets: No parameters")
        #Box.addWidget(self.Onsetslabel)
        #self.Onsetslabel.hide()

        self.medlabel = QLabel("Set median threshold")
        Box.addWidget(self.medlabel)
        if DOC:
            self.medlabel.show()
        else:
            self.medlabel.hide()

        self.eclabel = QLabel("Set energy curve threshold")
        Box.addWidget(self.eclabel)
        self.eclabel.hide()
        self.ecthrtype = [QRadioButton("N standard deviations"), QRadioButton("Threshold")]

        self.specieslabel = QLabel("Species")
        self.species=QComboBox()

        self.specieslabel_cc = QLabel("Species")
        self.species_cc = QComboBox()
        self.species_cc.addItems(["Choose species...", "Bittern"])
        # self.species.addItems(["Kiwi (M)", "Kiwi (F)", "Ruru"])
        spp = [*sppInfo]
        spp.insert(0,"Choose species...")
        self.species.addItems(spp)
        # self.species.currentIndexChanged[QString].connect(self.changeBoxes)

        Box.addWidget(self.specieslabel)
        self.specieslabel.hide()
        Box.addWidget(self.species)
        self.species.hide()

        Box.addWidget(self.specieslabel_cc)
        self.specieslabel_cc.hide()
        Box.addWidget(self.species_cc)
        self.species_cc.hide()

        Box.addWidget(self.HarmaThr1)
        Box.addWidget(self.HarmaThr2)
        self.HarmaThr1.hide()
        self.HarmaThr2.hide()
        Box.addWidget(self.PowerThr)
        self.PowerThr.hide()

        Box.addWidget(self.medThr)
        if DOC:
            self.medThr.show()
        else:
            self.medThr.hide()
        for i in range(len(self.ecthrtype)):
            Box.addWidget(self.ecthrtype[i])
            self.ecthrtype[i].hide()
        Box.addWidget(self.ecThr)
        self.ecThr.hide()

        Box.addWidget(self.FIRThr1)
        self.FIRThr1.hide()

        Box.addWidget(self.Fundminfreqlabel)
        self.Fundminfreqlabel.hide()
        Box.addWidget(self.Fundminfreq)
        self.Fundminfreq.hide()
        Box.addWidget(self.Fundminperiodslabel)
        self.Fundminperiodslabel.hide()
        Box.addWidget(self.Fundminperiods)
        self.Fundminperiods.hide()
        Box.addWidget(self.Fundthrlabel)
        self.Fundthrlabel.hide()
        Box.addWidget(self.Fundthr)
        self.Fundthr.hide()
        Box.addWidget(self.Fundwindowlabel)
        self.Fundwindowlabel.hide()
        Box.addWidget(self.Fundwindow)
        self.Fundwindow.hide()

        Box.addWidget(self.CCThr1)
        self.CCThr1.hide()

        Box.addWidget(self.resLabel)
        Box.addWidget(self.res)
        Box.addWidget(self.undo)
        self.undo.setEnabled(False)
        Box.addWidget(self.activate)
        #Box.addWidget(self.save)

        # Now put everything into the frame
        self.setLayout(Box)

    def changeBoxes(self,alg):
        # This does the hiding and showing of the options as the algorithm changes
        if self.prevAlg == "Default":
            pass
        elif self.prevAlg == "Energy Curve":
            self.eclabel.hide()
            self.ecThr.hide()
            for i in range(len(self.ecthrtype)):
                self.ecthrtype[i].hide()
            #self.ecThr.hide()
        elif self.prevAlg == "Harma":
            self.Harmalabel.hide()
            self.HarmaThr1.hide()
            self.HarmaThr2.hide()
        elif self.prevAlg == "Power":
            self.PowerThr.hide()
        elif self.prevAlg == "Median Clipping":
            self.medlabel.hide()
            self.medThr.hide()
            print("hiding")
        elif self.prevAlg == "Fundamental Frequency":
            self.Fundminfreq.hide()
            self.Fundminperiods.hide()
            self.Fundthr.hide()
            self.Fundwindow.hide()
            self.Fundminfreqlabel.hide()
            self.Fundminperiodslabel.hide()
            self.Fundthrlabel.hide()
            self.Fundwindowlabel.hide()
        elif self.prevAlg == "Cross-Correlation":
            self.CCThr1.hide()
            self.specieslabel_cc.hide()
            self.species_cc.hide()
        #elif self.prevAlg == "Onsets":
        #    self.Onsetslabel.hide()
        elif self.prevAlg == "FIR":
            self.FIRThr1.hide()
        else:
            self.specieslabel.hide()
            self.species.hide()
            self.species.setCurrentIndex(0)
            #self.depthlabel.hide()
            #self.depth.hide()
            ##self.depthchoice.hide()
            #self.thrtypelabel.hide()
            #self.thrtype[0].hide()
            #self.thrtype[1].hide()
            #self.thrlabel.hide()
            #self.thr.hide()
            #self.waveletlabel.hide()
            #self.wavelet.hide()
            #self.blabel.hide()
            #self.start.hide()
            #self.end.hide()
            #self.blabel2.hide()
            #self.bandchoice.hide()
        self.prevAlg = str(alg)

        if str(alg) == "Default":
            pass
        elif str(alg) == "Energy Curve":
            self.eclabel.show()
            self.ecThr.show()
            for i in range(len(self.ecthrtype)):
                self.ecthrtype[i].show()
            self.ecThr.show()
        elif str(alg) == "Harma":
            self.Harmalabel.show()
            self.HarmaThr1.show()
            self.HarmaThr2.show()
        elif str(alg) == "Power":
            self.PowerThr.show()
        elif str(alg) == "Median Clipping":
            self.medlabel.show()
            self.medThr.show()
        elif str(alg) == "Fundamental Frequency":
            self.Fundminfreq.show()
            self.Fundminperiods.show()
            self.Fundthr.show()
            self.Fundwindow.show()
            self.Fundminfreqlabel.show()
            self.Fundminperiodslabel.show()
            self.Fundthrlabel.show()
            self.Fundwindowlabel.show()
        #elif str(alg) == "Onsets":
        #    self.Onsetslabel.show()
        elif str(alg) == "FIR":
            self.FIRThr1.show()
        #elif str(alg) == "Best":
        #    pass
        elif self.prevAlg == "Cross-Correlation":
            self.CCThr1.show()
            self.specieslabel_cc.show()
            self.species_cc.show()
        else:
            #"Wavelets"
            self.specieslabel.show()
            self.species.show()

    def bandclicked(self):
        # TODO: Can they be grayed out?
        self.start.setEnabled(not self.start.isEnabled())
        self.end.setEnabled(not self.end.isEnabled())

    def getValues(self):
        return [self.algs.currentText(),self.medThr.text(),self.HarmaThr1.text(),self.HarmaThr2.text(),self.PowerThr.text(),self.Fundminfreq.text(),self.Fundminperiods.text(),self.Fundthr.text(),self.Fundwindow.text(),self.FIRThr1.text(),self.CCThr1.text(),self.species.currentText(), self.res.value(), self.species_cc.currentText()]
        #return [self.algs.currentText(),self.ampThr.text(),self.medThr.text(),self.HarmaThr1.text(),self.HarmaThr2.text(),self.PowerThr.text(),self.Fundminfreq.text(),self.Fundminperiods.text(),self.Fundthr.text(),self.Fundwindow.text(),self.FIRThr1.text(),self.depth.text(),self.thrtype[0].isChecked(),self.thr.text(),self.wavelet.currentText(),self.bandchoice.isChecked(),self.start.text(),self.end.text(),self.species.currentText()]

#======
class Denoise(QDialog):
    # Class for the denoising dialog box
    def __init__(self, parent=None,DOC=True,minFreq=0,maxFreq=None):
        QDialog.__init__(self, parent)
        self.setWindowTitle('Denoising Options')
        self.setWindowIcon(QIcon('img/Avianz.ico'))
        self.setMinimumWidth(300)
        self.setMinimumHeight(250)
        self.DOC=DOC
        self.minFreq=minFreq
        self.maxFreq=maxFreq

        self.algs = QComboBox()
        # self.algs.addItems(["Wavelets","Bandpass","Butterworth Bandpass" ,"Wavelets --> Bandpass","Bandpass --> Wavelets","Median Filter"])
        if self.DOC == False:
            self.algs.addItems(["Wavelets", "Bandpass", "Butterworth Bandpass", "Median Filter"])
        else:
            self.algs.addItems(["Wavelets", "Bandpass", "Butterworth Bandpass"])
        self.algs.currentIndexChanged[str].connect(self.changeBoxes)
        self.prevAlg = "Wavelets"

        # Wavelet: Depth of tree, threshold type, threshold multiplier, wavelet
        # self.wavlabel = QLabel("Wavelets")
        if self.DOC==False:
            self.depthlabel = QLabel("Depth of wavelet packet decomposition (or tick box to use best)")
            self.depthchoice = QCheckBox()
            #self.connect(self.depthchoice, SIGNAL('clicked()'), self.depthclicked)
            self.depthchoice.clicked.connect(self.depthclicked)
            self.depth = QSpinBox()
            self.depth.setRange(1,12)
            self.depth.setSingleStep(1)
            self.depth.setValue(5)

            self.thrtypelabel = QLabel("Type of thresholding")
            self.thrtype = [QRadioButton("Soft"), QRadioButton("Hard")]
            self.thrtype[0].setChecked(True)

            self.thrlabel = QLabel("Multiplier of std dev for threshold")
            self.thr = QDoubleSpinBox()
            self.thr.setRange(1,10)
            self.thr.setSingleStep(0.5)
            self.thr.setValue(4.5)

            self.waveletlabel = QLabel("Type of wavelet")
            self.wavelet = QComboBox()
            self.wavelet.addItems(["dmey2","db2","db5","db10","haar","coif5","coif15", "sym2","sym8","sym18"])
            self.wavelet.setCurrentIndex(0)

        # Median: width of filter
        self.medlabel = QLabel("Median Filter")
        self.widthlabel = QLabel("Half width of median filter")
        self.width = QSpinBox()
        self.width.setRange(1,101)
        self.width.setSingleStep(1)
        self.width.setValue(11)

        # Bandpass: high and low
        self.bandlabel = QLabel("Bandpass Filter")
        self.wblabel = QLabel("Wavelets and Bandpass Filter")
        self.blabel = QLabel("Start and end points of the band")
        self.low = QSlider(Qt.Horizontal)
        self.low.setTickPosition(QSlider.TicksBelow)
        self.low.setTickInterval(1000)
        self.low.setRange(minFreq,maxFreq)
        self.low.setSingleStep(100)
        self.low.setValue(minFreq)
        self.low.valueChanged.connect(self.lowChange)
        self.lowtext = QLabel(str(self.low.value()))
        self.high = QSlider(Qt.Horizontal)
        self.high.setTickPosition(QSlider.TicksBelow)
        self.high.setTickInterval(1000)
        self.high.setRange(minFreq,maxFreq)
        self.high.setSingleStep(100)
        self.high.setValue(maxFreq)
        self.high.valueChanged.connect(self.highChange)
        self.hightext = QLabel(str(self.high.value()))

        #self.trimlabel = QLabel("Make frequency axis tight")
        #self.trimaxis = QCheckBox()
        #self.trimaxis.setChecked(False)

        # Want combinations of these too!

        self.activate = QPushButton("Denoise")
        self.undo = QPushButton("Undo")
        self.save = QPushButton("Save Denoised Sound")
        #self.connect(self.undo, SIGNAL('clicked()'), self.undo)
        Box = QVBoxLayout()
        Box.addWidget(self.algs)

        if self.DOC == False:
            Box.addWidget(self.depthlabel)
            Box.addWidget(self.depthchoice)
            Box.addWidget(self.depth)

            Box.addWidget(self.thrtypelabel)
            Box.addWidget(self.thrtype[0])
            Box.addWidget(self.thrtype[1])

            Box.addWidget(self.thrlabel)
            Box.addWidget(self.thr)

            Box.addWidget(self.waveletlabel)
            Box.addWidget(self.wavelet)

            # Median: width of filter
            Box.addWidget(self.medlabel)
            self.medlabel.hide()
            Box.addWidget(self.widthlabel)
            self.widthlabel.hide()
            Box.addWidget(self.width)
            self.width.hide()

        # Bandpass: high and low
        Box.addWidget(self.bandlabel)
        self.bandlabel.hide()
        Box.addWidget(self.wblabel)
        self.wblabel.hide()
        Box.addWidget(self.blabel)
        self.blabel.hide()
        Box.addWidget(self.lowtext)
        self.lowtext.hide()
        Box.addWidget(self.low)
        self.low.hide()
        Box.addWidget(self.high)
        self.high.hide()
        Box.addWidget(self.hightext)
        self.hightext.hide()

        #Box.addWidget(self.trimlabel)
        #self.trimlabel.hide()
        #Box.addWidget(self.trimaxis)
        #self.trimaxis.hide()

        Box.addWidget(self.activate)
        Box.addWidget(self.undo)
        Box.addWidget(self.save)

        # Now put everything into the frame
        self.setLayout(Box)

    def setValues(self,minFreq,maxFreq):
        self.minFreq = minFreq
        self.maxFreq = maxFreq
        self.low.setMinimum(self.minFreq)
        self.low.setMaximum(self.maxFreq)
        self.high.setMinimum(self.minFreq)
        self.high.setMaximum(self.maxFreq)

    def changeBoxes(self,alg):
        # This does the hiding and showing of the options as the algorithm changes
        if self.prevAlg == "Wavelets" and self.DOC==False:
            # self.wavlabel.hide()
            self.depthlabel.hide()
            self.depth.hide()
            self.depthchoice.hide()
            self.thrtypelabel.hide()
            self.thrtype[0].hide()
            self.thrtype[1].hide()
            self.thrlabel.hide()
            self.thr.hide()
            self.waveletlabel.hide()
            self.wavelet.hide()
        elif self.prevAlg == "Bandpass --> Wavelets" and self.DOC==False:
            self.wblabel.hide()
            self.depthlabel.hide()
            self.depth.hide()
            self.depthchoice.hide()
            self.thrtypelabel.hide()
            self.thrtype[0].hide()
            self.thrtype[1].hide()
            self.thrlabel.hide()
            self.thr.hide()
            self.waveletlabel.hide()
            self.wavelet.hide()
            self.blabel.hide()
            self.low.hide()
            self.lowtext.hide()
            self.high.hide()
            self.hightext.hide()
            #self.trimlabel.hide()
            #self.trimaxis.hide()
            #self.trimaxis.setChecked(False)
            self.medlabel.hide()
            self.widthlabel.hide()
            self.width.hide()
        elif self.prevAlg == "Wavelets --> Bandpass" and self.DOC==False:
            self.wblabel.hide()
            self.depthlabel.hide()
            self.depth.hide()
            self.depthchoice.hide()
            self.thrtypelabel.hide()
            self.thrtype[0].hide()
            self.thrtype[1].hide()
            self.thrlabel.hide()
            self.thr.hide()
            self.waveletlabel.hide()
            self.wavelet.hide()
            self.blabel.hide()
            self.low.hide()
            self.lowtext.hide()
            self.high.hide()
            self.hightext.hide()
            #self.trimlabel.hide()
            #self.trimaxis.hide()
            #self.trimaxis.setChecked(False)
            self.medlabel.hide()
            self.widthlabel.hide()
            self.width.hide()
        elif self.prevAlg == "Bandpass" or self.prevAlg == "Butterworth Bandpass":
            self.bandlabel.hide()
            self.blabel.hide()
            self.low.hide()
            self.lowtext.hide()
            self.high.hide()
            self.hightext.hide()
            #self.trimlabel.hide()
            #self.trimaxis.hide()
            #self.trimaxis.setChecked(False)
        else:
            # Median filter
            self.medlabel.hide()
            self.widthlabel.hide()
            self.width.hide()

        self.prevAlg = str(alg)
        if str(alg) == "Wavelets" and self.DOC==False:
            # self.wavlabel.show()
            self.depthlabel.show()
            self.depthchoice.show()
            self.depth.show()
            self.thrtypelabel.show()
            self.thrtype[0].show()
            self.thrtype[1].show()
            self.thrlabel.show()
            self.thr.show()
            self.waveletlabel.show()
            self.wavelet.show()
        elif str(alg) == "Wavelets --> Bandpass" and self.DOC==False:
            # self.wblabel.show()
            self.depthlabel.show()
            self.depthchoice.show()
            self.depth.show()
            self.thrtypelabel.show()
            self.thrtype[0].show()
            self.thrtype[1].show()
            self.thrlabel.show()
            self.thr.show()
            self.waveletlabel.show()
            self.wavelet.show()
            self.blabel.show()
            self.low.show()
            self.lowtext.show()
            self.high.show()
            self.hightext.show()
            #self.trimlabel.show()
            #self.trimaxis.show()
        elif str(alg) == "Bandpass --> Wavelets" and self.DOC==False:
            # self.wblabel.show()
            self.depthlabel.show()
            self.depthchoice.show()
            self.depth.show()
            self.thrtypelabel.show()
            self.thrtype[0].show()
            self.thrtype[1].show()
            self.thrlabel.show()
            self.thr.show()
            self.waveletlabel.show()
            self.wavelet.show()
            self.blabel.show()
            self.low.show()
            self.lowtext.show()
            self.high.show()
            self.hightext.show()
            #self.trimlabel.show()
            #self.trimaxis.show()
        elif str(alg) == "Bandpass" or str(alg) == "Butterworth Bandpass":
            self.bandlabel.show()
            self.low.show()
            self.lowtext.show()
            self.high.show()
            self.hightext.show()
            #self.trimlabel.show()
            #self.trimaxis.show()
        # else:
        #     #"Median filter"
        #     self.medlabel.show()
        #     self.widthlabel.show()
        #     self.width.show()

    def depthclicked(self):
        self.depth.setEnabled(not self.depth.isEnabled())

    def getValues(self):
        if self.DOC==False:
            return [self.algs.currentText(),self.depthchoice.isChecked(),self.depth.text(),self.thrtype[0].isChecked(),self.thr.text(),self.wavelet.currentText(),self.low.value(),self.high.value(),self.width.text()]#,self.trimaxis.isChecked()]
        else:
            return [self.algs.currentText(),self.low.value(),self.high.value(),self.width.text()]#,self.trimaxis.isChecked()]

    def lowChange(self,value):
        self.lowtext.setText(str(value))

    def highChange(self,value):
        self.hightext.setText(str(value))

#======
class HumanClassify1(QDialog):
    # This dialog allows the checking of classifications for segments.
    # It shows a single segment at a time, working through all the segments.

    def __init__(self, lut, colourStart, colourEnd, cmapInverted, shortBirdList, longBirdList, parent=None):
        QDialog.__init__(self, parent)
        self.setWindowTitle('Check Classifications')
        self.setWindowIcon(QIcon('img/Avianz.ico'))
        self.frame = QWidget()

        self.lut = lut
        self.label = []
        self.colourStart = colourStart
        self.colourEnd = colourEnd
        self.cmapInverted = cmapInverted
        self.shortBirdList = shortBirdList
        self.longBirdList = longBirdList
        self.saveConfig = False
        # exec_ forces the cursor into waiting
        self.activateWindow()
        pg.QtGui.QApplication.setOverrideCursor(Qt.ArrowCursor)

        # Set up the plot window, then the right and wrong buttons, and a close button
        self.wPlot = pg.GraphicsLayoutWidget()
        self.pPlot = self.wPlot.addViewBox(enableMouse=False, row=0, col=1)
        self.plot = pg.ImageItem()
        self.pPlot.addItem(self.plot)
        self.pPlot.setAspectLocked(ratio=0.2)
        self.pPlot.disableAutoRange()
        self.pPlot.setLimits(xMin=0, yMin=-5)
        self.sg_axis = pg.AxisItem(orientation='left')
        #self.sg_axis2 = pg.AxisItem(orientation='right')
        self.wPlot.addItem(self.sg_axis, row=0, col=0)
        #self.wPlot.addItem(self.sg_axis2, row=0, col=2)

        self.sg_axis.linkToView(self.pPlot)
        #self.sg_axis2.linkToView(self.pPlot)

        # prepare the lines for marking true segment boundaries
        self.line1 = pg.InfiniteLine(angle=90, pen={'color': 'g'})
        self.line2 = pg.InfiniteLine(angle=90, pen={'color': 'g'})
        self.pPlot.addItem(self.line1)
        self.pPlot.addItem(self.line2)

        # time texts to go along these two lines
        self.segTimeText1 = pg.TextItem(color=(50,205,50), anchor=(0,1.10))
        self.segTimeText2 = pg.TextItem(color=(50,205,50), anchor=(0,0.75))
        self.pPlot.addItem(self.segTimeText1)
        self.pPlot.addItem(self.segTimeText2)

        # playback line
        self.bar = pg.InfiniteLine(angle=90, movable=False, pen={'color':'c', 'width': 3})
        self.bar.btn = QtCore.Qt.RightButton
        self.bar.setValue(0)
        self.pPlot.addItem(self.bar)

        # label for current segment assignment
        self.speciesTop = QLabel("Currently:")
        self.species = QLabel()
        font = self.species.font()
        font.setPointSize(24)
        font.setBold(True)
        self.species.setFont(font)
        self.parent = parent

        # The buttons to move through the overview
        self.numberDone = QLabel()
        self.numberLeft = QLabel()
        self.numberDone.setAlignment(QtCore.Qt.AlignCenter)
        self.numberLeft.setAlignment(QtCore.Qt.AlignCenter)

        iconSize = QtCore.QSize(50, 50)
        self.buttonPrev = QtGui.QToolButton()
        self.buttonPrev.setIcon(self.style().standardIcon(QtGui.QStyle.SP_ArrowBack))
        self.buttonPrev.setIconSize(iconSize)

        self.correct = QtGui.QToolButton()
        self.correct.setIcon(QtGui.QIcon('img/tick.jpg'))
        self.correct.setIconSize(iconSize)

        self.delete = QtGui.QToolButton()
        self.delete.setIcon(QtGui.QIcon('img/delete.jpg'))
        self.delete.setIconSize(iconSize)

        # An array of check boxes and a list and a text entry box
        # Create an array of check bixes for the most common birds (2 columns of 10 choices)
        self.birds = QButtonGroup()
        self.birdbtns = []
        for item in self.shortBirdList[:29]:
            self.birdbtns.append(QCheckBox(item))
            self.birds.addButton(self.birdbtns[-1],len(self.birdbtns)-1)
            self.birdbtns[-1].clicked.connect(self.radioBirdsClicked)
        self.birdbtns.append(QCheckBox('Other')),
        self.birds.addButton(self.birdbtns[-1],len(self.birdbtns)-1)
        self.birdbtns[-1].clicked.connect(self.radioBirdsClicked)

        # The list of less common birds
        self.birds3 = QListWidget(self)
        for item in self.longBirdList:
            if '>' in item:
                ind = item.index('>')
                item = item[:ind] + " (" + item[ind+1:] + ")"
            self.birds3.addItem(item)
        # Explicitly add "Other" option in
        self.birds3.addItem('Other')
        self.birds3.setMaximumWidth(400)

        #self.birds3.sortItems()

        self.birds3.itemClicked.connect(self.listBirdsClicked)
        self.birds3.setEnabled(False)

        # This is the text box for missing birds
        self.tbox = QLineEdit(self)
        self.tbox.setMaximumWidth(150)
        self.tbox.returnPressed.connect(self.birdTextEntered)
        self.tbox.setEnabled(False)

        # Audio playback object
        self.media_obj2 = SupportClasses.ControllableAudio(self.parent.audioFormat)
        self.media_obj2.notify.connect(self.endListener)

        # The layouts
        birds1Layout = QVBoxLayout()
        birds2Layout = QVBoxLayout()
        birds3Layout = QVBoxLayout()
        count = 0
        for btn in self.birdbtns:
            if count<10: 
                birds1Layout.addWidget(btn)
            elif count<20:
                birds2Layout.addWidget(btn)
            else:
                birds3Layout.addWidget(btn)
            count += 1

        birdListLayout = QVBoxLayout()
        birdListLayout.addWidget(self.birds3)
        birdListLayout.addWidget(QLabel("If bird isn't in list, select Other"))
        birdListLayout.addWidget(QLabel("Type below, Return at end"))
        birdListLayout.addWidget(self.tbox)

        hboxBirds = QHBoxLayout()
        hboxBirds.addLayout(birds1Layout)
        hboxBirds.addLayout(birds2Layout)
        hboxBirds.addLayout(birds3Layout)
        hboxBirds.addLayout(birdListLayout)

        # The layouts
        hboxNextPrev = QHBoxLayout()
        hboxNextPrev.addWidget(self.numberDone)
        hboxNextPrev.addWidget(self.buttonPrev)
        hboxNextPrev.addWidget(self.correct)
        hboxNextPrev.addWidget(self.delete)
        hboxNextPrev.addWidget(self.numberLeft)

        self.playButton = QtGui.QToolButton()
        self.playButton.setIcon(self.style().standardIcon(QtGui.QStyle.SP_MediaPlay))
        self.playButton.setIconSize(QtCore.QSize(40, 40))
        self.playButton.clicked.connect(self.playSeg)

        self.scroll = QtGui.QScrollArea()
        self.scroll.setWidget(self.wPlot)
        self.scroll.setWidgetResizable(True)

        # Volume control
        self.volSlider = QSlider(Qt.Horizontal)
        self.volSlider.sliderMoved.connect(self.volSliderMoved)
        self.volSlider.setRange(0,100)
        self.volSlider.setValue(50)
        self.volIcon = QLabel()
        self.volIcon.setAlignment(QtCore.Qt.AlignRight | QtCore.Qt.AlignVCenter)
        self.volIcon.setPixmap(self.style().standardIcon(QtGui.QStyle.SP_MediaVolume).pixmap(32))

        # Brightness, and contrast sliders
        # note: not reading self.config['brightness/contrast'] now
        self.brightnessSlider = QSlider(Qt.Horizontal)
        self.brightnessSlider.setMinimum(0)
        self.brightnessSlider.setMaximum(100)
        self.brightnessSlider.setValue(50)
        self.brightnessSlider.setTickInterval(1)
        self.brightnessSlider.valueChanged.connect(self.setColourLevels)

        self.contrastSlider = QSlider(Qt.Horizontal)
        self.contrastSlider.setMinimum(0)
        self.contrastSlider.setMaximum(100)
        self.contrastSlider.setValue(50)
        self.contrastSlider.setTickInterval(1)
        self.contrastSlider.valueChanged.connect(self.setColourLevels)

        vboxSpecContr = pg.LayoutWidget()
        vboxSpecContr.addWidget(self.speciesTop, row=0, col=0, colspan=2)
        vboxSpecContr.addWidget(self.species, row=0, col=2, colspan=8)
        vboxSpecContr.addWidget(self.scroll, row=1, col=0, colspan=10)
        vboxSpecContr.addWidget(self.playButton, row=2, col=0)
        vboxSpecContr.addWidget(self.volIcon, row=2, col=1)
        vboxSpecContr.addWidget(self.volSlider, row=2, col=2, colspan=2)
        labelBr = QLabel("Bright.")
        labelBr.setAlignment(QtCore.Qt.AlignRight)
        vboxSpecContr.addWidget(labelBr, row=2, col=4)
        vboxSpecContr.addWidget(self.brightnessSlider, row=2, col=5, colspan=2)
        labelCo = QLabel("Contr.")
        labelCo.setAlignment(QtCore.Qt.AlignRight)
        vboxSpecContr.addWidget(labelCo, row=2, col=7)
        vboxSpecContr.addWidget(self.contrastSlider, row=2, col=8, colspan=2)

        vboxFull = QVBoxLayout()
        vboxFull.addWidget(vboxSpecContr)
        vboxFull.addLayout(hboxBirds)
        vboxFull.addLayout(hboxNextPrev)

        self.setLayout(vboxFull)
        # print seg
        # self.setImage(self.sg,audiodata,sampleRate,self.label, unbufStart, unbufStop)

    def playSeg(self):
        if self.media_obj2.isPlaying():
            self.stopPlayback()
        else:
            self.playButton.setIcon(self.style().standardIcon(QtGui.QStyle.SP_MediaStop))
            self.playButton.setIconSize(QtCore.QSize(40, 40))
            self.media_obj2.loadArray(self.audiodata)

    def stopPlayback(self):
        self.media_obj2.pressedStop()
        self.playButton.setIcon(self.style().standardIcon(QtGui.QStyle.SP_MediaPlay))
        self.playButton.setIconSize(QtCore.QSize(40, 40))

    def volSliderMoved(self, value):
        self.media_obj2.applyVolSlider(value)

    def endListener(self):
        """ Listener to check for playback end.
        Also hijacked to move the playback bar."""
        time = self.media_obj2.elapsedUSecs() // 1000
        if time > self.duration:
            self.stopPlayback()
        else:
            barx = time / 1000 * self.sampleRate / self.incr
            self.bar.setValue(barx)
            self.bar.update()
            # QApplication.processEvents()

    def setSegNumbers(self, done, total):
        text1 = "calls reviewed: " + str(done)
        text2 = str(total - done) + " to go"
        self.numberDone.setText(text1)
        self.numberLeft.setText(text2)

    def setImage(self, sg, audiodata, sampleRate, incr, label, unbufStart, unbufStop, time1, time2, minFreq=0, maxFreq=0):
        self.audiodata = audiodata
        self.sg = sg
        self.sampleRate = sampleRate
        self.incr = incr
        self.label = label
        self.bar.setValue(0)
        if maxFreq==0:
            maxFreq = sampleRate / 2
        self.duration = len(audiodata) / sampleRate * 1000 # in ms

        # fill up a rectangle with dark grey to act as background if the segment is small
        sg2 = sg
        # sg2 = 40 * np.ones((max(1000, np.shape(sg)[0]), max(100, np.shape(sg)[1])))
        # sg2[:np.shape(sg)[0], :np.shape(sg)[1]] = sg

        # add axis
        self.plot.setImage(sg2)
        self.plot.setLookupTable(self.lut)
        self.setColourLevels()
        self.scroll.horizontalScrollBar().setValue(0)

        FreqRange = (maxFreq-minFreq)/1000.
        SgSize = np.shape(sg2)[1]
        ticks = [[(0,minFreq/1000.), (SgSize/4, minFreq/1000.+FreqRange/4.), (SgSize/2, minFreq/1000.+FreqRange/2.), (3*SgSize/4, minFreq/1000.+3*FreqRange/4.), (SgSize,minFreq/1000.+FreqRange)]]
        self.sg_axis.setTicks(ticks)
        self.sg_axis.setLabel('kHz')
        #self.sg_axis2.setTicks(ticks)
        #self.sg_axis2.setLabel('kHz')

        self.show()

        self.pPlot.setYRange(0, SgSize, padding=0.02)
        self.pPlot.setRange(xRange=(0, np.shape(sg2)[0]), yRange=(0, SgSize))
        xyratio = np.shape(sg2)
        xyratio = xyratio[0] / xyratio[1]
        # 0.2 for x/y pixel aspect ratio
        # 0.9 for padding
        # TODO: ***Issues here
        self.wPlot.setMaximumSize(max(500, xyratio*250*0.2*0.9), 250)
        self.wPlot.setMinimumSize(max(500, xyratio*250*0.2*0.9), 250)

        # add marks to separate actual segment from buffer zone
        # Note: need to use view coordinates to add items to pPlot
        try:
            self.stopPlayback()
        except Exception as e:
            print(e)
            pass
        startV = self.pPlot.mapFromItemToView(self.plot, QPointF(unbufStart, 0)).x()
        stopV = self.pPlot.mapFromItemToView(self.plot, QPointF(unbufStop, 0)).x()
        self.line1.setPos(startV)
        self.line2.setPos(stopV)
        # add time markers next to the lines
        time1 = QTime(0,0,0).addSecs(time1).toString('hh:mm:ss')
        time2 = QTime(0,0,0).addSecs(time2).toString('hh:mm:ss')
        self.segTimeText1.setText(time1)
        self.segTimeText2.setText(time2)
        self.segTimeText1.setPos(startV, SgSize)
        self.segTimeText2.setPos(stopV, SgSize)

        if self.cmapInverted:
            self.plot.setLevels([self.colourEnd, self.colourStart])
        else:
            self.plot.setLevels([self.colourStart, self.colourEnd])

        # Select the right options
        print("setImage",label)
        if label == []:
            label = ["Don't Know"]
        self.species.setText(','.join(label))
        #print(label,len(label),type(label))
        self.birds3.clearSelection()
        if len(label)>1:
            print(label)
            self.birds.setExclusive(False)
            self.birds3.setSelectionMode(QAbstractItemView.MultiSelection)
            self.multipleBirds = True
            for btn in self.birdbtns:
                btn.setChecked(False)
        else:       
            for btn in self.birdbtns:
                btn.setChecked(False)
            self.birds.setExclusive(True)
            self.birds3.setSelectionMode(QAbstractItemView.SingleSelection)
            self.multipleBirds = False
        for l in label:
            if l[-1]=='?':
                l= l[:-1]
<<<<<<< HEAD
            ind = self.birdList.index(l)
            if l in self.birdList:
=======
            if l in self.shortBirdList[:29]:
                ind = self.shortBirdList.index(l)
>>>>>>> 1b5d3dc7
                self.birdbtns[ind].setChecked(True)
            else:
                self.birdbtns[29].setChecked(True)
                self.birds3.setEnabled(True)
                if l not in self.longBirdList:
                    if '(' in l:
                        ind = l.index('(')
                        l = l[:ind-1] + ">" + l[ind+1:-1]
                ind = self.longBirdList.index(l)
                print(ind,self.longBirdList[ind],l)
                #self.birds3.setCurrentIndex(self.birds3.model().indexFromItem(ind))
                #self.birds3.setCurrentText(l)
                self.birds3.item(ind).setSelected(True)

    def radioBirdsClicked(self):
        # Listener for when the user selects a radio button
        # Update the text and store the data
        for button in self.birds.buttons():
            if button.isChecked():
                if button.text() == "Other":
                    #pass
                    self.birds3.setEnabled(True)
                else:
                    # TODO: Test if exclusive
                    self.birds3.setEnabled(False)
                    #print('add before',self.label)
                    if self.multipleBirds:
                        if button.text() not in self.label and button.text()+'?' not in self.label:
                            self.label.append(str(button.text()))
                    else:           
                        self.label = [str(button.text())]
                    print('after',self.label)
                    self.species.setText(','.join(self.label))
            else:
                if button.text() == "Other":
                    # TODO: Remove all others?
                    self.birds3.setEnabled(False)
                if str(button.text()) in self.label:
                    #print('remove before',self.label)
                    self.label.remove(str(button.text()))
                    #print('after',self.label)
                    self.species.setText(','.join(self.label))
                elif button.text()+'?' in self.label:
                    self.label.remove(str(button.text())+'?')
                    self.species.setText(','.join(self.label))

    def listBirdsClicked(self, item):
        # Listener for clicks in the listbox of birds
        if (item.text() == "Other"):
            self.tbox.setEnabled(True)
        else:
            #TODO: Check if selected or not
            # Save the entry
            self.tbox.setEnabled(False)
            if self.multipleBirds:
                if item.isSelected() and item.text() not in self.label and item.text()+'?' not in self.label:
                    self.label.append(str(item.text()))
                if not item.isSelected():
                    if item.text() in self.label:
                        self.label.remove(str(item.text()))
                    elif item.text()+'?' in self.label:
                        self.label.remove(str(item.text()))
            else:           
                self.label = [str(item.text())]
            self.species.setText(','.join(self.label))

    def birdTextEntered(self):
        # Listener for the text entry in the bird list
        # Check text isn't already in the listbox, and add if not
        # Doesn't sort the list, but will when dialog is reopened
        textitem = self.tbox.text()
        item = self.birds3.findItems(textitem, Qt.MatchExactly)
        if item:
            pass
        else:
            self.birds3.addItem(textitem)
        #self.label.append(str(textitem))
        print(self.multipleBirds)
        if self.multipleBirds:
            self.label.append(str(textitem))
        else:           
            self.label = [str(textitem)]
        self.species.setText(','.join(self.label))
        print(self.label)
        self.saveConfig = True

    def setColourLevels(self):
        """ Listener for the brightness and contrast sliders being changed. Also called when spectrograms are loaded, etc.
        Translates the brightness and contrast values into appropriate image levels.
        Calculation is simple.
        """
        minsg = np.min(self.sg)
        maxsg = np.max(self.sg)
        # self.config['brightness'] = self.brightnessSlider.value()
        # self.config['contrast'] = self.contrastSlider.value()
        brightness = self.brightnessSlider.value() # self.config['brightness']
        contrast = self.contrastSlider.value() # self.config['contrast']
        self.colourStart = (brightness / 100.0 * contrast / 100.0) * (maxsg - minsg) + minsg
        self.colourEnd = (maxsg - minsg) * (1.0 - contrast / 100.0) + self.colourStart
        self.plot.setLevels([self.colourStart, self.colourEnd])

        # TODO: add button for this?
        # if self.config['invertColourMap']:
        #     self.overviewImage.setLevels([self.colourEnd, self.colourStart])
        #     self.specPlot.setLevels([self.colourEnd, self.colourStart])
        # else:
        #     self.overviewImage.setLevels([self.colourStart, self.colourEnd])
        #     self.specPlot.setLevels([self.colourStart, self.colourEnd])

    def getValues(self):
        print('out',self.label)
        return [self.label, self.saveConfig, self.tbox.text()]

#======
class HumanClassify2(QDialog):
    # This dialog is different to the others. The aim is to check (or ask for) classifications for segments.
    # This version gets *12* at a time, and put them all out together on buttons, and their labels.
    # It could be all the same species, or the ones that it is unsure about, or whatever.

    # TODO: Work out how big the spect plots are, and make the right number of cols. Also have a min size?
    def __init__(self, sg, audiodata, segments, label, sampleRate, audioFormat, incr, lut, colourStart, colourEnd, cmapInverted, filename=None, parent=None):
        QDialog.__init__(self, parent)

        # from win32api import GetSystemMetrics
        # width_px = GetSystemMetrics(0)
        # print("width: ", width_px)

        if filename:
            self.setWindowTitle('Human review - ' + filename)
        else:
            self.setWindowTitle('Human review')
        self.setWindowIcon(QIcon('img/Avianz.ico'))
        self.frame = QWidget()

        # let the user quit without bothering rest of it
        self.setWindowFlags(self.windowFlags() & QtCore.Qt.WindowCloseButtonHint)

        self.sampleRate = sampleRate
        self.audiodata = audiodata
        self.audioFormat = audioFormat
        self.incr = incr
        self.lut = lut
        self.colourStart = colourStart
        self.colourEnd = colourEnd
        self.cmapInverted = cmapInverted

        # Seems that image is backwards?
        self.sg = np.fliplr(sg)
        self.segments2show = segments
        self.firstSegment = 0
        self.errors = []

        next = QPushButton("Next/Finish")
        next.clicked.connect(self.nextPage)

        if len(self.segments2show) > 0:
            species = QLabel("Species/call type: " + label)
            species.setFont(QtGui.QFont('SansSerif', 10))
            self.width = 0
            for ind in range(len(self.segments2show)):
                x1 = int(self.convertAmpltoSpec(self.segments2show[ind][0]))
                x2 = int(self.convertAmpltoSpec(self.segments2show[ind][1]))
                if x2 - x1 > self.width:
                    self.width = x2-x1
            self.setMinimumWidth(1000)
            self.width = max(1000,self.width+10)
            self.h = 5
            self.flowLayout = SupportClasses.FlowLayout()
            self.makeButtons(first=True)

            self.vboxFull = QVBoxLayout()
            label1 = QLabel('Click on the images that are incorrectly labelled.')
            label1.setFont(QtGui.QFont('SansSerif', 12))
            self.vboxFull.addWidget(label1)
            self.vboxFull.addWidget(species)
            self.vboxFull.addLayout(self.flowLayout)
            self.vboxFull.addWidget(next)
        else:
            self.vboxFull = QVBoxLayout()
            self.vboxFull.addWidget(QLabel('No images to show'))
            self.vboxFull.addWidget(next)
            self.vboxFull.heightForWidth(600)

        self.setLayout(self.vboxFull)


    def makeButtons(self, first=False):
        if first:
            segRemain = len(self.segments2show)
        # elif self.firstSegment == 0:
        #     segRemain = len(self.segments2show) - 1
        else:
            segRemain = len(self.segments2show) - self.firstSegment
        width = 0
        col = 0
        ind = self.firstSegment
        self.buttons = []

        print("makeButtons",segRemain,self.firstSegment)

        while segRemain > 0 and col < self.h:
            x1a = self.segments2show[ind][0]
            x2a = self.segments2show[ind][1]
            x1 = int(self.convertAmpltoSpec(x1a))
            x2 = int(self.convertAmpltoSpec(x2a))
            x1a = int(x1a * self.sampleRate)
            x2a = int(x2a * self.sampleRate)
            im = self.setImage(self.sg[x1:x2, :])
            segRemain -= 1
            # self.firstSegment +=1
            # if width + x2-x1 < self.width:
            #     width = width + x2-x1
            # else:
            #     width = x2-x1
            col += 1
            self.buttons.append(SupportClasses.PicButton(0,im[0], im[1], self.audiodata[x1a:x2a], self.audioFormat, (x2a-x1a) / self.sampleRate))
            self.flowLayout.addWidget(self.buttons[-1])
            ind += 1

    def convertAmpltoSpec(self, x):
        return x * self.sampleRate / self.incr

    def setImage(self, seg):
        if self.cmapInverted:
            im, alpha = fn.makeARGB(seg, lut=self.lut, levels=[self.colourEnd, self.colourStart])
        else:
            im, alpha = fn.makeARGB(seg, lut=self.lut, levels=[self.colourStart, self.colourEnd])
        im1 = fn.makeQImage(im, alpha)

        if self.cmapInverted:
            im, alpha = fn.makeARGB(seg, lut=self.lut, levels=[self.colourStart, self.colourEnd])
        else:
            im, alpha = fn.makeARGB(seg, lut=self.lut, levels=[self.colourEnd, self.colourStart])

        im2 = fn.makeQImage(im, alpha)

        return [im1, im2]

    def nextPage(self):
        # Find out which buttons have been clicked (so are not correct)
        if not hasattr(self,'buttons'):
            self.done(0)

        for i in range(len(self.buttons)):
            self.buttons[i].stopPlayback()
            if self.buttons[i].buttonClicked:
                self.errors.append(i+self.firstSegment)
        print(self.errors)

        # Now find out if there are more segments to check, and remake the buttons, otherwise close
        if len(self.segments2show) > 0:
            self.firstSegment += len(self.buttons)
            if self.firstSegment != len(self.segments2show):
                for btn in reversed(self.buttons):
                    self.flowLayout.removeWidget(btn)
                    # remove it from the gui
                    btn.setParent(None)
                self.makeButtons()
            else:
                self.done(1)
        else:
            self.done(1)

    def getValues(self):
        return self.errors

# ======
# class HumanClassify3(QDialog):
#     # TODO: Delete when other version works!
#     # This dialog is different to the others. The aim is to check (or ask for) classifications for segments.
#     # This version gets *12* at a time, and put them all out together on buttons, and their labels.
#     # It could be all the same species, or the ones that it is unsure about, or whatever.
#
#     # TODO: Work out how big the spect plots are, and make the right number of cols. Also have a min size?
#
#     def __init__(self, sg, segments, label, sampleRate, incr, lut, colourStart, colourEnd, cmapInverted,
#                  parent=None):
#         QDialog.__init__(self, parent)
#         self.setWindowTitle('Check Classifications')
#         self.setWindowIcon(QIcon('img/Avianz.ico'))
#         self.frame = QWidget()
#
#         self.sampleRate = sampleRate
#         self.incr = incr
#         self.lut = lut
#         self.colourStart = colourStart
#         self.colourEnd = colourEnd
#         self.cmapInverted = cmapInverted
#
#         # Seems that image is backwards?
#         self.sg = np.fliplr(sg)
#         self.segments = segments
#         self.firstSegment = 0
#         self.errors = []
#
#         self.segments = [item for item in self.segments if item[4] == label or item[4][:-1] == label]
#         # print len(self.segments)
#         next = QPushButton("Next/Finish")
#         self.connect(next, SIGNAL("clicked()"), self.next)
#
#         if len(self.segments) > 0:
#
#             species = QLabel(label)
#
#             # TODO: Decide on these sizes
#             self.w = 3
#             self.h = 4
#             self.grid = QGridLayout()
#
#             self.makeButtons()
#
#             vboxFull = QVBoxLayout()
#             vboxFull.addWidget(QLabel('Click on the images that are incorrectly labelled'))
#             vboxFull.addWidget(species)
#             vboxFull.addLayout(self.grid)
#             vboxFull.addWidget(next)
#         else:
#             vboxFull = QVBoxLayout()
#             vboxFull.addWidget(QLabel('No images to show'))
#             vboxFull.addWidget(next)
#
#         self.setLayout(vboxFull)
#
#     def makeButtons(self):
#         positions = [(i, j) for i in range(self.h) for j in range(self.w)]
#         images = []
#         segRemain = len(self.segments) - self.firstSegment
#         # print segRemain, self.firstSegment
#
#         if segRemain < self.w * self.h:
#             for i in range(segRemain):
#                 ind = i + self.firstSegment
#                 x1 = int(self.convertAmpltoSpec(self.segments[ind][0]))
#                 x2 = int(self.convertAmpltoSpec(self.segments[ind][1]))
#                 images.append(self.setImage(self.sg[x1:x2, :]))
#             for i in range(segRemain, self.w * self.h):
#                 images.append([None, None])
#         else:
#             for i in range(self.w * self.h):
#                 ind = i + self.firstSegment
#                 x1 = int(self.convertAmpltoSpec(self.segments[ind][0]))
#                 x2 = int(self.convertAmpltoSpec(self.segments[ind][1]))
#                 images.append(self.setImage(self.sg[x1:x2, :]))
#         self.buttons = []
#         for position, im in zip(positions, images):
#             if im[0] is not None:
#                 self.buttons.append(SupportClasses.PicButton(position[0] * self.w + position[1], im[0], im[1]))
#                 self.grid.addWidget(self.buttons[-1], *position)
#
#     def convertAmpltoSpec(self, x):
#         return x * self.sampleRate / self.incr
#
#     def setImage(self, seg):
#         if self.cmapInverted:
#             im, alpha = fn.makeARGB(seg, lut=self.lut, levels=[self.colourEnd, self.colourStart])
#         else:
#             im, alpha = fn.makeARGB(seg, lut=self.lut, levels=[self.colourStart, self.colourEnd])
#         im1 = fn.makeQImage(im, alpha)
#
#         if self.cmapInverted:
#             im, alpha = fn.makeARGB(seg, lut=self.lut, levels=[self.colourStart, self.colourEnd])
#         else:
#             im, alpha = fn.makeARGB(seg, lut=self.lut, levels=[self.colourEnd, self.colourStart])
#
#         im2 = fn.makeQImage(im, alpha)
#
#         return [im1, im2]
#
#     def next(self):
#         # Find out which buttons have been clicked (so are not correct)
#
#         for i in range(len(self.buttons)):
#             # print self.buttons[i].buttonClicked
#             if self.buttons[i].buttonClicked:
#                 self.errors.append(i + self.firstSegment)
#         # print self.errors
#
#         # Now find out if there are more segments to check, and remake the buttons, otherwise close
#         if len(self.segments) > 0:
#             if (len(self.segments) - self.firstSegment) < self.w * self.h:
#                 self.close()
#             else:
#                 self.firstSegment += self.w * self.h
#                 if self.firstSegment != len(self.segments):
#                     for i in range(self.w * self.h):
#                         self.grid.removeWidget(self.buttons[i])
#                     self.makeButtons()
#                 else:
#                     self.close()
#         else:
#             self.close()
#
#     def getValues(self):
#         return self.errors

# ======
class HumanClassify2a(QDialog):
    def __init__(self, birdlist,parent=None):
        QDialog.__init__(self, parent)
        self.setWindowTitle('Human review')
        self.setWindowIcon(QIcon('img/Avianz.ico'))

        self.birds = QListWidget(self)
        self.birds.setMaximumWidth(350)
        #self.birds.addItem('All calls')
        #self.birds.addItem('Uncertain calls')
        for item in birdlist:
            self.birds.addItem(item)
        #self.birds.setCurrentRow(0)
        #self.connect(self.birds, SIGNAL('itemDoubleClicked(QListWidgetItem*)'), self.dbl)
        self.birds.itemDoubleClicked.connect(self.dbl)

        ok = QPushButton('OK')
        cancel = QPushButton('Cancel')
        #self.connect(ok, SIGNAL('clicked()'), self.ok)
        #self.connect(cancel,SIGNAL('clicked()'), self.cancel)
        ok.clicked.connect(self.ok)
        cancel.clicked.connect(self.cancel)

        layout = QVBoxLayout()
        layout.addWidget(QLabel('Choose species/call type to review:'))
        layout.addWidget(self.birds)
        layout.addWidget(ok)
        layout.addWidget(cancel)

        # Now put everything into the frame
        self.setLayout(layout)

    def dbl(self,item):
        self.birds.setCurrentItem(item)
        self.accept()

    def ok(self):
        #self.chosen = self.birds.selectedItems()
        self.accept()

    def cancel(self):
        #self.chosen = None
        self.reject()

    def getValues(self):
        return self.birds.currentItem().text()

# ======
class InterfaceSettings2(QDialog):
    def __init__(self, parent = None):
      super(InterfaceSettings2, self).__init__(parent)

      self.tabWidget = QTabWidget()
      self.tabWidget.tab1 = QWidget()
      self.tabWidget.tab2 = QWidget()
      self.tabWidget.tab3 = QWidget()

      self.tabWidget.addTab(self.tabWidget.tab1,"Tab 1")
      self.tabWidget.addTab(self.tabWidget.tab2,"Tab 2")
      self.tabWidget.addTab(self.tabWidget.tab3,"Tab 3")
      self.tab1UI()
      self.tab2UI()
      self.tab3UI()
      self.setWindowTitle("Interface Settings")
      self.setWindowIcon(QIcon('img/Avianz.ico'))
      self.setMinimumWidth(400)

      mainLayout = QVBoxLayout()
      mainLayout.addWidget(self.tabWidget)
      self.setLayout(mainLayout)

    def tab1UI(self):
      layout = QFormLayout()
      colorNamed=pg.ColorButton()
      colorNamed.setColor(color='FF0000')
      colorPossible = pg.ColorButton()
      colorPossible.setColor(color='FFFF00')
      colorNone=pg.ColorButton()
      colorNone.setColor(color='0000FF')
      colorSelected = pg.ColorButton()
      colorSelected.setColor(color='00FF00')
      layout.addRow(QLabel("Confirmed"),colorNamed)
      layout.addRow(QLabel("Possible"), colorPossible)
      layout.addRow(QLabel("Don't Know"),colorNone)
      layout.addRow(QLabel("Currently Selected"), colorSelected)
      self.tabWidget.setTabText(0, "Segment Colours")
      self.tabWidget.tab1.setLayout(layout)

    def tab2UI(self):
      layout = QFormLayout()
      sex = QHBoxLayout()
      sex.addWidget(QRadioButton("Male"))
      sex.addWidget(QRadioButton("Female"))
      layout.addRow(QLabel("Sex"), sex)
      layout.addRow("Date of Birth", QLineEdit())
      self.tabWidget.setTabText(1, "Bird Names")
      self.tabWidget.tab2.setLayout(layout)

    def tab3UI(self):
      layout = QHBoxLayout()
      layout.addWidget(QLabel("subjects"))
      layout.addWidget(QCheckBox("Physics"))
      layout.addWidget(QCheckBox("Maths"))
      self.tabWidget.setTabText(2, "Spectrogram Settings")
      self.tabWidget.tab3.setLayout(layout)

#+++++++++++++

"""
class birdLongList(QDialog):
    # A list of birds, at species and then sub-species level
    # TODO: Only process once
        # Note assumes they are in alpha order, and have > in
    # TODO: Spacing is based on the DOC list, which has c. 500 entries. What if you have more?

    def __init__(self, birdList, parent=None):
        QDialog.__init__(self, parent)
        self.setWindowTitle('Choose bird species')
        self.setWindowIcon(QIcon('img/Avianz.ico'))
        self.setMinimumWidth(320)

        self.listBirds = QTreeWidget()
        self.listBirds.resize(500,200)
        self.listBirds.setColumnCount(3)
        for item in self.config['BirdList'][40:]:
            self.listBirds.addItem(item)
"""<|MERGE_RESOLUTION|>--- conflicted
+++ resolved
@@ -1331,13 +1331,8 @@
         for l in label:
             if l[-1]=='?':
                 l= l[:-1]
-<<<<<<< HEAD
-            ind = self.birdList.index(l)
-            if l in self.birdList:
-=======
             if l in self.shortBirdList[:29]:
                 ind = self.shortBirdList.index(l)
->>>>>>> 1b5d3dc7
                 self.birdbtns[ind].setChecked(True)
             else:
                 self.birdbtns[29].setChecked(True)
