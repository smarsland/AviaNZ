--- conflicted
+++ resolved
@@ -1799,13 +1799,9 @@
         # self.pPlot.setYRange(0, xyratio[1], padding=0.02)
         xyratio = xyratio[0] / xyratio[1]
         # resize the white area around the spectrogram if it's under 500
-<<<<<<< HEAD
-        self.wPlot.setMaximumSize(max(500, xyratio*250*self.plotAspect*0.9), 250)#original 250
-        self.wPlot.setMinimumSize(max(500, xyratio*250*self.plotAspect*0.9), 250)#original 250
-=======
         self.wPlot.plotAspect = self.plotAspect * xyratio
         self.wPlot.forceResize()
->>>>>>> da8f40e2
+
 
     def zoomOut(self):
         self.plotAspect = self.plotAspect / 1.5
@@ -1813,14 +1809,10 @@
         xyratio = np.shape(self.sg)
         # self.pPlot.setYRange(0, xyratio[1], padding=0.02)
         xyratio = xyratio[0] / xyratio[1]
-<<<<<<< HEAD
-        self.wPlot.setMaximumSize(max(500, xyratio*250*self.plotAspect*0.9), 250)#original 250
-        self.wPlot.setMinimumSize(max(500, xyratio*250*self.plotAspect*0.9), 250)#original 250
-=======
         # resize the white area around the spectrogram if it's under 500
         self.wPlot.plotAspect = self.plotAspect * xyratio
         self.wPlot.forceResize()
->>>>>>> da8f40e2
+
 
     def updateButtonList(self):
         # refreshes bird button names
@@ -1894,17 +1886,10 @@
         self.pPlot.setRange(xRange=(0, np.shape(sg2)[0]), yRange=(0, SgSize))
         xyratio = np.shape(sg2)
         xyratio = xyratio[0] / xyratio[1]
-<<<<<<< HEAD
-        # self.plotAspect = 0.2 for x/y pixel aspect ratio
-        # 0.9 for padding
-        # TODO: ***Issues here
-        self.wPlot.setMaximumSize(max(500, xyratio*250*self.plotAspect*0.9), 250)#original 250
-        self.wPlot.setMinimumSize(max(500, xyratio*250*self.plotAspect*0.9), 250)#original 250
-=======
         # self.plotAspect = 2 for x/y pixel aspect ratio
         self.wPlot.plotAspect = self.plotAspect * xyratio
         self.wPlot.forceResize()
->>>>>>> da8f40e2
+
 
         # add marks to separate actual segment from buffer zone
         # Note: need to use view coordinates to add items to pPlot
