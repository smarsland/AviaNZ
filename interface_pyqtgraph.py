--- conflicted
+++ resolved
@@ -78,6 +78,8 @@
 # Mouse location printing -> Is it correct? Better place?
 
 # Decide on license
+
+# Change directory menu item?
 
 # Finish segmentation
 #   Mostly there, need to test them
@@ -936,7 +938,7 @@
             dlg += 1
             # None of the following should be necessary for librosa
             if self.audiodata.dtype is not 'float':
-                self.audiodata = self.audiodata.astype('float') / 32768.0
+                self.audiodata = self.audiodata.astype('float') #/ 32768.0
             if np.shape(np.shape(self.audiodata))[0]>1:
                 self.audiodata = self.audiodata[:,0]
             self.datalength = np.shape(self.audiodata)[0]
@@ -2008,7 +2010,6 @@
             self.audiodata_backup[:, 0] = np.copy(self.audiodata)
 
     def denoise(self):
-        print np.min(self.audiodata), np.mean(self.audiodata), np.max(self.audiodata)
         # Listener for the denoising dialog.
         # Calls the denoiser and then plots the updated data
         # TODO: should it be saved automatically, or a button added?
@@ -2026,10 +2027,7 @@
                 depth = None
             else:
                 depth = int(str(depth))
-            self.audiodata = self.sp.waveletDenoise(self.audiodata,type,float(str(thr)),depth,str(wavelet))[:self.datalength]
-            # Here and in next two, wavelets can slightly change length of array
-            #self.datalength = len(self.audiodata)
-
+            self.audiodata = self.sp.waveletDenoise(self.audiodata,type,float(str(thr)),depth,str(wavelet))
         elif str(alg) == "Bandpass --> Wavelets":
             if thrType is True:
                 type = 'soft'
@@ -2040,7 +2038,7 @@
             else:
                 depth = int(str(depth))
             self.audiodata = self.sp.bandpassFilter(self.audiodata,int(str(start)),int(str(end)))
-            self.audiodata = self.sp.waveletDenoise(self.audiodata,type,float(str(thr)),depth,str(wavelet))[:self.datalength]
+            self.audiodata = self.sp.waveletDenoise(self.audiodata,type,float(str(thr)),depth,str(wavelet))
         elif str(alg) == "Wavelets --> Bandpass":
             if thrType is True:
                 type = 'soft'
@@ -2050,7 +2048,7 @@
                 depth = None
             else:
                 depth = int(str(depth))
-            self.audiodata = self.sp.waveletDenoise(self.audiodata,type,float(str(thr)),depth,str(wavelet))[:self.datalength]
+            self.audiodata = self.sp.waveletDenoise(self.audiodata,type,float(str(thr)),depth,str(wavelet))
             self.audiodata = self.sp.bandpassFilter(self.audiodata,int(str(start)),int(str(end)))
         #elif str(alg) == "Wavelets + Bandpass":
             #if thrType is True:
@@ -2072,22 +2070,17 @@
             #"Median Filter"
             self.audiodata = self.sp.medianFilter(self.audiodata,int(str(width)))
 
-<<<<<<< HEAD
-        # TODO: This shouldn't really have the params in
-=======
         # audiodata = self.audiodata.astype('int16')
         # # wavio.write('Sound Files/robin_d.wav',self.audiodata.astype('int16'),self.sampleRate)
         # import librosa
         # librosa.output.write_wav('Sound Files/robin_d.wav', audiodata, self.sampleRate)
 
->>>>>>> dc70cb81
         sgRaw = self.sp.spectrogram(self.audiodata,self.sampleRate,mean_normalise=True,onesided=True,multitaper=False)
         maxsg = np.min(sgRaw)
         self.sg = np.abs(np.where(sgRaw==0,0.0,10.0 * np.log10(sgRaw/maxsg)))
         self.overviewImage.setImage(self.sg)
 
         self.specPlot.setImage(self.sg)
-        print np.min(self.audiodata), np.mean(self.audiodata), np.max(self.audiodata)
         self.amplPlot.setData(np.linspace(0.0,float(self.datalength)/self.sampleRate*1000.0,num=self.datalength,endpoint=True),self.audiodata)
         #self.specaxis.setTicks([[(0,0),(np.shape(self.sg)[1]/4,self.sampleRate/8000),(np.shape(self.sg)[1]/2,self.sampleRate/4000),(3*np.shape(self.sg)[1]/4,3*self.sampleRate/8000),(np.shape(self.sg)[1],self.sampleRate/2000)]])
         self.minFreq = int(str(start))
